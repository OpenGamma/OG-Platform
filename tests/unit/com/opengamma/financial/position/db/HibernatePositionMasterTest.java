/**
 * Copyright (C) 2009 - 2010 by OpenGamma Inc.
 *
 * Please see distribution for license.
 */
package com.opengamma.financial.position.db;

import static org.junit.Assert.assertEquals;
import static org.junit.Assert.assertNotNull;
import static org.junit.Assert.assertNull;
import static org.junit.Assert.assertTrue;

import java.math.BigDecimal;
import java.sql.SQLException;
import java.util.Collection;

import org.hibernate.HibernateException;
import org.hibernate.Session;
import org.junit.Before;
import org.junit.Test;
import org.slf4j.Logger;
import org.slf4j.LoggerFactory;
import org.springframework.orm.hibernate3.HibernateCallback;

import com.opengamma.engine.position.Portfolio;
import com.opengamma.engine.position.PortfolioNode;
import com.opengamma.engine.position.Position;
import com.opengamma.id.IdentificationScheme;
import com.opengamma.id.Identifier;
import com.opengamma.id.IdentifierBundle;
import com.opengamma.util.test.HibernateTest;

/**
 * Tests the basic behavior of the public HibernatePositionMaster methods.
 */
public class HibernatePositionMasterTest extends HibernateTest {

  private static final Logger s_logger = LoggerFactory.getLogger(HibernatePositionMasterTest.class);
  
  private HibernatePositionMaster _posMaster;

  public HibernatePositionMasterTest(String databaseType, final String databaseVersion) {
    super(databaseType, databaseVersion);
  }
  
  /* package */ static Class<?>[] getHibernateMappingClassesImpl () {
    return new Class<?>[] {
        IdentifierAssociationBean.class,
        PortfolioBean.class,
        PortfolioNodeBean.class,
        PositionBean.class
    };
  }
  
  @Override
  public Class<?>[] getHibernateMappingClasses() {
    return getHibernateMappingClassesImpl ();
  }

  @Before
  public void setUp() throws Exception {
    super.setUp();
    _posMaster = new HibernatePositionMaster();
    _posMaster.setSessionFactory(getSessionFactory());
    s_logger.debug ("PosMaster initialization complete {}", _posMaster);
  }
  
  private void createTestEquityOptionPortfolio () {
    _posMaster.getHibernateTemplate ().execute (new HibernateCallback () {
      
      private int _positionIdentifier = 1;

      private PositionBean createTestPosition (final PositionMasterSession posSession, final PortfolioNodeBean node) {
        final PositionBean position = new PositionBean ();
        position.setIdentifier (Integer.toString (_positionIdentifier++));
        position.setQuantity (new BigDecimal (10));
        posSession.addPositionToPortfolioNode (position, node);
        return position;
      }
      
      private void addDomainSpecificIdentifierToPosition (final PositionMasterSession posSession, final String identifier, final PositionBean position) {
        IdentifierAssociationBean bean = new IdentifierAssociationBean ();
        bean.setScheme ("Test 1");
        bean.setIdentifier (identifier);
        bean.setPosition (position);
        posSession.saveIdentifierAssociationBean (bean);
        bean = new IdentifierAssociationBean ();
        bean.setScheme ("Test 2");
        bean.setIdentifier ("ID " + position.getIdentifier ());
        bean.setPosition (position);
        posSession.saveIdentifierAssociationBean (bean);
      }

      @Override
      public Object doInHibernate (final Session session) throws HibernateException, SQLException {
        final PositionMasterSession posSession = new PositionMasterSession (session);
        final PortfolioNodeBean root = new PortfolioNodeBean ();
        posSession.savePortfolioNodeBean (root);
        PortfolioNodeBean node = new PortfolioNodeBean ();
        node.setIdentifier ("node 1");
        node.setName ("Options on AAPL US Equity");
        node.setAncestor (root);
        posSession.savePortfolioNodeBean (node);
        addDomainSpecificIdentifierToPosition (posSession, "AJL US 04/17/10 C210 Equity", createTestPosition (posSession, node)); // 1
        addDomainSpecificIdentifierToPosition (posSession, "AJL US 04/17/10 C220 Equity", createTestPosition (posSession, node)); // 2
        addDomainSpecificIdentifierToPosition (posSession, "AJL US 04/17/10 C230 Equity", createTestPosition (posSession, node)); // 3
        addDomainSpecificIdentifierToPosition (posSession, "AJL US 04/17/10 C240 Equity", createTestPosition (posSession, node)); // 4
        addDomainSpecificIdentifierToPosition (posSession, "AJL US 04/17/10 C250 Equity", createTestPosition (posSession, node)); // 5
        node = new PortfolioNodeBean ();
        node.setIdentifier ("node 2");
        node.setName ("Options on T US Equity");
        node.setAncestor (root);
        posSession.savePortfolioNodeBean (node);
        addDomainSpecificIdentifierToPosition (posSession, "T US 04/17/10 C15 Equity", createTestPosition (posSession, node)); // 6
        addDomainSpecificIdentifierToPosition (posSession, "T US 04/17/10 C17.5 Equity", createTestPosition (posSession, node)); // 7
        addDomainSpecificIdentifierToPosition (posSession, "T US 04/17/10 C20 Equity", createTestPosition (posSession, node)); // 8
        addDomainSpecificIdentifierToPosition (posSession, "T US 04/17/10 C21 Equity", createTestPosition (posSession, node)); // 9
        addDomainSpecificIdentifierToPosition (posSession, "T US 04/17/10 C22 Equity", createTestPosition (posSession, node)); // 10
        final PortfolioBean portfolio = new PortfolioBean ();
        portfolio.setName ("Test Equity Option Portfolio");
        portfolio.setRoot (root);
        posSession.savePortfolioBean (portfolio);
        return null;
      }
      
    });
  }
  
  @Test
  public void testPortfolioNode () {
    createTestEquityOptionPortfolio ();
    PortfolioNode portfolioNode = _posMaster.getPortfolioNode (new Identifier (PortfolioNode.PORTFOLIO_NODE_IDENTITY_KEY_SCHEME, "doesn't exist"));
    assertNull (portfolioNode);
    portfolioNode = _posMaster.getPortfolioNode (new Identifier ("BAD DOMAIN", "node 1"));
    assertNull (portfolioNode);
    portfolioNode = _posMaster.getPortfolioNode (new Identifier (PortfolioNode.PORTFOLIO_NODE_IDENTITY_KEY_SCHEME, "node 1"));
    assertNotNull (portfolioNode);
    assertEquals ("Options on AAPL US Equity", portfolioNode.getName ());
    assertEquals (5, portfolioNode.getPositions ().size ());
  }
  
  @Test
  public void testPosition () {
    createTestEquityOptionPortfolio ();
    Position position = _posMaster.getPosition (new Identifier (Position.POSITION_IDENTITY_KEY_SCHEME, "doesn't exist"));
    assertNull (position);
    position = _posMaster.getPosition (new Identifier ("BAD DOMAIN", "10"));
    assertNull (position);
    position = _posMaster.getPosition (new Identifier (Position.POSITION_IDENTITY_KEY_SCHEME, "10"));
    assertNotNull (position);
    assertEquals ("10", position.getIdentityKey ().getValue ());
    assertEquals (new BigDecimal (10), position.getQuantity ());
    final IdentifierBundle dsids = position.getSecurityKey();
    assertNotNull (dsids);
    assertEquals ("T US 04/17/10 C22 Equity", dsids.getIdentifier (new IdentificationScheme ("Test 1")));
    assertEquals ("ID 10", dsids.getIdentifier (new IdentificationScheme ("Test 2")));
  }
  
  @Test(expected=IllegalArgumentException.class)
  public void testRootPortfolioInvalid () {
    _posMaster.getPortfolio (PortfolioId.of ("doesn't exist"));
  }
  
  @Test
  public void testRootPortfolio () {
    createTestEquityOptionPortfolio ();
<<<<<<< HEAD
    Portfolio portfolio = _posMaster.getPortfolio(PortfolioId.of("h8/doesn't exist"));
    assertNull (portfolio);
    portfolio = _posMaster.getPortfolio(PortfolioId.of("h8/Test Equity Option Portfolio"));
=======
    Portfolio portfolio = _posMaster.getPortfolio(new Identifier("Test", "doesn't exist"));
    assertNull (portfolio);
    portfolio = _posMaster.getPortfolio(new Identifier("Test", "Test Equity Option Portfolio"));
>>>>>>> 00bce6a4
    assertNotNull (portfolio);
    assertEquals ("Test Equity Option Portfolio", portfolio.getName ());
    Collection<Position> positions = portfolio.getRootNode().getPositions();
    assertNotNull (positions);
    assertEquals (0, positions.size ());
    Collection<PortfolioNode> nodes = portfolio.getRootNode().getChildNodes();
    assertNotNull (nodes);
    assertEquals (2, nodes.size ());
    for (PortfolioNode node : nodes) {
      assertEquals (0, node.getChildNodes ().size ());
      assertEquals (5, node.getPositions ().size ());
    }
  }
  
  @Test
  public void testRootPortfolioNames () {
    createTestEquityOptionPortfolio ();
    Collection<Identifier> ids = _posMaster.getPortfolioIds();
    assertNotNull (ids);
    assertEquals (1, ids.size ());
    assertTrue (ids.contains ("Test Equity Option Portfolio"));
  }

  // TODO test the PositionMaster with requests at different points in time
  
}<|MERGE_RESOLUTION|>--- conflicted
+++ resolved
@@ -164,15 +164,9 @@
   @Test
   public void testRootPortfolio () {
     createTestEquityOptionPortfolio ();
-<<<<<<< HEAD
-    Portfolio portfolio = _posMaster.getPortfolio(PortfolioId.of("h8/doesn't exist"));
-    assertNull (portfolio);
-    portfolio = _posMaster.getPortfolio(PortfolioId.of("h8/Test Equity Option Portfolio"));
-=======
     Portfolio portfolio = _posMaster.getPortfolio(new Identifier("Test", "doesn't exist"));
     assertNull (portfolio);
     portfolio = _posMaster.getPortfolio(new Identifier("Test", "Test Equity Option Portfolio"));
->>>>>>> 00bce6a4
     assertNotNull (portfolio);
     assertEquals ("Test Equity Option Portfolio", portfolio.getName ());
     Collection<Position> positions = portfolio.getRootNode().getPositions();
