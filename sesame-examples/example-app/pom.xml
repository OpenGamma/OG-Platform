--- conflicted
+++ resolved
@@ -13,11 +13,7 @@
         <dependency>
             <groupId>com.opengamma.platform</groupId>
             <artifactId>og-server</artifactId>
-<<<<<<< HEAD
-            <version>2.5.0-SNAPSHOT</version>
-=======
-            <version>2.5.0</version>
->>>>>>> b07ceab2
+            <version>2.6.0-SNAPSHOT</version>
             <type>pom</type>
         </dependency>
 
@@ -25,11 +21,7 @@
         <dependency>
             <groupId>com.opengamma.platform</groupId>
             <artifactId>sesame-component</artifactId>
-<<<<<<< HEAD
-            <version>2.5.0-SNAPSHOT</version>
-=======
-            <version>2.5.0</version>
->>>>>>> b07ceab2
+            <version>2.6.0-SNAPSHOT</version>
         </dependency>
 
         <!-- Database -->
