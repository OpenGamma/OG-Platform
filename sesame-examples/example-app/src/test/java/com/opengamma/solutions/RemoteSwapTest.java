--- conflicted
+++ resolved
@@ -248,11 +248,7 @@
     assertThat(fixedResult.getValue(), is(instanceOf(MultipleCurrencyAmount.class)));
     MultipleCurrencyAmount amount = (MultipleCurrencyAmount) fixedResult.getValue();
     // TODO - this value has not been derived from an equivalent analytics test
-<<<<<<< HEAD
-//    assertThat(amount.getCurrencyAmount(Currency.USD).getAmount(), is(closeTo(6598909.63457769, STD_TOLERANCE_PV)));
-=======
-    assertThat(amount.getCurrencyAmount(Currency.USD).getAmount(), is(closeTo(6037567.433125215, STD_TOLERANCE_PV)));
->>>>>>> effc15e6
+    //assertThat(amount.getCurrencyAmount(Currency.USD).getAmount(), is(closeTo(6598909.63457769, STD_TOLERANCE_PV)));
   }
 
   /* Ibor Compounding - end */
@@ -268,12 +264,7 @@
     assertThat(result.isSuccess(), is(true));
     assertThat(result.getValue(), is(instanceOf(MultipleCurrencyAmount.class)));
     MultipleCurrencyAmount mca = (MultipleCurrencyAmount) result.getValue();
-<<<<<<< HEAD
     assertThat(mca.getCurrencyAmount(Currency.USD).getAmount(), is(closeTo(6071234.9209, STD_TOLERANCE_PV)));
-
-=======
-    assertThat(mca.getCurrencyAmount(Currency.USD).getAmount(), is(closeTo(6064112.3389, STD_TOLERANCE_PV)));
->>>>>>> effc15e6
   }
 
   /* Fees - end */
