/**
 * Copyright (C) 2013 - present by OpenGamma Inc. and the OpenGamma group of companies
 *
 * Please see distribution for license.
 */
package com.opengamma.sesame.example;

import com.opengamma.financial.security.equity.EquitySecurity;
<<<<<<< HEAD
import com.opengamma.sesame.MarketData;
import com.opengamma.sesame.function.Output;
=======
import com.opengamma.sesame.function.DefaultImplementation;
import com.opengamma.sesame.function.OutputFunction;
import com.opengamma.sesame.function.OutputName;
>>>>>>> 2e6f8ea0

/**
 * Trivial example function that returns the description of an equity security.
 */
public interface EquityDescriptionFunction {

  /**
   * Returns a description of the security
<<<<<<< HEAD
   * @param marketData Not used
   * @param security A security
   * @return A description of the security
   */
  @Output(OutputNames.DESCRIPTION)
  String getDescription(MarketData marketData, EquitySecurity security);
=======
   *
   *
   *
   * @param security A security
   * @return A description of the security
   */
  @Override
  String execute(EquitySecurity security);
>>>>>>> 2e6f8ea0
}<|MERGE_RESOLUTION|>--- conflicted
+++ resolved
@@ -6,14 +6,7 @@
 package com.opengamma.sesame.example;
 
 import com.opengamma.financial.security.equity.EquitySecurity;
-<<<<<<< HEAD
-import com.opengamma.sesame.MarketData;
 import com.opengamma.sesame.function.Output;
-=======
-import com.opengamma.sesame.function.DefaultImplementation;
-import com.opengamma.sesame.function.OutputFunction;
-import com.opengamma.sesame.function.OutputName;
->>>>>>> 2e6f8ea0
 
 /**
  * Trivial example function that returns the description of an equity security.
@@ -22,21 +15,12 @@
 
   /**
    * Returns a description of the security
-<<<<<<< HEAD
-   * @param marketData Not used
-   * @param security A security
-   * @return A description of the security
-   */
-  @Output(OutputNames.DESCRIPTION)
-  String getDescription(MarketData marketData, EquitySecurity security);
-=======
    *
    *
    *
    * @param security A security
    * @return A description of the security
    */
-  @Override
-  String execute(EquitySecurity security);
->>>>>>> 2e6f8ea0
+  @Output(OutputNames.DESCRIPTION)
+  String getDescription(EquitySecurity security);
 }