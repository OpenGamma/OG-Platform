/**
 * Copyright (C) 2013 - present by OpenGamma Inc. and the OpenGamma group of companies
 *
 * Please see distribution for license.
 */
package com.opengamma.sesame;

import com.opengamma.core.value.MarketDataRequirementNames;
import com.opengamma.financial.security.equity.EquitySecurity;

public class EquityPresentValue implements EquityPresentValueFunction {

  private final MarketDataProviderFunction _marketDataProviderFunction;

  public EquityPresentValue(MarketDataProviderFunction marketDataProviderFunction) {
    _marketDataProviderFunction = marketDataProviderFunction;
  }

  @Override
<<<<<<< HEAD
  public FunctionResult<Double> presentValue(MarketData marketData, EquitySecurity security) {
=======
  public FunctionResult<Double> execute(EquitySecurity security) {
>>>>>>> 2e6f8ea0

    MarketDataFunctionResult result = _marketDataProviderFunction.requestData(
        StandardMarketDataRequirement.of(security, MarketDataRequirementNames.MARKET_VALUE));

    // todo remove the nasty cast
    return result.isFullyAvailable() ?
        result.generateSuccessResult((Double) result.getSingleMarketDataValue().getValue()) :
        result.<Double>generateFailureResult();
  }
}<|MERGE_RESOLUTION|>--- conflicted
+++ resolved
@@ -17,11 +17,7 @@
   }
 
   @Override
-<<<<<<< HEAD
-  public FunctionResult<Double> presentValue(MarketData marketData, EquitySecurity security) {
-=======
-  public FunctionResult<Double> execute(EquitySecurity security) {
->>>>>>> 2e6f8ea0
+  public FunctionResult<Double> presentValue(EquitySecurity security) {
 
     MarketDataFunctionResult result = _marketDataProviderFunction.requestData(
         StandardMarketDataRequirement.of(security, MarketDataRequirementNames.MARKET_VALUE));
