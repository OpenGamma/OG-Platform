/**
 * Copyright (C) 2013 - present by OpenGamma Inc. and the OpenGamma group of companies
 *
 * Please see distribution for license.
 */
package com.opengamma.sesame.example;

import static com.opengamma.sesame.config.ConfigBuilder.argument;
import static com.opengamma.sesame.config.ConfigBuilder.arguments;
import static com.opengamma.sesame.config.ConfigBuilder.config;
import static com.opengamma.sesame.config.ConfigBuilder.function;
import static com.opengamma.sesame.config.ConfigBuilder.overrides;
import static org.testng.AssertJUnit.assertEquals;

import java.util.Collections;
import java.util.Map;

import org.testng.annotations.Test;

import com.opengamma.core.id.ExternalSchemes;
import com.opengamma.financial.security.equity.EquitySecurity;
import com.opengamma.id.ExternalId;
import com.opengamma.id.ExternalIdBundle;
import com.opengamma.sesame.config.FunctionConfig;
import com.opengamma.sesame.graph.FunctionModel;
import com.opengamma.util.money.Currency;
import com.opengamma.util.test.TestGroup;

@Test(groups = TestGroup.UNIT)
public class EquityDescriptionTest {

  private static final Map<Class<?>, Object> INFRASTRUCTURE = Collections.emptyMap();
  private static final EquitySecurity SECURITY;
  private static final String SECURITY_NAME = "Apple Equity";
  private static final String BLOOMBERG_VALUE = "AAPL US Equity";
  private static final String ACTIV_VALUE = "AAPL.";

  static {
    SECURITY = new EquitySecurity("Exchange Name", "EXH", "Apple", Currency.USD);
    ExternalId bbg = ExternalId.of(ExternalSchemes.BLOOMBERG_TICKER, BLOOMBERG_VALUE);
    ExternalId activ = ExternalId.of(ExternalSchemes.ACTIVFEED_TICKER, ACTIV_VALUE);
    SECURITY.setExternalIdBundle(ExternalIdBundle.of(bbg, activ));
    SECURITY.setName(SECURITY_NAME);
  }

  @Test
  public void defaultImpl() {
<<<<<<< HEAD
    FunctionModel functionModel = FunctionModel.forFunction(EquityDescriptionFunction.class);
    // TODO this return type will change soon
    EquityDescriptionFunction fn = (EquityDescriptionFunction) functionModel.build(INFRASTRUCTURE);
    String description = fn.getDescription(createEmptyMarketData(), SECURITY);
=======
    FunctionTree<EquityDescriptionFunction> functionTree = FunctionTree.forFunction(EquityDescriptionFunction.class);
    EquityDescriptionFunction fn = functionTree.build(INFRASTRUCTURE);
    String description = fn.execute(SECURITY);
>>>>>>> 2e6f8ea0
    assertEquals(description, SECURITY_NAME);
  }

  @Test
  public void idImplDefaultArgs() {
    FunctionConfig config = config(overrides(EquityDescriptionFunction.class, EquityIdDescription.class));
<<<<<<< HEAD
    FunctionModel functionModel = FunctionModel.forFunction(EquityDescriptionFunction.class, config);
    // TODO this return type will change soon
    EquityDescriptionFunction fn = (EquityDescriptionFunction) functionModel.build(INFRASTRUCTURE);
    String description = fn.getDescription(createEmptyMarketData(), SECURITY);
=======
    FunctionTree<EquityDescriptionFunction> functionTree = FunctionTree.forFunction(EquityDescriptionFunction.class,
                                                                                    config);
    EquityDescriptionFunction fn = functionTree.build(INFRASTRUCTURE);
    String description = fn.execute(SECURITY);
>>>>>>> 2e6f8ea0
    assertEquals(description, BLOOMBERG_VALUE);
  }

  @Test
  public void idImplOverriddenArgs() {
    FunctionConfig config =
        config(overrides(EquityDescriptionFunction.class, EquityIdDescription.class),
               arguments(
                   function(IdScheme.class,
                            argument("scheme", ExternalSchemes.ACTIVFEED_TICKER))));
<<<<<<< HEAD
    FunctionModel functionModel = FunctionModel.forFunction(EquityDescriptionFunction.class, config);
    // TODO this return type will change soon
    EquityDescriptionFunction fn = (EquityDescriptionFunction) functionModel.build(INFRASTRUCTURE);
    String description = fn.getDescription(createEmptyMarketData(), SECURITY);
=======
    FunctionTree<EquityDescriptionFunction> functionTree = FunctionTree.forFunction(EquityDescriptionFunction.class,
                                                                                    config);
    EquityDescriptionFunction fn = functionTree.build(INFRASTRUCTURE);
    String description = fn.execute(SECURITY);
>>>>>>> 2e6f8ea0
    assertEquals(description, ACTIV_VALUE);
  }

}<|MERGE_RESOLUTION|>--- conflicted
+++ resolved
@@ -45,33 +45,20 @@
 
   @Test
   public void defaultImpl() {
-<<<<<<< HEAD
     FunctionModel functionModel = FunctionModel.forFunction(EquityDescriptionFunction.class);
     // TODO this return type will change soon
     EquityDescriptionFunction fn = (EquityDescriptionFunction) functionModel.build(INFRASTRUCTURE);
     String description = fn.getDescription(createEmptyMarketData(), SECURITY);
-=======
-    FunctionTree<EquityDescriptionFunction> functionTree = FunctionTree.forFunction(EquityDescriptionFunction.class);
-    EquityDescriptionFunction fn = functionTree.build(INFRASTRUCTURE);
-    String description = fn.execute(SECURITY);
->>>>>>> 2e6f8ea0
     assertEquals(description, SECURITY_NAME);
   }
 
   @Test
   public void idImplDefaultArgs() {
     FunctionConfig config = config(overrides(EquityDescriptionFunction.class, EquityIdDescription.class));
-<<<<<<< HEAD
     FunctionModel functionModel = FunctionModel.forFunction(EquityDescriptionFunction.class, config);
     // TODO this return type will change soon
     EquityDescriptionFunction fn = (EquityDescriptionFunction) functionModel.build(INFRASTRUCTURE);
     String description = fn.getDescription(createEmptyMarketData(), SECURITY);
-=======
-    FunctionTree<EquityDescriptionFunction> functionTree = FunctionTree.forFunction(EquityDescriptionFunction.class,
-                                                                                    config);
-    EquityDescriptionFunction fn = functionTree.build(INFRASTRUCTURE);
-    String description = fn.execute(SECURITY);
->>>>>>> 2e6f8ea0
     assertEquals(description, BLOOMBERG_VALUE);
   }
 
@@ -82,18 +69,10 @@
                arguments(
                    function(IdScheme.class,
                             argument("scheme", ExternalSchemes.ACTIVFEED_TICKER))));
-<<<<<<< HEAD
     FunctionModel functionModel = FunctionModel.forFunction(EquityDescriptionFunction.class, config);
     // TODO this return type will change soon
     EquityDescriptionFunction fn = (EquityDescriptionFunction) functionModel.build(INFRASTRUCTURE);
     String description = fn.getDescription(createEmptyMarketData(), SECURITY);
-=======
-    FunctionTree<EquityDescriptionFunction> functionTree = FunctionTree.forFunction(EquityDescriptionFunction.class,
-                                                                                    config);
-    EquityDescriptionFunction fn = functionTree.build(INFRASTRUCTURE);
-    String description = fn.execute(SECURITY);
->>>>>>> 2e6f8ea0
     assertEquals(description, ACTIV_VALUE);
   }
-
 }