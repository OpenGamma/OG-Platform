/**
 * Copyright (C) 2009 - 2010 by OpenGamma Inc.
 *
 * Please see distribution for license.
 */
package com.opengamma.timeseries.db;

import java.sql.ResultSet;
import java.sql.SQLException;
import java.sql.Types;
import java.util.List;
import java.util.Map;

import javax.time.calendar.LocalDate;

import org.springframework.jdbc.datasource.DataSourceTransactionManager;

import com.opengamma.timeseries.LocalDateTimeSeriesMaster;
import com.opengamma.util.db.DbDateUtils;
import com.opengamma.util.time.DateUtil;
import com.opengamma.util.timeseries.DoubleTimeSeries;
import com.opengamma.util.timeseries.MutableDoubleTimeSeries;
import com.opengamma.util.timeseries.localdate.ArrayLocalDateDoubleTimeSeries;
import com.opengamma.util.timeseries.localdate.MapLocalDateDoubleTimeSeries;

/**
 * 
 */
public class LocalDateRowStoreTimeSeriesMaster extends RowStoreTimeSeriesMaster<LocalDate> implements LocalDateTimeSeriesMaster {
  
  public LocalDateRowStoreTimeSeriesMaster(DataSourceTransactionManager transactionManager, 
      Map<String, String> namedSQLMap,
      boolean isTriggerSupported) {
    super(transactionManager, namedSQLMap, isTriggerSupported);
  }
  
  @Override
  protected String getDataPointTableName() {
    return "tss_data_point";
  }

  @Override
  protected String getDataPointDeltaTableName() {
    return "tss_data_point_delta";
  }

  @Override
  protected int getSqlDateType() {
    return Types.DATE;
  }
  
  @Override
  protected Object getSqlDate(LocalDate date) {
    return DateUtil.toSqlDate(date);
  }
    
  @Override
  protected LocalDate getDate(ResultSet rs, String column) throws SQLException {
    java.sql.Date date = rs.getDate(column);
    return DbDateUtils.fromSqlDate(date);
  }

  @Override
  protected DoubleTimeSeries<LocalDate> getTimeSeries(List<LocalDate> dates, List<Double> values) {
    return new ArrayLocalDateDoubleTimeSeries(dates, values);
  }

  @Override
  protected MutableDoubleTimeSeries<LocalDate> getMutableTimeSeries(DoubleTimeSeries<LocalDate> timeSeries) {
    return new MapLocalDateDoubleTimeSeries(timeSeries);
  }

  @Override
  protected LocalDate getDate(String date) {
    return DateUtil.toLocalDate(date);
  }

  @Override
  protected String printDate(LocalDate date) {
    return DateUtil.printYYYYMMDD(date);
  }
<<<<<<< HEAD

=======
  
>>>>>>> 337e37b3
}<|MERGE_RESOLUTION|>--- conflicted
+++ resolved
@@ -51,7 +51,7 @@
   
   @Override
   protected Object getSqlDate(LocalDate date) {
-    return DateUtil.toSqlDate(date);
+    return DbDateUtils.toSqlDate(date);
   }
     
   @Override
@@ -79,9 +79,5 @@
   protected String printDate(LocalDate date) {
     return DateUtil.printYYYYMMDD(date);
   }
-<<<<<<< HEAD
 
-=======
-  
->>>>>>> 337e37b3
 }