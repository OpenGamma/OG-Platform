/**
 * Copyright (C) 2009 - 2010 by OpenGamma Inc.
 *
 * Please see distribution for license.
 */
package com.opengamma.financial.analytics.ircurve;

import java.util.ArrayList;
import java.util.Arrays;
import java.util.Collections;
import java.util.HashSet;
import java.util.LinkedHashMap;
import java.util.List;
import java.util.Set;

import javax.time.calendar.LocalDate;
import javax.time.calendar.Period;
import javax.time.calendar.TimeZone;
import javax.time.calendar.ZonedDateTime;

import org.apache.commons.lang.ObjectUtils;
import org.apache.commons.lang.Validate;

import com.google.common.collect.Sets;
import com.opengamma.engine.ComputationTarget;
import com.opengamma.engine.ComputationTargetType;
import com.opengamma.engine.function.AbstractFunction;
import com.opengamma.engine.function.FunctionCompilationContext;
import com.opengamma.engine.function.FunctionExecutionContext;
import com.opengamma.engine.function.FunctionInputs;
import com.opengamma.engine.function.FunctionInvoker;
import com.opengamma.engine.value.ComputedValue;
import com.opengamma.engine.value.ValueRequirement;
import com.opengamma.engine.value.ValueRequirementNames;
import com.opengamma.engine.value.ValueSpecification;
import com.opengamma.engine.world.Region;
import com.opengamma.financial.Currency;
import com.opengamma.financial.OpenGammaCompilationContext;
import com.opengamma.financial.OpenGammaExecutionContext;
import com.opengamma.financial.analytics.model.schedule.ScheduleCalculator;
import com.opengamma.financial.convention.businessday.BusinessDayConvention;
import com.opengamma.financial.convention.businessday.HolidaySourceCalendarAdapter;
import com.opengamma.financial.convention.calendar.Calendar;
import com.opengamma.financial.convention.daycount.DayCount;
import com.opengamma.financial.convention.frequency.Frequency;
import com.opengamma.financial.convention.frequency.PeriodFrequency;
import com.opengamma.financial.interestrate.InterestRateDerivative;
import com.opengamma.financial.interestrate.MultipleYieldCurveFinderDataBundle;
import com.opengamma.financial.interestrate.MultipleYieldCurveFinderFunction;
import com.opengamma.financial.interestrate.MultipleYieldCurveFinderJacobian;
import com.opengamma.financial.interestrate.ParRateCurveSensitivityCalculator;
import com.opengamma.financial.interestrate.ParRateDifferenceCalculator;
import com.opengamma.financial.interestrate.cash.definition.Cash;
import com.opengamma.financial.interestrate.fra.definition.ForwardRateAgreement;
import com.opengamma.financial.interestrate.future.definition.InterestRateFuture;
import com.opengamma.financial.interestrate.libor.definition.Libor;
import com.opengamma.financial.interestrate.swap.definition.FixedFloatSwap;
import com.opengamma.financial.model.interestrate.curve.InterpolatedYieldCurve;
import com.opengamma.financial.model.interestrate.curve.YieldAndDiscountCurve;
import com.opengamma.id.IdentificationScheme;
import com.opengamma.id.UniqueIdentifier;
import com.opengamma.livedata.normalization.MarketDataRequirementNames;
import com.opengamma.math.function.Function1D;
import com.opengamma.math.interpolation.CombinedInterpolatorExtrapolatorFactory;
import com.opengamma.math.interpolation.Interpolator1D;
import com.opengamma.math.interpolation.data.Interpolator1DDataBundle;
import com.opengamma.math.interpolation.sensitivity.CombinedInterpolatorExtrapolatorNodeSensitivityCalculatorFactory;
import com.opengamma.math.interpolation.sensitivity.Interpolator1DNodeSensitivityCalculator;
import com.opengamma.math.linearalgebra.DecompositionFactory;
import com.opengamma.math.matrix.DoubleMatrix1D;
import com.opengamma.math.matrix.DoubleMatrix2D;
import com.opengamma.math.rootfinding.newton.BroydenVectorRootFinder;
import com.opengamma.math.rootfinding.newton.NewtonVectorRootFinder;

/**
 * 
 */
public class MarketInstrumentImpliedFundingAndForwardCurveFunction extends AbstractFunction implements FunctionInvoker {
  private static final String SPOT_TICKER = "US00O/N Index"; //TODO shouldn't be hard-coded
  private static final String FLOAT_REFERENCE_TICKER = ""; //TODO shouldn't be hard-coded
  private static final String FUNDING_CURVE_NAME = "Funding Curve";
  private static final String LIBOR_CURVE_NAME = "Libor Curve";

  private final Currency _currency;
  private YieldCurveDefinition _fundingDefinition;
  private YieldCurveDefinition _forwardDefinition;
  private UniqueIdentifier _referenceRateIdentifier;
  private ValueRequirement _referenceRateRequirement;
  private ValueRequirement _spotRateRequirement;
  private Set<ValueRequirement> _requirements;
  private ValueSpecification _fundingCurveResult;
  private ValueSpecification _forwardCurveResult;
  private ValueSpecification _jacobianResult; 
  private Set<ValueSpecification> _results;
//  private final Interpolator1D<? extends Interpolator1DDataBundle> _fundingInterpolator;
//  private final Interpolator1D<? extends Interpolator1DDataBundle> _forwardInterpolator;
//  private final Interpolator1DNodeSensitivityCalculator<? extends Interpolator1DDataBundle> _fundingSensitivityCalculator;
//  private final Interpolator1DNodeSensitivityCalculator<? extends Interpolator1DDataBundle> _forwardSensitivityCalculator;

  public MarketInstrumentImpliedFundingAndForwardCurveFunction(final Currency currency, String fundingInterpolatorName, String fundingLeftExtrapolatorName, String fundingRightExtrapolatorName,
      String forwardInterpolatorName, String forwardLeftExtrapolatorName, String forwardRightExtrapolatorName, boolean useFiniteDifferenceAsDefaultForFundingSensitivities,
      boolean useFiniteDifferenceAsDefaultForForwardSensitivities) {
    Validate.notNull(currency);
    _currency = currency;
//    _fundingInterpolator = CombinedInterpolatorExtrapolatorFactory.getInterpolator(fundingInterpolatorName, fundingLeftExtrapolatorName, fundingRightExtrapolatorName);
//    _fundingSensitivityCalculator = CombinedInterpolatorExtrapolatorNodeSensitivityCalculatorFactory.getSensitivityCalculator(fundingInterpolatorName, fundingLeftExtrapolatorName, 
//        fundingRightExtrapolatorName, useFiniteDifferenceAsDefaultForFundingSensitivities);
//    _forwardInterpolator = CombinedInterpolatorExtrapolatorFactory.getInterpolator(forwardInterpolatorName, forwardLeftExtrapolatorName, forwardRightExtrapolatorName);
//    _forwardSensitivityCalculator = CombinedInterpolatorExtrapolatorNodeSensitivityCalculatorFactory.getSensitivityCalculator(forwardInterpolatorName, forwardLeftExtrapolatorName, 
//        forwardRightExtrapolatorName, useFiniteDifferenceAsDefaultForForwardSensitivities);

  }

  @Override
  public Set<ComputedValue> execute(final FunctionExecutionContext executionContext, final FunctionInputs inputs, final ComputationTarget target, final Set<ValueRequirement> desiredValues) {
<<<<<<< HEAD
//    final LocalDate now = executionContext.getSnapshotClock().today();
//    final Calendar calendar = new HolidayRepositoryCalendarAdapter(OpenGammaExecutionContext.getHolidayRepository(executionContext), _currency);
//    final Region region = OpenGammaExecutionContext.getRegionRepository(executionContext).getHierarchyNode(now.toLocalDate(), _currency.getUniqueIdentifier());
//    final List<InterestRateDerivative> derivatives = new ArrayList<InterestRateDerivative>();
//    final Set<FixedIncomeStrip> fundingStrips = _fundingDefinition.getStrips();
//    final int nFund = fundingStrips.size();
//    final Set<FixedIncomeStrip> forwardStrips = _forwardDefinition.getStrips();
//    final int nForward = forwardStrips.size();
//    final double[] marketRates = new double[nFund + nForward];
//    final double[] initialRatesGuess = new double[nFund + nForward];
//    final double[] fundingNodeTimes = new double[nFund];
//    InterestRateDerivative derivative;
//    ValueRequirement stripRequirement;
//    Double rate = (Double) inputs.getValue(_spotRateRequirement);
//    if (rate == null) {
//      throw new NullPointerException("Could not get spot rate for " + _currency);
//    }
//    rate = (Double) inputs.getValue(_referenceRateRequirement);
//    if (rate == null) {
//      throw new NullPointerException("Could not get first floating rate for " + _currency);
//    }
//    int i = 0;
//    for (final FixedIncomeStrip strip : fundingStrips) {     
//      stripRequirement = new ValueRequirement(MarketDataRequirementNames.MARKET_VALUE, strip.getMarketDataSpecification());
//      rate = (Double) inputs.getValue(stripRequirement);
//      if (rate == null) {
//        throw new NullPointerException("Could not get market data for " + strip);
//      }
//      if (strip.getInstrumentType() != StripInstrument.FUTURE) {
//        rate = rate / 100.;
//      }
//      derivative = getInterestRateDerivative(strip, calendar, region, now, rate);
//      if (derivative == null) {
//        throw new NullPointerException("Had a null InterestRateDefinition for " + strip);
//      }
//      derivatives.add(derivative);
//      initialRatesGuess[i] = 0.05;
//      
//      fundingNodeTimes[i] = getLastTime(derivative);
//      i++;
//    }
//    final double[] forwardNodeTimes = new double[nForward];
//    
//    int j = 0;
//    for (final FixedIncomeStrip strip : forwardStrips) {
//      
//      stripRequirement = new ValueRequirement(MarketDataRequirementNames.MARKET_VALUE, strip.getMarketDataSpecification());
//      rate = (Double) inputs.getValue(stripRequirement);
//      if (rate == null) {
//        throw new NullPointerException("Could not get market data for " + strip);
//      }
//      if (strip.getInstrumentType() != StripInstrument.FUTURE) {
//        rate = rate / 100.;
//      }
//      derivative = getInterestRateDerivative(strip, calendar, region, now, rate);
//      if (derivative == null) {
//        throw new NullPointerException("Had a null InterestRateDefinition for " + strip);
//      }
//      derivatives.add(derivative);
//      initialRatesGuess[i] = 0.05;
//      
//      marketRates[i] = rate;
//      forwardNodeTimes[j] = getLastTime(derivative);
//      i++;
//      j++;
//    }
//    LinkedHashMap<String, double[]> curveNodes = new LinkedHashMap<String, double[]>();
//    LinkedHashMap<String, Interpolator1D<? extends Interpolator1DDataBundle>> curveInterpolators = new LinkedHashMap<String, Interpolator1D<? extends Interpolator1DDataBundle>>();
//    LinkedHashMap<String, Interpolator1DNodeSensitivityCalculator<? extends Interpolator1DDataBundle>> curveSensitivityCalculators = 
//      new LinkedHashMap<String, Interpolator1DNodeSensitivityCalculator<? extends Interpolator1DDataBundle>>();
//    curveNodes.put(LIBOR_CURVE_NAME, forwardNodeTimes);
//    curveNodes.put(FUNDING_CURVE_NAME, fundingNodeTimes);
//    curveInterpolators.put(LIBOR_CURVE_NAME, _forwardInterpolator);
//    curveInterpolators.put(FUNDING_CURVE_NAME, _fundingInterpolator);
//    curveSensitivityCalculators.put(LIBOR_CURVE_NAME, _forwardSensitivityCalculator);
//    curveSensitivityCalculators.put(FUNDING_CURVE_NAME, _fundingSensitivityCalculator);
//    MultipleYieldCurveFinderDataBundle data = new MultipleYieldCurveFinderDataBundle(derivatives, null, curveNodes, curveInterpolators, curveSensitivityCalculators);
//    JacobianCalculator jacobian = new MultipleYieldCurveFinderJacobian(data, ParRateCurveSensitivityCalculator.getInstance()); //TODO have calculator as input
//    Function1D<DoubleMatrix1D, DoubleMatrix1D> curveFinder = new MultipleYieldCurveFinderFunction(data, ParRateDifferenceCalculator.getInstance()); //TODO have calculator as input
//    final NewtonVectorRootFinder rootFinder = new BroydenVectorRootFinder(1e-7, 1e-7, 100, jacobian, DecompositionFactory.getDecomposition(DecompositionFactory.SV_COMMONS_NAME));
//    final double[] yields = rootFinder.getRoot(curveFinder, new DoubleMatrix1D(initialRatesGuess)).getData();
//    final double[] forwardYields = Arrays.copyOfRange(yields, 0, nForward);
//    final double[] fundingYields = Arrays.copyOfRange(yields, nForward, yields.length);
//    final YieldAndDiscountCurve fundingCurve = new InterpolatedYieldCurve(fundingNodeTimes, fundingYields, _fundingInterpolator);
//    final YieldAndDiscountCurve forwardCurve = new InterpolatedYieldCurve(forwardNodeTimes, forwardYields, _forwardInterpolator);
//    final DoubleMatrix2D jacobianMatrix = jacobian.evaluate(new DoubleMatrix1D(yields), (Function1D<DoubleMatrix1D, DoubleMatrix1D>[]) null);
//    return Sets.newHashSet(new ComputedValue(_fundingCurveResult, fundingCurve), new ComputedValue(_forwardCurveResult, forwardCurve), new ComputedValue(_jacobianResult, jacobianMatrix.getData()));
    return null;
=======
    final LocalDate now = executionContext.getSnapshotClock().today();
    final Calendar calendar = new HolidayRepositoryCalendarAdapter(OpenGammaExecutionContext.getHolidayRepository(executionContext), _currency);
    final Region region = OpenGammaExecutionContext.getRegionRepository(executionContext).getHierarchyNode(now.toLocalDate(), _currency.getUniqueIdentifier());
    final List<InterestRateDerivative> derivatives = new ArrayList<InterestRateDerivative>();
    final Set<FixedIncomeStrip> fundingStrips = _fundingDefinition.getStrips();
    final int nFund = fundingStrips.size();
    final Set<FixedIncomeStrip> forwardStrips = _forwardDefinition.getStrips();
    final int nForward = forwardStrips.size();
    final double[] marketRates = new double[nFund + nForward];
    final double[] initialRatesGuess = new double[nFund + nForward];
    final double[] fundingNodeTimes = new double[nFund];
    InterestRateDerivative derivative;
    ValueRequirement stripRequirement;
    Double rate = (Double) inputs.getValue(_spotRateRequirement);
    if (rate == null) {
      throw new NullPointerException("Could not get spot rate for " + _currency);
    }
    rate = (Double) inputs.getValue(_referenceRateRequirement);
    if (rate == null) {
      throw new NullPointerException("Could not get first floating rate for " + _currency);
    }
    int i = 0;
    for (final FixedIncomeStrip strip : fundingStrips) {     
      stripRequirement = new ValueRequirement(MarketDataRequirementNames.MARKET_VALUE, strip.getMarketDataSpecification());
      rate = (Double) inputs.getValue(stripRequirement);
      if (rate == null) {
        throw new NullPointerException("Could not get market data for " + strip);
      }
      if (strip.getInstrumentType() != StripInstrument.FUTURE) {
        rate = rate / 100.;
      }
      derivative = getInterestRateDerivative(strip, calendar, region, now, rate);
      if (derivative == null) {
        throw new NullPointerException("Had a null InterestRateDefinition for " + strip);
      }
      derivatives.add(derivative);
      initialRatesGuess[i] = 0.05;
      
      fundingNodeTimes[i] = getLastTime(derivative);
      i++;
    }
    final double[] forwardNodeTimes = new double[nForward];
    
    int j = 0;
    for (final FixedIncomeStrip strip : forwardStrips) {
      
      stripRequirement = new ValueRequirement(MarketDataRequirementNames.MARKET_VALUE, strip.getMarketDataSpecification());
      rate = (Double) inputs.getValue(stripRequirement);
      if (rate == null) {
        throw new NullPointerException("Could not get market data for " + strip);
      }
      if (strip.getInstrumentType() != StripInstrument.FUTURE) {
        rate = rate / 100.;
      }
      derivative = getInterestRateDerivative(strip, calendar, region, now, rate);
      if (derivative == null) {
        throw new NullPointerException("Had a null InterestRateDefinition for " + strip);
      }
      derivatives.add(derivative);
      initialRatesGuess[i] = 0.05;
      
      marketRates[i] = rate;
      forwardNodeTimes[j] = getLastTime(derivative);
      i++;
      j++;
    }
    LinkedHashMap<String, double[]> curveNodes = new LinkedHashMap<String, double[]>();
    LinkedHashMap<String, Interpolator1D<? extends Interpolator1DDataBundle>> curveInterpolators = new LinkedHashMap<String, Interpolator1D<? extends Interpolator1DDataBundle>>();
    LinkedHashMap<String, Interpolator1DNodeSensitivityCalculator<? extends Interpolator1DDataBundle>> curveSensitivityCalculators = 
      new LinkedHashMap<String, Interpolator1DNodeSensitivityCalculator<? extends Interpolator1DDataBundle>>();
    curveNodes.put(LIBOR_CURVE_NAME, forwardNodeTimes);
    curveNodes.put(FUNDING_CURVE_NAME, fundingNodeTimes);
    curveInterpolators.put(LIBOR_CURVE_NAME, _forwardInterpolator);
    curveInterpolators.put(FUNDING_CURVE_NAME, _fundingInterpolator);
    curveSensitivityCalculators.put(LIBOR_CURVE_NAME, _forwardSensitivityCalculator);
    curveSensitivityCalculators.put(FUNDING_CURVE_NAME, _fundingSensitivityCalculator);
    MultipleYieldCurveFinderDataBundle data = new MultipleYieldCurveFinderDataBundle(derivatives, null, curveNodes, curveInterpolators, curveSensitivityCalculators);
    Function1D<DoubleMatrix1D, DoubleMatrix2D> jacobian = new MultipleYieldCurveFinderJacobian(data, ParRateCurveSensitivityCalculator.getInstance()); //TODO have calculator as input
    Function1D<DoubleMatrix1D, DoubleMatrix1D> curveFinder = new MultipleYieldCurveFinderFunction(data, ParRateDifferenceCalculator.getInstance()); //TODO have calculator as input
    final NewtonVectorRootFinder rootFinder = new BroydenVectorRootFinder(1e-7, 1e-7, 100, DecompositionFactory.getDecomposition(DecompositionFactory.SV_COMMONS_NAME));
    final double[] yields = rootFinder.getRoot(curveFinder,jacobian, new DoubleMatrix1D(initialRatesGuess)).getData();
    final double[] forwardYields = Arrays.copyOfRange(yields, 0, nForward);
    final double[] fundingYields = Arrays.copyOfRange(yields, nForward, yields.length);
    final YieldAndDiscountCurve fundingCurve = new InterpolatedYieldCurve(fundingNodeTimes, fundingYields, _fundingInterpolator);
    final YieldAndDiscountCurve forwardCurve = new InterpolatedYieldCurve(forwardNodeTimes, forwardYields, _forwardInterpolator);
    final DoubleMatrix2D jacobianMatrix = jacobian.evaluate(new DoubleMatrix1D(yields));
    return Sets.newHashSet(new ComputedValue(_fundingCurveResult, fundingCurve), new ComputedValue(_forwardCurveResult, forwardCurve), new ComputedValue(_jacobianResult, jacobianMatrix.getData()));
>>>>>>> c13324c4
  }

  @Override
  public void init(final FunctionCompilationContext context) {
//    final InterpolatedYieldAndDiscountCurveSource curveSource = OpenGammaCompilationContext.getDiscountCurveSource(context);
//    _fundingDefinition = curveSource.getDefinition(_currency, "Funding");
//    _forwardDefinition = curveSource.getDefinition(_currency, "Forward");
//    _requirements = Collections.unmodifiableSet(buildRequirements(_fundingDefinition));
//    _fundingCurveResult = new ValueSpecification(
//        new ValueRequirement(ValueRequirementNames.FUNDING_CURVE, _currency), 
//        getUniqueIdentifier());
//    _forwardCurveResult = new ValueSpecification(
//        new ValueRequirement(ValueRequirementNames.FORWARD_CURVE, _currency), 
//        getUniqueIdentifier());
//    _jacobianResult = new ValueSpecification(
//        new ValueRequirement(ValueRequirementNames.FUNDING_AND_FORWARD_JACOBIAN, _currency), 
//        getUniqueIdentifier());
//    _results = Sets.newHashSet(_fundingCurveResult, _forwardCurveResult, _jacobianResult);
  }

//  public Set<ValueRequirement> buildRequirements(final InterpolatedYieldAndDiscountCurveDefinition definition) {
//    final Set<ValueRequirement> result = new HashSet<ValueRequirement>();
//    for (final FixedIncomeStrip strip : definition.getStrips()) {
//      final ValueRequirement requirement = new ValueRequirement(MarketDataRequirementNames.MARKET_VALUE, strip.getMarketDataSpecification());
//      result.add(requirement);
//    }
//
//    //TODO all of this section will need to be removed
//    final String scheme = IdentificationScheme.BLOOMBERG_TICKER.getName();
//    _referenceRateIdentifier = UniqueIdentifier.of(scheme, FLOAT_REFERENCE_TICKER);
//    final FixedIncomeStrip referenceRate = new FixedIncomeStrip(Period.ofMonths(6), _referenceRateIdentifier, StripInstrument.LIBOR);
//    final FixedIncomeStrip spotRate = new FixedIncomeStrip(Period.ofDays(1), UniqueIdentifier.of(scheme, SPOT_TICKER), StripInstrument.CASH);
//    _referenceRateRequirement = new ValueRequirement(MarketDataRequirementNames.MARKET_VALUE, referenceRate.getMarketDataSpecification());
//    _spotRateRequirement = new ValueRequirement(MarketDataRequirementNames.MARKET_VALUE, spotRate.getMarketDataSpecification());
//    result.add(_referenceRateRequirement);
//    result.add(_spotRateRequirement);
//    return result;
//  }

  @Override
  public boolean canApplyTo(final FunctionCompilationContext context, final ComputationTarget target) {
    if (target.getType() != ComputationTargetType.PRIMITIVE) {
      return false;
    }
    return ObjectUtils.equals(target.getUniqueIdentifier(), _currency.getUniqueIdentifier());
  }

  @Override
  public Set<ValueRequirement> getRequirements(final FunctionCompilationContext context, final ComputationTarget target) {
    if (canApplyTo(context, target)) {
      return _requirements;
    }
    return null;
  }

  @Override
  public boolean buildsOwnSubGraph() {
    return false;
  }

  @Override
  public Set<ValueSpecification> getResults(final FunctionCompilationContext context, final ComputationTarget target) {
    if (canApplyTo(context, target)) {
      return _results;
    }
    return null;
  }

  @Override
  public String getShortName() {
    return "FundingAndForwardYieldCurveFunction";
  }

  @Override
  public ComputationTargetType getTargetType() {
    return ComputationTargetType.PRIMITIVE;
  }

//  private InterestRateDerivative getInterestRateDerivative(final FixedIncomeStrip strip, final Calendar calendar, final Region region, final LocalDate now, final double rateOrPrice) {
//    if (strip.getInstrumentType() == StripInstrument.SWAP) {
//      return getSwap(strip, calendar, region, now, rateOrPrice);
//    } else if (strip.getInstrumentType() == StripInstrument.CASH) {
//      return getCash(strip, calendar, now, rateOrPrice);
//    } else if (strip.getInstrumentType() == StripInstrument.FRA) {
//      return getFRA(strip, calendar, now, rateOrPrice);
//    } else if (strip.getInstrumentType() == StripInstrument.FUTURE) {
//      return getIRFuture(strip, calendar, now, rateOrPrice);
//    } else if (strip.getInstrumentType() == StripInstrument.LIBOR) {
//      return getLibor(strip, calendar, now, rateOrPrice);
//    }
//    return null;
//  }
//
//  private Cash getCash(final FixedIncomeStrip cashStrip, final Calendar calendar, final LocalDate now, final double cashRate) {
//    final DayCount dayCount = cashStrip.getDayCount();
//    final BusinessDayConvention convention = cashStrip.getBusinessDayConvention();
//    final ZonedDateTime start = cashStrip.getStartDate().atStartOfDayInZone(TimeZone.UTC);
//    final ZonedDateTime end = cashStrip.getEndDate().atStartOfDayInZone(TimeZone.UTC);
//    final ZonedDateTime startAdjusted = convention.adjustDate(calendar, start);
//    final ZonedDateTime endAdjusted = convention.adjustDate(calendar, end);
//    final double t = dayCount.getDayCountFraction(startAdjusted, endAdjusted);
//
//    return new Cash(t, cashRate, FUNDING_CURVE_NAME);
//
//  }
//
//  private ForwardRateAgreement getFRA(final FixedIncomeStrip fraStrip, final Calendar calendar, final LocalDate now, final double strike) {
//    final DayCount dayCount = fraStrip.getDayCount();
//    final BusinessDayConvention convention = fraStrip.getBusinessDayConvention();
//    final ZonedDateTime start = fraStrip.getStartDate().atStartOfDayInZone(TimeZone.UTC);
//    final ZonedDateTime end = fraStrip.getEndDate().atStartOfDayInZone(TimeZone.UTC);
//    final ZonedDateTime startAdjusted = convention.adjustDate(calendar, start);
//    final ZonedDateTime endAdjusted = convention.adjustDate(calendar, end);
//    final ZonedDateTime nowWithTime = now.atStartOfDayInZone(TimeZone.UTC);
//    final double startTime = dayCount.getDayCountFraction(nowWithTime, startAdjusted);
//    final double endTime = dayCount.getDayCountFraction(nowWithTime, endAdjusted);
//
//    return new ForwardRateAgreement(startTime, endTime, strike, FUNDING_CURVE_NAME, LIBOR_CURVE_NAME);
//
//  }
//
//  private InterestRateFuture getIRFuture(final FixedIncomeStrip irFutureStrip, final Calendar calendar, final LocalDate now, final double price) {
//    final DayCount dayCount = irFutureStrip.getDayCount();
//    final BusinessDayConvention convention = irFutureStrip.getBusinessDayConvention();
//    final ZonedDateTime start = irFutureStrip.getStartDate().atStartOfDayInZone(TimeZone.UTC);
//    final ZonedDateTime end = irFutureStrip.getEndDate().atStartOfDayInZone(TimeZone.UTC);
//    final ZonedDateTime startAdjusted = convention.adjustDate(calendar, start);
//    final ZonedDateTime endAdjusted = convention.adjustDate(calendar, end);
//    final ZonedDateTime nowWithTime = now.atStartOfDayInZone(TimeZone.UTC);
//    final double startTime = dayCount.getDayCountFraction(nowWithTime, startAdjusted);
//    final double endTime = dayCount.getDayCountFraction(nowWithTime, endAdjusted);
//
//    return new InterestRateFuture(startTime,endTime, endTime - startTime, price, LIBOR_CURVE_NAME);
//
//  }
//
//  private Libor getLibor(final FixedIncomeStrip liborStrip, final Calendar calendar, final LocalDate now, final double liborRate) {
//    final DayCount dayCount = liborStrip.getDayCount();
//    final BusinessDayConvention convention = liborStrip.getBusinessDayConvention();
//    final ZonedDateTime start = liborStrip.getStartDate().atStartOfDayInZone(TimeZone.UTC);
//    final ZonedDateTime end = liborStrip.getEndDate().atStartOfDayInZone(TimeZone.UTC);
//    final ZonedDateTime startAdjusted = convention.adjustDate(calendar, start);
//    final ZonedDateTime endAdjusted = convention.adjustDate(calendar, end);
//    final double t = dayCount.getDayCountFraction(startAdjusted, endAdjusted);
//
//    return new Libor(t, liborRate, LIBOR_CURVE_NAME);
//
//  }
//
//  private FixedFloatSwap getSwap(final FixedIncomeStrip swapStrip, final Calendar calendar, final Region region, final LocalDate now, final double swapRate) {
//    final BusinessDayConvention convention = swapStrip.getBusinessDayConvention();
//    final ZonedDateTime effectiveDate = swapStrip.getStartDate().atStartOfDayInZone(TimeZone.UTC); //TODO change this
//    final ZonedDateTime maturityDate = swapStrip.getEndDate().atStartOfDayInZone(TimeZone.UTC); //TODO change this
//    final Frequency frequency = PeriodFrequency.SEMI_ANNUAL; //TODO change this
//    final DayCount dayCount = swapStrip.getDayCount();
//    final ZonedDateTime[] unadjustedDates = ScheduleCalculator.getUnadjustedDateSchedule(effectiveDate, maturityDate, frequency);
//    final ZonedDateTime[] adjustedDates = ScheduleCalculator.getAdjustedDateSchedule(unadjustedDates, convention, calendar);
//    final double[] swapPaymentDates = ScheduleCalculator.getTimes(adjustedDates, dayCount, now.atStartOfDayInZone(TimeZone.UTC));
//    final int n = swapPaymentDates.length;
//    final double[] delta = new double[n];
//    for (int i = 0; i < n; i++) {
//      delta[i] = 0;
//    }
//    return new FixedFloatSwap(swapPaymentDates,  swapPaymentDates, swapRate, delta, delta, FUNDING_CURVE_NAME, LIBOR_CURVE_NAME);
//  }
//
//  private double getLastTime(final InterestRateDerivative derivative) {
//    if (derivative instanceof FixedFloatSwap) {
//      return getLastSwapTime((FixedFloatSwap) derivative);
//    } else if (derivative instanceof Cash) {
//      return getLastCashTime((Cash) derivative);
//    } else if (derivative instanceof ForwardRateAgreement) {
//      return getLastFRATime((ForwardRateAgreement) derivative);
//    } else if (derivative instanceof InterestRateFuture) {
//      return getLastIRFutureTime((InterestRateFuture) derivative);
//    } else if (derivative instanceof Libor) {
//      return getLastLiborTime((Libor) derivative);
//    }
//    throw new IllegalArgumentException("This should never happen");
//  }
//
//  private double getLastSwapTime(final FixedFloatSwap swap) {
//    final int nFix = swap.getFixedLeg().getNumberOfPayments() - 1;
//    final int nFloat = swap.getFloatingLeg().getNumberOfPayments() - 1;
//    return Math.max(swap.getFixedLeg().getPaymentTimes()[nFix], swap.getFloatingLeg().getPaymentTimes()[nFloat] + swap.getFloatingLeg().getDeltaEnd()[nFloat]);
//  }
//
//  private double getLastCashTime(final Cash cash) {
//    return cash.getPaymentTime();
//  }
//
//  private double getLastLiborTime(final Libor libor) {
//    return libor.getMaturity();
//  }
//
//  private double getLastFRATime(final ForwardRateAgreement fra) {
//    return fra.getMaturity();
//  }
//
//  private double getLastIRFutureTime(final InterestRateFuture irFuture) {
//    return irFuture.getMaturity();
//  }
}<|MERGE_RESOLUTION|>--- conflicted
+++ resolved
@@ -113,7 +113,6 @@
 
   @Override
   public Set<ComputedValue> execute(final FunctionExecutionContext executionContext, final FunctionInputs inputs, final ComputationTarget target, final Set<ValueRequirement> desiredValues) {
-<<<<<<< HEAD
 //    final LocalDate now = executionContext.getSnapshotClock().today();
 //    final Calendar calendar = new HolidayRepositoryCalendarAdapter(OpenGammaExecutionContext.getHolidayRepository(executionContext), _currency);
 //    final Region region = OpenGammaExecutionContext.getRegionRepository(executionContext).getHierarchyNode(now.toLocalDate(), _currency.getUniqueIdentifier());
@@ -202,95 +201,6 @@
 //    final DoubleMatrix2D jacobianMatrix = jacobian.evaluate(new DoubleMatrix1D(yields), (Function1D<DoubleMatrix1D, DoubleMatrix1D>[]) null);
 //    return Sets.newHashSet(new ComputedValue(_fundingCurveResult, fundingCurve), new ComputedValue(_forwardCurveResult, forwardCurve), new ComputedValue(_jacobianResult, jacobianMatrix.getData()));
     return null;
-=======
-    final LocalDate now = executionContext.getSnapshotClock().today();
-    final Calendar calendar = new HolidayRepositoryCalendarAdapter(OpenGammaExecutionContext.getHolidayRepository(executionContext), _currency);
-    final Region region = OpenGammaExecutionContext.getRegionRepository(executionContext).getHierarchyNode(now.toLocalDate(), _currency.getUniqueIdentifier());
-    final List<InterestRateDerivative> derivatives = new ArrayList<InterestRateDerivative>();
-    final Set<FixedIncomeStrip> fundingStrips = _fundingDefinition.getStrips();
-    final int nFund = fundingStrips.size();
-    final Set<FixedIncomeStrip> forwardStrips = _forwardDefinition.getStrips();
-    final int nForward = forwardStrips.size();
-    final double[] marketRates = new double[nFund + nForward];
-    final double[] initialRatesGuess = new double[nFund + nForward];
-    final double[] fundingNodeTimes = new double[nFund];
-    InterestRateDerivative derivative;
-    ValueRequirement stripRequirement;
-    Double rate = (Double) inputs.getValue(_spotRateRequirement);
-    if (rate == null) {
-      throw new NullPointerException("Could not get spot rate for " + _currency);
-    }
-    rate = (Double) inputs.getValue(_referenceRateRequirement);
-    if (rate == null) {
-      throw new NullPointerException("Could not get first floating rate for " + _currency);
-    }
-    int i = 0;
-    for (final FixedIncomeStrip strip : fundingStrips) {     
-      stripRequirement = new ValueRequirement(MarketDataRequirementNames.MARKET_VALUE, strip.getMarketDataSpecification());
-      rate = (Double) inputs.getValue(stripRequirement);
-      if (rate == null) {
-        throw new NullPointerException("Could not get market data for " + strip);
-      }
-      if (strip.getInstrumentType() != StripInstrument.FUTURE) {
-        rate = rate / 100.;
-      }
-      derivative = getInterestRateDerivative(strip, calendar, region, now, rate);
-      if (derivative == null) {
-        throw new NullPointerException("Had a null InterestRateDefinition for " + strip);
-      }
-      derivatives.add(derivative);
-      initialRatesGuess[i] = 0.05;
-      
-      fundingNodeTimes[i] = getLastTime(derivative);
-      i++;
-    }
-    final double[] forwardNodeTimes = new double[nForward];
-    
-    int j = 0;
-    for (final FixedIncomeStrip strip : forwardStrips) {
-      
-      stripRequirement = new ValueRequirement(MarketDataRequirementNames.MARKET_VALUE, strip.getMarketDataSpecification());
-      rate = (Double) inputs.getValue(stripRequirement);
-      if (rate == null) {
-        throw new NullPointerException("Could not get market data for " + strip);
-      }
-      if (strip.getInstrumentType() != StripInstrument.FUTURE) {
-        rate = rate / 100.;
-      }
-      derivative = getInterestRateDerivative(strip, calendar, region, now, rate);
-      if (derivative == null) {
-        throw new NullPointerException("Had a null InterestRateDefinition for " + strip);
-      }
-      derivatives.add(derivative);
-      initialRatesGuess[i] = 0.05;
-      
-      marketRates[i] = rate;
-      forwardNodeTimes[j] = getLastTime(derivative);
-      i++;
-      j++;
-    }
-    LinkedHashMap<String, double[]> curveNodes = new LinkedHashMap<String, double[]>();
-    LinkedHashMap<String, Interpolator1D<? extends Interpolator1DDataBundle>> curveInterpolators = new LinkedHashMap<String, Interpolator1D<? extends Interpolator1DDataBundle>>();
-    LinkedHashMap<String, Interpolator1DNodeSensitivityCalculator<? extends Interpolator1DDataBundle>> curveSensitivityCalculators = 
-      new LinkedHashMap<String, Interpolator1DNodeSensitivityCalculator<? extends Interpolator1DDataBundle>>();
-    curveNodes.put(LIBOR_CURVE_NAME, forwardNodeTimes);
-    curveNodes.put(FUNDING_CURVE_NAME, fundingNodeTimes);
-    curveInterpolators.put(LIBOR_CURVE_NAME, _forwardInterpolator);
-    curveInterpolators.put(FUNDING_CURVE_NAME, _fundingInterpolator);
-    curveSensitivityCalculators.put(LIBOR_CURVE_NAME, _forwardSensitivityCalculator);
-    curveSensitivityCalculators.put(FUNDING_CURVE_NAME, _fundingSensitivityCalculator);
-    MultipleYieldCurveFinderDataBundle data = new MultipleYieldCurveFinderDataBundle(derivatives, null, curveNodes, curveInterpolators, curveSensitivityCalculators);
-    Function1D<DoubleMatrix1D, DoubleMatrix2D> jacobian = new MultipleYieldCurveFinderJacobian(data, ParRateCurveSensitivityCalculator.getInstance()); //TODO have calculator as input
-    Function1D<DoubleMatrix1D, DoubleMatrix1D> curveFinder = new MultipleYieldCurveFinderFunction(data, ParRateDifferenceCalculator.getInstance()); //TODO have calculator as input
-    final NewtonVectorRootFinder rootFinder = new BroydenVectorRootFinder(1e-7, 1e-7, 100, DecompositionFactory.getDecomposition(DecompositionFactory.SV_COMMONS_NAME));
-    final double[] yields = rootFinder.getRoot(curveFinder,jacobian, new DoubleMatrix1D(initialRatesGuess)).getData();
-    final double[] forwardYields = Arrays.copyOfRange(yields, 0, nForward);
-    final double[] fundingYields = Arrays.copyOfRange(yields, nForward, yields.length);
-    final YieldAndDiscountCurve fundingCurve = new InterpolatedYieldCurve(fundingNodeTimes, fundingYields, _fundingInterpolator);
-    final YieldAndDiscountCurve forwardCurve = new InterpolatedYieldCurve(forwardNodeTimes, forwardYields, _forwardInterpolator);
-    final DoubleMatrix2D jacobianMatrix = jacobian.evaluate(new DoubleMatrix1D(yields));
-    return Sets.newHashSet(new ComputedValue(_fundingCurveResult, fundingCurve), new ComputedValue(_forwardCurveResult, forwardCurve), new ComputedValue(_jacobianResult, jacobianMatrix.getData()));
->>>>>>> c13324c4
   }
 
   @Override
