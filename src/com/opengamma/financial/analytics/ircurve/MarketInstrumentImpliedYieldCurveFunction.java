/**
 * Copyright (C) 2009 - 2010 by OpenGamma Inc.
 * 
 * Please see distribution for license.
 */
package com.opengamma.financial.analytics.ircurve;

import java.util.ArrayList;
import java.util.Collections;
import java.util.HashSet;
import java.util.LinkedHashMap;
import java.util.List;
import java.util.Set;

import javax.time.calendar.LocalDate;
import javax.time.calendar.Period;
import javax.time.calendar.TimeZone;
import javax.time.calendar.ZonedDateTime;

import org.apache.commons.lang.ObjectUtils;
import org.apache.commons.lang.Validate;

import com.google.common.collect.Sets;
import com.opengamma.engine.ComputationTarget;
import com.opengamma.engine.ComputationTargetType;
import com.opengamma.engine.function.AbstractFunction;
import com.opengamma.engine.function.FunctionCompilationContext;
import com.opengamma.engine.function.FunctionExecutionContext;
import com.opengamma.engine.function.FunctionInputs;
import com.opengamma.engine.function.FunctionInvoker;
import com.opengamma.engine.value.ComputedValue;
import com.opengamma.engine.value.ValueRequirement;
import com.opengamma.engine.value.ValueRequirementNames;
import com.opengamma.engine.value.ValueSpecification;
import com.opengamma.financial.Currency;
import com.opengamma.financial.HolidayRepository;
import com.opengamma.financial.InMemoryRegionRepository;
import com.opengamma.financial.OpenGammaCompilationContext;
import com.opengamma.financial.OpenGammaExecutionContext;
import com.opengamma.financial.Region;
import com.opengamma.financial.analytics.model.schedule.ScheduleCalculator;
import com.opengamma.financial.convention.businessday.BusinessDayConvention;
import com.opengamma.financial.convention.businessday.HolidayRepositoryCalendarAdapter;
import com.opengamma.financial.convention.calendar.Calendar;
import com.opengamma.financial.convention.daycount.DayCount;
import com.opengamma.financial.convention.frequency.Frequency;
import com.opengamma.financial.interestrate.InterestRateDerivative;
import com.opengamma.financial.interestrate.MultipleYieldCurveFinderFunction;
import com.opengamma.financial.interestrate.cash.definition.Cash;
import com.opengamma.financial.interestrate.future.definition.InterestRateFuture;
import com.opengamma.financial.model.interestrate.curve.YieldAndDiscountCurve;
import com.opengamma.id.IdentificationScheme;
import com.opengamma.id.UniqueIdentifier;
import com.opengamma.livedata.normalization.MarketDataRequirementNames;
import com.opengamma.math.function.Function1D;
import com.opengamma.math.interpolation.CombinedInterpolatorExtrapolatorFactory;
import com.opengamma.math.interpolation.Interpolator1D;
import com.opengamma.math.interpolation.data.Interpolator1DCubicSplineDataBundle;
import com.opengamma.math.linearalgebra.DecompositionFactory;
import com.opengamma.math.matrix.DoubleMatrix1D;
import com.opengamma.math.matrix.DoubleMatrix2D;
import com.opengamma.math.rootfinding.newton.BroydenVectorRootFinder;
import com.opengamma.math.rootfinding.newton.JacobianCalculator;
import com.opengamma.math.rootfinding.newton.NewtonVectorRootFinder;

/**
 * 
 */
public class MarketInstrumentImpliedYieldCurveFunction extends AbstractFunction implements FunctionInvoker {
  private static final String SPOT_TICKER = "US00O/N Index"; //TODO shouldn't be hard-coded
  private static final String FLOAT_REFERENCE_TICKER = "US0006M Index"; //TODO shouldn't be hard-coded
  private static final String CURVE_NAME = "USD Yield Curve"; //TODO should'nt be hard-coded
  private final Currency _currency;
  private YieldCurveDefinition _definition;
  private UniqueIdentifier _referenceRateIdentifier;
  private ValueRequirement _referenceRateRequirement;
  private ValueRequirement _spotRateRequirement;
  private Set<ValueRequirement> _requirements;
  private ValueSpecification _curveResult;
  private ValueSpecification _jacobianResult;
  private Set<ValueSpecification> _results;
<<<<<<< HEAD
  //TODO all interpolators should be passed in
//  private final Interpolator1D<Interpolator1DCubicSplineDataBundle, InterpolationResult> _interpolator; // TODO this should not be hard-coded
  // TODO this should depend on the type of _fundingInterpolator
//  private final Interpolator1D<Interpolator1DCubicSplineWithSensitivitiesDataBundle, InterpolationResultWithSensitivities> _interpolatorWithSensitivity;
  private LocalDate _curveDate;
  private String _curveName;
  private InterpolatedYieldCurveSpecification _specification;
  

  // TODO kirk 2010-07-05 -- Must take in a curve definition name as well, rather than hard-coding to
  // "ForwardAndFunding".

  public MarketInstrumentImpliedYieldCurveFunction(final LocalDate curveDate, final Currency currency, final String name) {
    Validate.notNull(curveDate, "Curve Date");
    Validate.notNull(currency, "Currency");
    Validate.notNull(name, "Name");
    _curveDate = curveDate;
    _curveName = _curveName;
    _currency = currency;
//    _interpolator = CombinedInterpolatorExtrapolatorFactory.getInterpolator(interpolatorName, leftExtrapolatorName, rightExtrapolatorName);
    //_sensitivityCalculator = CombinedInterpolatorExtrapolatorNodeSensitivityCalculatorFactory.getSensitivityCalculator(interpolatorName, leftExtrapolatorName, rightExtrapolatorName);
=======
  private final Interpolator1D<? extends Interpolator1DDataBundle> _interpolator;
  private final Interpolator1DNodeSensitivityCalculator<? extends Interpolator1DDataBundle> _sensitivityCalculator;

  public MarketInstrumentImpliedYieldCurveFunction(final Currency currency, String interpolatorName, String leftExtrapolatorName, String rightExtrapolatorName) {
    Validate.notNull(currency);
    _currency = currency;
    _interpolator = CombinedInterpolatorExtrapolatorFactory.getInterpolator(interpolatorName, leftExtrapolatorName, rightExtrapolatorName);
    _sensitivityCalculator = CombinedInterpolatorExtrapolatorNodeSensitivityCalculatorFactory.getSensitivityCalculator(interpolatorName, leftExtrapolatorName, rightExtrapolatorName);
>>>>>>> 7f2c9cf0
  }

  @Override
  public void init(final FunctionCompilationContext context) {
    final InterpolatedYieldCurveDefinitionSource curveSource = OpenGammaCompilationContext.getDiscountCurveSource(context);
    final InterpolatedYieldCurveSpecificationBuilder specBuilder = OpenGammaCompilationContext.getYieldCurveSpecificationBuilder(context);
    _definition = curveSource.getDefinition(_currency, _curveName);
    _specification = specBuilder.buildCurve(_curveDate, _definition);
    //_requirements = Collections.unmodifiableSet(buildRequirements(_specification));
    _curveResult = new ValueSpecification(new ValueRequirement(ValueRequirementNames.FUNDING_CURVE, _currency));
    _jacobianResult = new ValueSpecification(new ValueRequirement(ValueRequirementNames.FUNDING_AND_FORWARD_JACOBIAN, _currency));
    _results = Sets.newHashSet(_curveResult, _jacobianResult);
  }

  @Override
  public Set<ComputedValue> execute(final FunctionExecutionContext executionContext, final FunctionInputs inputs, final ComputationTarget target, final Set<ValueRequirement> desiredValues) {
<<<<<<< HEAD
//    final LocalDate now = executionContext.getSnapshotClock().today();
//    final HolidayRepository holidayRepository = OpenGammaExecutionContext.getHolidayRepository(executionContext);
//    if (holidayRepository == null) {
//      throw new IllegalStateException("Must have a holiday repository in the execution context");
//    }
//    final Calendar calendar = new HolidayRepositoryCalendarAdapter(holidayRepository, _currency);
//    final Region region = OpenGammaExecutionContext.getRegionRepository(executionContext).getHierarchyNodes(now.toLocalDate(), InMemoryRegionRepository.POLITICAL_HIERARCHY_NAME, InMemoryRegionRepository.ISO_CURRENCY_3, _currency.getISOCode()).iterator().next();
//    
//    //final Region region = OpenGammaExecutionContext.getRegionRepository(executionContext).getHierarchyNode(now.toLocalDate(), _currency.getUniqueIdentifier());
//    final List<InterestRateDerivative> derivatives = new ArrayList<InterestRateDerivative>();
//    final Set<FixedIncomeStrip> strips = _definition.getStrips();
//    final int n = strips.size();
////    final double[] marketRates = new double[n];
////    final double[] initialRatesGuess = new double[n];
////    final double[] nodeTimes = new double[n];
//    final double[] marketRates = new double[n];
//    final double[] initialRatesGuess = new double[n];
//    final double[] nodeTimes = new double[n];
//    marketRates[0] = 0.01;
//    nodeTimes[0] = 0;
//    InterestRateDerivative derivative;
//    ValueRequirement stripRequirement;
//    Double rate = (Double) inputs.getValue(_spotRateRequirement);
//    if (rate == null) {
//      throw new NullPointerException("Could not get spot rate for " + _currency);
//    }
//    rate = (Double) inputs.getValue(_referenceRateRequirement);
//    if (rate == null) {
//      throw new NullPointerException("Could not get first floating rate for " + _currency);
//    }
//    
//    int i = 0;
//    for (final FixedIncomeStrip strip : strips) {
//      stripRequirement = new ValueRequirement(MarketDataRequirementNames.INDICATIVE_VALUE, strip.getMarketDataSpecification());
//      rate = (Double) inputs.getValue(stripRequirement);
//      if (rate == null) {
//        throw new NullPointerException("Could not get market data for " + strip);
//      }
//     
//      if (strip.getInstrumentType() != StripInstrument.FUTURE) {
//        rate /= 100;
//      }
//  //    marketRates[i] = rate;
//      
//      derivative = getInterestRateDerivative(strip, calendar, region, now, rate);
//      if (derivative == null) {
//        throw new NullPointerException("Had a null InterestRateDefinition for " + strip);
//      }
//      derivatives.add(derivative);
//      initialRatesGuess[i] = 0.01;
//      
//      nodeTimes[i] = getLastTime(derivative);
//      i++;
//    }
//    LinkedHashMap<String, double[]> curveNodes = new LinkedHashMap<String, double[]>();
//    LinkedHashMap<String, Interpolator1D<? extends Interpolator1DDataBundle>> interpolators = new LinkedHashMap<String, Interpolator1D<? extends Interpolator1DDataBundle>>();
//    LinkedHashMap<String, Interpolator1DNodeSensitivityCalculator<? extends Interpolator1DDataBundle>> sensitivityCalculators = 
//      new LinkedHashMap<String, Interpolator1DNodeSensitivityCalculator<? extends Interpolator1DDataBundle>>();
//    curveNodes.put(CURVE_NAME, nodeTimes);
//    interpolators.put(CURVE_NAME, _interpolator);
//    sensitivityCalculators.put(CURVE_NAME, _sensitivityCalculator);
//    MultipleYieldCurveFinderDataBundle data = new MultipleYieldCurveFinderDataBundle(derivatives, null, curveNodes, interpolators, sensitivityCalculators);
//    final JacobianCalculator jacobian = new MultipleYieldCurveFinderJacobian(data, ParRateCurveSensitivityCalculator.getInstance()); //TODO have the calculator as an input
//    final Function1D<DoubleMatrix1D, DoubleMatrix1D> curveFinder = new MultipleYieldCurveFinderFunction(data, ParRateDifferenceCalculator.getInstance()); //TODO have the calculator as an input
//    NewtonVectorRootFinder rootFinder;
//    double[] yields = null;
//    try {
//      rootFinder = new BroydenVectorRootFinder(1e-7, 1e-7, 100, jacobian, DecompositionFactory.getDecomposition(DecompositionFactory.LU_COMMONS_NAME));
//      yields = rootFinder.getRoot(curveFinder, new DoubleMatrix1D(initialRatesGuess)).getData();
//    } catch (final IllegalArgumentException e) {
//      rootFinder = new BroydenVectorRootFinder(1e-7, 1e-7, 100, jacobian, DecompositionFactory.getDecomposition(DecompositionFactory.SV_COMMONS_NAME));
//      yields = rootFinder.getRoot(curveFinder, new DoubleMatrix1D(initialRatesGuess)).getData();
//    }
//    final YieldAndDiscountCurve curve = new InterpolatedYieldCurve(nodeTimes, yields, _interpolator);
//    final DoubleMatrix2D jacobianMatrix = jacobian.evaluate(new DoubleMatrix1D(yields), (Function1D<DoubleMatrix1D, DoubleMatrix1D>[]) null);
//    return Sets.newHashSet(new ComputedValue(_curveResult, curve), new ComputedValue(_jacobianResult, jacobianMatrix.getData()));
    return null;
=======
    final LocalDate now = executionContext.getSnapshotClock().today();
    final HolidayRepository holidayRepository = OpenGammaExecutionContext.getHolidayRepository(executionContext);
    if (holidayRepository == null) {
      throw new IllegalStateException("Must have a holiday repository in the execution context");
    }
    final Calendar calendar = new HolidayRepositoryCalendarAdapter(holidayRepository, _currency);
    final Region region = OpenGammaExecutionContext.getRegionRepository(executionContext)
        .getHierarchyNodes(now.toLocalDate(), InMemoryRegionRepository.POLITICAL_HIERARCHY_NAME, InMemoryRegionRepository.ISO_CURRENCY_3, _currency.getISOCode()).iterator().next();
    final List<InterestRateDerivative> derivatives = new ArrayList<InterestRateDerivative>();
    final Set<FixedIncomeStrip> strips = _definition.getStrips();
    final int n = strips.size();
    final double[] marketRates = new double[n];
    final double[] initialRatesGuess = new double[n];
    final double[] nodeTimes = new double[n];
    marketRates[0] = 0.01;
    nodeTimes[0] = 0;
    InterestRateDerivative derivative;
    ValueRequirement stripRequirement;
    Double rate = (Double) inputs.getValue(_spotRateRequirement);
    if (rate == null) {
      throw new NullPointerException("Could not get spot rate for " + _currency);
    }
    rate = (Double) inputs.getValue(_referenceRateRequirement);
    if (rate == null) {
      throw new NullPointerException("Could not get first floating rate for " + _currency);
    }
    
    int i = 0;
    for (final FixedIncomeStrip strip : strips) {
      stripRequirement = new ValueRequirement(MarketDataRequirementNames.INDICATIVE_VALUE, strip.getMarketDataSpecification());
      rate = (Double) inputs.getValue(stripRequirement);
      if (rate == null) {
        throw new NullPointerException("Could not get market data for " + strip);
      }
     
      if (strip.getInstrumentType() != StripInstrument.FUTURE) {
        rate /= 100;
      }
      derivative = getInterestRateDerivative(strip, calendar, region, now, rate);
      if (derivative == null) {
        throw new NullPointerException("Had a null InterestRateDefinition for " + strip);
      }
      derivatives.add(derivative);
      initialRatesGuess[i] = 0.01;
      nodeTimes[i] = getLastTime(derivative);
      i++;
    }
    LinkedHashMap<String, double[]> curveNodes = new LinkedHashMap<String, double[]>();
    LinkedHashMap<String, Interpolator1D<? extends Interpolator1DDataBundle>> interpolators = new LinkedHashMap<String, Interpolator1D<? extends Interpolator1DDataBundle>>();
    LinkedHashMap<String, Interpolator1DNodeSensitivityCalculator<? extends Interpolator1DDataBundle>> sensitivityCalculators = 
      new LinkedHashMap<String, Interpolator1DNodeSensitivityCalculator<? extends Interpolator1DDataBundle>>();
    curveNodes.put(CURVE_NAME, nodeTimes);
    interpolators.put(CURVE_NAME, _interpolator);
    sensitivityCalculators.put(CURVE_NAME, _sensitivityCalculator);
    MultipleYieldCurveFinderDataBundle data = new MultipleYieldCurveFinderDataBundle(derivatives, null, curveNodes, interpolators, sensitivityCalculators);
    final JacobianCalculator jacobian = new MultipleYieldCurveFinderJacobian(data, ParRateCurveSensitivityCalculator.getInstance()); //TODO have the calculator as an input
    final Function1D<DoubleMatrix1D, DoubleMatrix1D> curveFinder = new MultipleYieldCurveFinderFunction(data, ParRateDifferenceCalculator.getInstance()); //TODO have the calculator as an input
    NewtonVectorRootFinder rootFinder;
    double[] yields = null;
    try {
      rootFinder = new BroydenVectorRootFinder(1e-7, 1e-7, 100, jacobian, DecompositionFactory.getDecomposition(DecompositionFactory.LU_COMMONS_NAME));
      yields = rootFinder.getRoot(curveFinder, new DoubleMatrix1D(initialRatesGuess)).getData();
    } catch (final IllegalArgumentException e) {
      rootFinder = new BroydenVectorRootFinder(1e-7, 1e-7, 100, jacobian, DecompositionFactory.getDecomposition(DecompositionFactory.SV_COMMONS_NAME));
      yields = rootFinder.getRoot(curveFinder, new DoubleMatrix1D(initialRatesGuess)).getData();
    }
    final YieldAndDiscountCurve curve = new InterpolatedYieldCurve(nodeTimes, yields, _interpolator);
    final DoubleMatrix2D jacobianMatrix = jacobian.evaluate(new DoubleMatrix1D(yields), (Function1D<DoubleMatrix1D, DoubleMatrix1D>[]) null);
    return Sets.newHashSet(new ComputedValue(_curveResult, curve), new ComputedValue(_jacobianResult, jacobianMatrix.getData()));
>>>>>>> 7f2c9cf0
  }



//  public Set<ValueRequirement> buildRequirements(final InterpolatedYieldCurveSpecification specification) {
//    final Set<ValueRequirement> result = new HashSet<ValueRequirement>();
//    for (final ResolvedFixedIncomeStrip strip : specification.getStrips()) {
//      final ValueRequirement requirement = new ValueRequirement(ValueRequirementNames.MARKET_DATA_HEADER, strip.getSecurity().getIdentifiers());
//      result.add(requirement);
//    }
//
//    //TODO all of this section will need to be removed
//    final String scheme = IdentificationScheme.BLOOMBERG_TICKER.getName();
//    _referenceRateIdentifier = UniqueIdentifier.of(scheme, FLOAT_REFERENCE_TICKER);
//    // wtf?
//    final FixedIncomeStrip referenceRate = new FixedIncomeStrip(Period.ofMonths(6), _referenceRateIdentifier, StripInstrumentType.LIBOR);
//    final FixedIncomeStrip spotRate = new FixedIncomeStrip(Period.ofDays(1), UniqueIdentifier.of(scheme, SPOT_TICKER), StripInstrumentType.CASH);
//    _referenceRateRequirement = new ValueRequirement(ValueRequirementNames.MARKET_DATA_HEADER, referenceRate.getMarketDataSpecification());
//    _spotRateRequirement = new ValueRequirement(ValueRequirementNames.MARKET_DATA_HEADER, spotRate.getMarketDataSpecification());
//    result.add(_referenceRateRequirement);
//    result.add(_spotRateRequirement);
//    return result;
//  }

  @Override
  public boolean canApplyTo(final FunctionCompilationContext context, final ComputationTarget target) {
    if (target.getType() != ComputationTargetType.PRIMITIVE) {
      return false;
    }
    return ObjectUtils.equals(target.getUniqueIdentifier(), _currency.getUniqueIdentifier());
  }

  @Override
  public Set<ValueRequirement> getRequirements(final FunctionCompilationContext context, final ComputationTarget target) {
    if (canApplyTo(context, target)) {
      return _requirements;
    }
    return null;
  }

  @Override
  public boolean buildsOwnSubGraph() {
    return false;
  }

  @Override
  public Set<ValueSpecification> getResults(final FunctionCompilationContext context, final ComputationTarget target) {
    if (canApplyTo(context, target)) {
      return _results;
    }
    return null;
  }

  @Override
  public String getShortName() {
    return "JointFundingAndForwardYieldCurveFunction";
  }

  @Override
  public ComputationTargetType getTargetType() {
    return ComputationTargetType.PRIMITIVE;
  }
//
//  //TODO everything from here down is rubbish
//  private InterestRateDerivative getInterestRateDerivative(final FixedIncomeStrip strip, final Calendar calendar, final Region region, final LocalDate now, final double floatingRate) {
//    if (strip.getInstrumentType() == StripInstrumentType.SWAP) {
//      return getSwap(strip, calendar, region, now, floatingRate);
//    } else if (strip.getInstrumentType() == StripInstrumentType.CASH) {
//      return getCash(strip, calendar, now);
//    } else if (strip.getInstrumentType() == StripInstrumentType.FRA) {
//      return getFRA(strip, calendar, now);
//    } else if (strip.getInstrumentType() == StripInstrumentType.FUTURE) {
//      return getIRFuture(strip, calendar, now);
//    } else if (strip.getInstrumentType() == StripInstrumentType.LIBOR) {
//      return getLibor(strip, calendar, now);
//    }
//    return null;
//  }
//
//  private Cash getCash(final FixedIncomeStrip cashStrip, final Calendar calendar, final LocalDate now, final double cashRate) {
//    final DayCount dayCount = cashStrip.getDayCount();
//    final BusinessDayConvention convention = cashStrip.getBusinessDayConvention();
//    final ZonedDateTime start = cashStrip.getStartDate().atStartOfDayInZone(TimeZone.UTC);
//    final ZonedDateTime end = cashStrip.getEndDate().atStartOfDayInZone(TimeZone.UTC);
//    final ZonedDateTime startAdjusted = convention.adjustDate(calendar, start);
//    final ZonedDateTime endAdjusted = convention.adjustDate(calendar, end);
//    final double t = dayCount.getDayCountFraction(startAdjusted, endAdjusted);
//
//    return new Cash(t, cashRate, CURVE_NAME);
//
//  }
//
//  private ForwardRateAgreement getFRA(final FixedIncomeStrip fraStrip, final Calendar calendar, final LocalDate now, final double strike) {
//    final DayCount dayCount = fraStrip.getDayCount();
//    final BusinessDayConvention convention = fraStrip.getBusinessDayConvention();
//    final ZonedDateTime start = fraStrip.getStartDate().atStartOfDayInZone(TimeZone.UTC);
//    final ZonedDateTime end = fraStrip.getEndDate().atStartOfDayInZone(TimeZone.UTC);
//    final ZonedDateTime startAdjusted = convention.adjustDate(calendar, start);
//    final ZonedDateTime endAdjusted = convention.adjustDate(calendar, end);
//    final ZonedDateTime nowWithTime = now.atStartOfDayInZone(TimeZone.UTC);
//    final double startTime = dayCount.getDayCountFraction(nowWithTime, startAdjusted);
//    final double endTime = dayCount.getDayCountFraction(nowWithTime, endAdjusted);
//
//    return new ForwardRateAgreement(startTime, endTime, strike, CURVE_NAME, CURVE_NAME);
//
//  }
//
//  private InterestRateFuture getIRFuture(final FixedIncomeStrip irFutureStrip, final Calendar calendar, final LocalDate now, final double price) {
//    final DayCount dayCount = irFutureStrip.getDayCount();
//    final BusinessDayConvention convention = irFutureStrip.getBusinessDayConvention();
//    final ZonedDateTime start = irFutureStrip.getStartDate().atStartOfDayInZone(TimeZone.UTC);
//    final ZonedDateTime end = irFutureStrip.getEndDate().atStartOfDayInZone(TimeZone.UTC);
//    final ZonedDateTime startAdjusted = convention.adjustDate(calendar, start);
//    final ZonedDateTime endAdjusted = convention.adjustDate(calendar, end);
//    final ZonedDateTime nowWithTime = now.atStartOfDayInZone(TimeZone.UTC);
//    final double startTime = dayCount.getDayCountFraction(nowWithTime, startAdjusted);
//    final double endTime = dayCount.getDayCountFraction(nowWithTime, endAdjusted);
//
//    return new InterestRateFuture(startTime, endTime - startTime, price, CURVE_NAME);
//
//  }
//
//  private Libor getLibor(final FixedIncomeStrip liborStrip, final Calendar calendar, final LocalDate now, final double liborRate) {
//    final DayCount dayCount = liborStrip.getDayCount();
//    final BusinessDayConvention convention = liborStrip.getBusinessDayConvention();
//    final ZonedDateTime start = liborStrip.getStartDate().atStartOfDayInZone(TimeZone.UTC);
//    final ZonedDateTime end = liborStrip.getEndDate().atStartOfDayInZone(TimeZone.UTC);
//    final ZonedDateTime startAdjusted = convention.adjustDate(calendar, start);
//    final ZonedDateTime endAdjusted = convention.adjustDate(calendar, end);
//    final double t = dayCount.getDayCountFraction(startAdjusted, endAdjusted);
//
//    return new Libor(t, liborRate, CURVE_NAME);
//
//  }
//
//  private FixedFloatSwap getSwap(final FixedIncomeStrip swapStrip, final Calendar calendar, final Region region, final LocalDate now, final double swapRate) {
//    final BusinessDayConvention convention = swapStrip.getBusinessDayConvention();
//    final ZonedDateTime effectiveDate = swapStrip.getStartDate().atStartOfDayInZone(TimeZone.UTC); //TODO change this
//    final ZonedDateTime maturityDate = swapStrip.getEndDate().atStartOfDayInZone(TimeZone.UTC); //TODO change this
//    final Frequency frequency = PeriodFrequency.SEMI_ANNUAL; //TODO change this
//    final DayCount dayCount = swapStrip.getDayCount();
//    final ZonedDateTime[] unadjustedDates = ScheduleCalculator.getUnadjustedDateSchedule(effectiveDate, maturityDate, frequency);
//    final ZonedDateTime[] adjustedDates = ScheduleCalculator.getAdjustedDateSchedule(unadjustedDates, convention, calendar);
//    final double[] swapPaymentDates = ScheduleCalculator.getTimes(adjustedDates, dayCount, now.atStartOfDayInZone(TimeZone.UTC));
//    final int n = swapPaymentDates.length;
//    final double[] delta = new double[n];
//    for (int i = 0; i < n; i++) {
//      delta[i] = 0;
//    }
//    return new FixedFloatSwap(swapPaymentDates,  swapPaymentDates, swapRate, delta, delta, CURVE_NAME, CURVE_NAME);
//
//  }
//  private double getLastTime(final InterestRateDerivative derivative) {
//    if (derivative instanceof FixedFloatSwap) {
//      return getLastSwapTime((FixedFloatSwap) derivative);
//    } else if (derivative instanceof Cash) {
//      return getLastCashTime((Cash) derivative);
//    } else if (derivative instanceof ForwardRateAgreement) {
//      return getLastFRATime((ForwardRateAgreement) derivative);
//    } else if (derivative instanceof InterestRateFuture) {
//      return getLastIRFutureTime((InterestRateFuture) derivative);
//    } else if (derivative instanceof Libor) {
//      return getLastLiborTime((Libor) derivative);
//    }
//    throw new IllegalArgumentException("This should never happen");
//  }
//
//  private double getLastSwapTime(final FixedFloatSwap swap) {
//    final int nFix = swap.getFixedLeg().getNumberOfPayments() - 1;
//    final int nFloat = swap.getFloatingLeg().getNumberOfPayments() - 1;
//    return Math.max(swap.getFixedLeg().getPaymentTimes()[nFix], swap.getFloatingLeg().getPaymentTimes()[nFloat] + swap.getFloatingLeg().getDeltaEnd()[nFloat]);
//  }
//
//  private double getLastCashTime(final Cash cash) {
//    return cash.getPaymentTime();
//  }
//
//  private double getLastLiborTime(final Libor libor) {
//    return libor.getMaturity();
//  }
//
//  private double getLastFRATime(final ForwardRateAgreement fra) {
//    return fra.getMaturity();
//  }
//
//  private double getLastIRFutureTime(final InterestRateFuture irFuture) {
//    return irFuture.getSettlementDate() + irFuture.getYearFraction();
//  }
}<|MERGE_RESOLUTION|>--- conflicted
+++ resolved
@@ -79,7 +79,6 @@
   private ValueSpecification _curveResult;
   private ValueSpecification _jacobianResult;
   private Set<ValueSpecification> _results;
-<<<<<<< HEAD
   //TODO all interpolators should be passed in
 //  private final Interpolator1D<Interpolator1DCubicSplineDataBundle, InterpolationResult> _interpolator; // TODO this should not be hard-coded
   // TODO this should depend on the type of _fundingInterpolator
@@ -101,16 +100,6 @@
     _currency = currency;
 //    _interpolator = CombinedInterpolatorExtrapolatorFactory.getInterpolator(interpolatorName, leftExtrapolatorName, rightExtrapolatorName);
     //_sensitivityCalculator = CombinedInterpolatorExtrapolatorNodeSensitivityCalculatorFactory.getSensitivityCalculator(interpolatorName, leftExtrapolatorName, rightExtrapolatorName);
-=======
-  private final Interpolator1D<? extends Interpolator1DDataBundle> _interpolator;
-  private final Interpolator1DNodeSensitivityCalculator<? extends Interpolator1DDataBundle> _sensitivityCalculator;
-
-  public MarketInstrumentImpliedYieldCurveFunction(final Currency currency, String interpolatorName, String leftExtrapolatorName, String rightExtrapolatorName) {
-    Validate.notNull(currency);
-    _currency = currency;
-    _interpolator = CombinedInterpolatorExtrapolatorFactory.getInterpolator(interpolatorName, leftExtrapolatorName, rightExtrapolatorName);
-    _sensitivityCalculator = CombinedInterpolatorExtrapolatorNodeSensitivityCalculatorFactory.getSensitivityCalculator(interpolatorName, leftExtrapolatorName, rightExtrapolatorName);
->>>>>>> 7f2c9cf0
   }
 
   @Override
@@ -127,7 +116,6 @@
 
   @Override
   public Set<ComputedValue> execute(final FunctionExecutionContext executionContext, final FunctionInputs inputs, final ComputationTarget target, final Set<ValueRequirement> desiredValues) {
-<<<<<<< HEAD
 //    final LocalDate now = executionContext.getSnapshotClock().today();
 //    final HolidayRepository holidayRepository = OpenGammaExecutionContext.getHolidayRepository(executionContext);
 //    if (holidayRepository == null) {
@@ -205,77 +193,6 @@
 //    final DoubleMatrix2D jacobianMatrix = jacobian.evaluate(new DoubleMatrix1D(yields), (Function1D<DoubleMatrix1D, DoubleMatrix1D>[]) null);
 //    return Sets.newHashSet(new ComputedValue(_curveResult, curve), new ComputedValue(_jacobianResult, jacobianMatrix.getData()));
     return null;
-=======
-    final LocalDate now = executionContext.getSnapshotClock().today();
-    final HolidayRepository holidayRepository = OpenGammaExecutionContext.getHolidayRepository(executionContext);
-    if (holidayRepository == null) {
-      throw new IllegalStateException("Must have a holiday repository in the execution context");
-    }
-    final Calendar calendar = new HolidayRepositoryCalendarAdapter(holidayRepository, _currency);
-    final Region region = OpenGammaExecutionContext.getRegionRepository(executionContext)
-        .getHierarchyNodes(now.toLocalDate(), InMemoryRegionRepository.POLITICAL_HIERARCHY_NAME, InMemoryRegionRepository.ISO_CURRENCY_3, _currency.getISOCode()).iterator().next();
-    final List<InterestRateDerivative> derivatives = new ArrayList<InterestRateDerivative>();
-    final Set<FixedIncomeStrip> strips = _definition.getStrips();
-    final int n = strips.size();
-    final double[] marketRates = new double[n];
-    final double[] initialRatesGuess = new double[n];
-    final double[] nodeTimes = new double[n];
-    marketRates[0] = 0.01;
-    nodeTimes[0] = 0;
-    InterestRateDerivative derivative;
-    ValueRequirement stripRequirement;
-    Double rate = (Double) inputs.getValue(_spotRateRequirement);
-    if (rate == null) {
-      throw new NullPointerException("Could not get spot rate for " + _currency);
-    }
-    rate = (Double) inputs.getValue(_referenceRateRequirement);
-    if (rate == null) {
-      throw new NullPointerException("Could not get first floating rate for " + _currency);
-    }
-    
-    int i = 0;
-    for (final FixedIncomeStrip strip : strips) {
-      stripRequirement = new ValueRequirement(MarketDataRequirementNames.INDICATIVE_VALUE, strip.getMarketDataSpecification());
-      rate = (Double) inputs.getValue(stripRequirement);
-      if (rate == null) {
-        throw new NullPointerException("Could not get market data for " + strip);
-      }
-     
-      if (strip.getInstrumentType() != StripInstrument.FUTURE) {
-        rate /= 100;
-      }
-      derivative = getInterestRateDerivative(strip, calendar, region, now, rate);
-      if (derivative == null) {
-        throw new NullPointerException("Had a null InterestRateDefinition for " + strip);
-      }
-      derivatives.add(derivative);
-      initialRatesGuess[i] = 0.01;
-      nodeTimes[i] = getLastTime(derivative);
-      i++;
-    }
-    LinkedHashMap<String, double[]> curveNodes = new LinkedHashMap<String, double[]>();
-    LinkedHashMap<String, Interpolator1D<? extends Interpolator1DDataBundle>> interpolators = new LinkedHashMap<String, Interpolator1D<? extends Interpolator1DDataBundle>>();
-    LinkedHashMap<String, Interpolator1DNodeSensitivityCalculator<? extends Interpolator1DDataBundle>> sensitivityCalculators = 
-      new LinkedHashMap<String, Interpolator1DNodeSensitivityCalculator<? extends Interpolator1DDataBundle>>();
-    curveNodes.put(CURVE_NAME, nodeTimes);
-    interpolators.put(CURVE_NAME, _interpolator);
-    sensitivityCalculators.put(CURVE_NAME, _sensitivityCalculator);
-    MultipleYieldCurveFinderDataBundle data = new MultipleYieldCurveFinderDataBundle(derivatives, null, curveNodes, interpolators, sensitivityCalculators);
-    final JacobianCalculator jacobian = new MultipleYieldCurveFinderJacobian(data, ParRateCurveSensitivityCalculator.getInstance()); //TODO have the calculator as an input
-    final Function1D<DoubleMatrix1D, DoubleMatrix1D> curveFinder = new MultipleYieldCurveFinderFunction(data, ParRateDifferenceCalculator.getInstance()); //TODO have the calculator as an input
-    NewtonVectorRootFinder rootFinder;
-    double[] yields = null;
-    try {
-      rootFinder = new BroydenVectorRootFinder(1e-7, 1e-7, 100, jacobian, DecompositionFactory.getDecomposition(DecompositionFactory.LU_COMMONS_NAME));
-      yields = rootFinder.getRoot(curveFinder, new DoubleMatrix1D(initialRatesGuess)).getData();
-    } catch (final IllegalArgumentException e) {
-      rootFinder = new BroydenVectorRootFinder(1e-7, 1e-7, 100, jacobian, DecompositionFactory.getDecomposition(DecompositionFactory.SV_COMMONS_NAME));
-      yields = rootFinder.getRoot(curveFinder, new DoubleMatrix1D(initialRatesGuess)).getData();
-    }
-    final YieldAndDiscountCurve curve = new InterpolatedYieldCurve(nodeTimes, yields, _interpolator);
-    final DoubleMatrix2D jacobianMatrix = jacobian.evaluate(new DoubleMatrix1D(yields), (Function1D<DoubleMatrix1D, DoubleMatrix1D>[]) null);
-    return Sets.newHashSet(new ComputedValue(_curveResult, curve), new ComputedValue(_jacobianResult, jacobianMatrix.getData()));
->>>>>>> 7f2c9cf0
   }
 
 
