--- conflicted
+++ resolved
@@ -101,7 +101,8 @@
   private static final GeneratorSwapFixedON GENERATOR_OIS_EUR = 
       GeneratorSwapFixedONMaster.getInstance().getGenerator("EUR1YEONIA", TARGET);
   private static final IndexON EONIA = GENERATOR_OIS_EUR.getIndex();
-  private static final GeneratorDepositON GENERATOR_DEPOSIT_ON_EUR = new GeneratorDepositON("EUR Deposit ON", EUR, TARGET, EONIA.getDayCount());
+  private static final GeneratorDepositON GENERATOR_DEPOSIT_ON_EUR = 
+      new GeneratorDepositON("EUR Deposit ON", EUR, TARGET, EONIA.getDayCount());
   private static final GeneratorSwapFixedIbor EUR1YEURIBOR3M = GENERATOR_IRS_MASTER.getGenerator("EUR1YEURIBOR3M", TARGET);
   private static final GeneratorSwapFixedIbor EUR1YEURIBOR6M = GENERATOR_IRS_MASTER.getGenerator("EUR1YEURIBOR6M", TARGET);
   private static final IborIndex EURIBOR3M = EUR1YEURIBOR3M.getIborIndex();
@@ -311,21 +312,12 @@
   private static final GeneratorDepositIbor GENERATOR_USDLIBOR3M = 
       new GeneratorDepositIbor("GENERATOR_USDLIBOR3M", USDLIBOR3M, NYC);
   private static final GeneratorFRA GENERATOR_FRA_3M_USD = new GeneratorFRA("GENERATOR USD FRA 3M", USDLIBOR3M, NYC);
-<<<<<<< HEAD
-  private static final GeneratorSwapONAAIbor GENERATOR_FFAA_USDLIBOR3M = 
-      new GeneratorSwapONAAIbor("USDFEDFUNDAA3MLIBOR3M", 
-          GeneratorLegOnAaMaster.getInstance().getGenerator("USDFEDFUNDAA3M", NYC), 
-          GeneratorLegIborMaster.getInstance().getGenerator("USDLIBOR3M", NYC));
-=======
   private static final GeneratorLegONArithmeticAverageSimplified USDFEDFUNDAA3M = 
       new GeneratorLegONArithmeticAverageSimplified("USDFEDFUNDAA3M", USD, INDEX_FEDFUND_USD, Period.ofMonths(3), 2, 0, 
           BusinessDayConventions.MODIFIED_FOLLOWING, true, StubType.SHORT_START, false, NYC, NYC);
-  private static final GeneratorSwapSingleCurrency GENERATOR_FFAA_USDLIBOR3M = new GeneratorSwapSingleCurrency("USDFEDFUNDAA3MLIBOR3M",
-      USDFEDFUNDAA3M, GeneratorLegIborMaster.getInstance().getGenerator("USDLIBOR3M", NYC)); 
-//  private static final GeneratorSwapSingleCurrency GENERATOR_FFAA_USDLIBOR3M = new GeneratorSwapSingleCurrency("USDFEDFUNDAA3MLIBOR3M",
-//      GeneratorLegOnAaMaster.getInstance().getGenerator("USDFEDFUNDAA3M", NYC), 
-//      GeneratorLegIborMaster.getInstance().getGenerator("USDLIBOR3M", NYC)); 
->>>>>>> 64ed84c5
+  private static final GeneratorSwapSingleCurrency GENERATOR_FFAA_USDLIBOR3M = 
+      new GeneratorSwapSingleCurrency("USDFEDFUNDAA3MLIBOR3M",
+          USDFEDFUNDAA3M, GeneratorLegIborMaster.getInstance().getGenerator("USDLIBOR3M", NYC));
 
   @SuppressWarnings("unchecked")
   public static GeneratorInstrument<? extends GeneratorAttribute>[] generatorUsdOnOisFfs(int nbDepositON, int nbOis, 
