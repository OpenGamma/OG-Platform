--- conflicted
+++ resolved
@@ -50,11 +50,7 @@
   private static final CouponIborDefinition IBOR_COUPON_DEFINITION = CouponIborDefinition.from(NOTIONAL, FIXING_DATE, INDEX);
   private static final CouponIborSpreadDefinition IBOR_COUPON_SPREAD_DEFINITION = CouponIborSpreadDefinition.from(IBOR_COUPON_DEFINITION, SPREAD);
   private static final double FIXING_RATE = 0.04;
-<<<<<<< HEAD
-  private static final DoubleTimeSeries<ZonedDateTime> FIXING_TS = ImmutableZonedDateTimeDoubleTimeSeries.ofUTC(new ZonedDateTime[] {FIXING_DATE}, new double[] {FIXING_RATE});
-=======
-  private static final DoubleTimeSeries<ZonedDateTime> FIXING_TS = new ArrayZonedDateTimeDoubleTimeSeries(new ZonedDateTime[] {FIXING_DATE }, new double[] {FIXING_RATE });
->>>>>>> 600e690b
+  private static final DoubleTimeSeries<ZonedDateTime> FIXING_TS = ImmutableZonedDateTimeDoubleTimeSeries.ofUTC(new ZonedDateTime[] {FIXING_DATE }, new double[] {FIXING_RATE });
   private static final ZonedDateTime PAYMENT_DATE = DateUtils.getUTCDate(2011, 4, 5);
   private static final ZonedDateTime REFERENCE_DATE = DateUtils.getUTCDate(2010, 12, 27); //For conversion to derivative
 
@@ -187,13 +183,8 @@
     final Payment couponConverted = IBOR_COUPON_SPREAD_DEFINITION.toDerivative(referenceDate, FIXING_TS, curves);
     assertEquals(coupon, couponConverted);
     // The fixing is not known
-<<<<<<< HEAD
-    final DoubleTimeSeries<ZonedDateTime> fixingTS2 = ImmutableZonedDateTimeDoubleTimeSeries.ofUTC(new ZonedDateTime[] {ScheduleCalculator.getAdjustedDate(FIXING_DATE, -1, CALENDAR)},
-        new double[] {FIXING_RATE});
-=======
-    final DoubleTimeSeries<ZonedDateTime> fixingTS2 = new ArrayZonedDateTimeDoubleTimeSeries(new ZonedDateTime[] {ScheduleCalculator.getAdjustedDate(FIXING_DATE, -1, CALENDAR) },
+    final DoubleTimeSeries<ZonedDateTime> fixingTS2 = ImmutableZonedDateTimeDoubleTimeSeries.ofUTC(new ZonedDateTime[] {ScheduleCalculator.getAdjustedDate(FIXING_DATE, -1, CALENDAR) },
         new double[] {FIXING_RATE });
->>>>>>> 600e690b
     final CouponIborSpread coupon2 = new CouponIborSpread(CUR, paymentTime, fundingCurve, IBOR_COUPON_SPREAD_DEFINITION.getPaymentYearFraction(), NOTIONAL, fixingTime, INDEX, fixingPeriodStartTime,
         fixingPeriodEndTime, IBOR_COUPON_SPREAD_DEFINITION.getFixingPeriodAccrualFactor(), SPREAD, forwardCurve);
     final Payment couponConverted2 = IBOR_COUPON_SPREAD_DEFINITION.toDerivative(referenceDate, fixingTS2, curves);
