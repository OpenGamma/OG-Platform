/**
 * Copyright (C) 2013 - present by OpenGamma Inc. and the OpenGamma group of companies
 *
 * Please see distribution for license.
 */
package com.opengamma.analytics.financial.interestrate.capletstripping;

import java.util.ArrayList;
import java.util.Arrays;
import java.util.Iterator;
import java.util.List;

import org.threeten.bp.Period;

import com.opengamma.analytics.financial.instrument.index.IborIndex;
import com.opengamma.analytics.financial.interestrate.capletstripping.newstrippers.MultiCapFloorPricer2;
import com.opengamma.analytics.financial.model.interestrate.curve.YieldCurve;
import com.opengamma.analytics.financial.provider.description.interestrate.MulticurveProviderDiscount;
import com.opengamma.analytics.math.curve.InterpolatedDoublesCurve;
import com.opengamma.analytics.math.interpolation.Interpolator1D;
import com.opengamma.analytics.math.interpolation.Interpolator1DFactory;
import com.opengamma.financial.convention.businessday.BusinessDayConvention;
import com.opengamma.financial.convention.businessday.BusinessDayConventions;
import com.opengamma.financial.convention.daycount.DayCount;
import com.opengamma.financial.convention.daycount.DayCounts;
import com.opengamma.util.ArgumentChecker;
import com.opengamma.util.money.Currency;

/**
 * 
 */
public abstract class CapletStrippingSetup {
  private static final double[] INDEX_CURVE_NODES = new double[] {0.0438356164383561, 0.0876712328767123, 0.172602739726027, 0.254794520547945, 0.506849315068493, 0.758904109589041, 1.00547945205479,
    2.01369863013698, 3.01020285949547, 4.00547945205479, 5.00547945205479, 6.00547945205479, 7.01839958080694, 8.01095890410959, 9.00821917808219, 10.0082191780821, 15.0074706190583,
    20.0082191780821, 25.0109589041095, 30.0136986301369 };
  private static final double[] INDEX_CURVE_VALUES = new double[] {0.00184088091044285, 0.00201024117395892, 0.00241264832694067, 0.00280755413825359, 0.0029541307818572, 0.00310125437814943,
    0.00320054435838637, 0.00377914611772073, 0.00483320020067661, 0.00654829256979543, 0.00877749583222556, 0.0112470678648412, 0.0136301644164456, 0.0157618031582798, 0.0176836551757772,
    0.0194174141169365, 0.0254011614777518, 0.0282527762712854, 0.0298620063409043, 0.031116719228976 };

  private static final double[] DIS_CURVE_NODES = new double[] {0.00273972602739726, 0.0876712328767123, 0.172602739726027, 0.254794520547945, 0.345205479452054, 0.424657534246575, 0.506849315068493,
    0.758904109589041, 1.00547945205479, 2.00547945205479, 3.01020285949547, 4.00547945205479, 5.00547945205479, 10.0054794520547 };

  private static final double[] DIS_CURVE_VALUES = new double[] {0.00212916045658802, 0.00144265912946933, 0.00144567477491987, 0.00135441424749791, 0.00134009103595346, 0.00132773752749976,
    0.00127592397233014, 0.00132302501180961, 0.00138688847322639, 0.00172748279241698, 0.00254381216780551, 0.00410024606039574, 0.00628782387356631, 0.0170033466745807 };

  private static final double[] CAP_STRIKES = new double[] {0.005, 0.01, 0.015, 0.02, 0.025, 0.03, 0.035, 0.04, 0.045, 0.05, 0.055, 0.06, 0.07, 0.08, 0.09, 0.1, 0.11, 0.12 };
  private static final double[] CAP_ENDTIMES = new double[] {1, 2, 3, 4, 5, 7, 10 };

  // cal vol at each strike - NaN represents missing data
  private static final double[][] CAP_VOLS = new double[][] { {0.7175, 0.7781, 0.8366, Double.NaN, 0.8101, 0.7633, 0.714 }, {Double.NaN, Double.NaN, 0.7523, 0.7056, 0.66095, 0.5933, 0.5313 },
    {Double.NaN, 0.78086, 0.73987, 0.667, 0.61469, 0.53502, 0.4691 }, {Double.NaN, Double.NaN, Double.NaN, 0.63455, 0.56975, 0.48235, 0.4369 },
    {Double.NaN, 0.80496, 0.73408, 0.6081, 0.5472, 0.46445, 0.38854 }, {Double.NaN, Double.NaN, Double.NaN, 0.61055, 0.52865, 0.432, 0.365 },
    {0.96976, 0.82268, 0.73761, Double.NaN, 0.5168, 0.4183, 0.35485 }, {0.98927, 0.8376, 0.7274, 0.5983, 0.5169, 0.4083, 0.3375 },
    {1.00627, 0.83618, Double.NaN, 0.6003, Double.NaN, Double.NaN, 0.34498 }, {1.02132, 0.8391, 0.7226, 0.5921, 0.4984, 0.3914, 0.32155 }, {1.0255, 0.8406, 0.7196, 0.5962, 0.5035, 0.3873, 0.3227 },
    {1.0476, 0.8411, 0.7072, 0.58845, 0.50055, 0.3856, 0.3135 }, {1.0467, Double.NaN, 0.70655, 0.5855, 0.50165, 0.3824, 0.3093 }, {Double.NaN, Double.NaN, 0.70495, 0.58455, 0.499, 0.3802, 0.316 },
    {Double.NaN, 0.8458, 0.70345, 0.58335, 0.4984, 0.38905, 0.3164 }, {Double.NaN, 0.8489, 0.70205, 0.58245, 0.4999, 0.39155, 0.3239 },
    {Double.NaN, Double.NaN, 0.7009, 0.5824, 0.5059, 0.4005, 0.3255 }, {Double.NaN, Double.NaN, 0.6997, 0.5818, 0.5059, 0.4014, 0.3271 } };

  private static final double[] CAP_ATM_VOL = new double[] {0.69025, 0.753, 0.8284, 0.7907, 0.7074, 0.53703, 0.45421 };

  private static final Currency CUR = Currency.USD;
  private static final Period TENOR = Period.ofMonths(3);
  private static final int FREQUENCY = 4;
  private static final int SETTLEMENT_DAYS = 2;
  private static final DayCount DAY_COUNT_INDEX = DayCounts.ACT_360;
  private static final BusinessDayConvention BUSINESS_DAY = BusinessDayConventions.MODIFIED_FOLLOWING;
  private static final boolean IS_EOM = true;
  private static final IborIndex INDEX = new IborIndex(CUR, TENOR, SETTLEMENT_DAYS, DAY_COUNT_INDEX, BUSINESS_DAY, IS_EOM, "Ibor");

  private static final MulticurveProviderDiscount YIELD_CURVES;
  private static final MultiCapFloorPricer2 PRICER;

  static {

    final Interpolator1D interpolator = Interpolator1DFactory.getInterpolator(Interpolator1DFactory.DOUBLE_QUADRATIC);
    final InterpolatedDoublesCurve curve1 = new InterpolatedDoublesCurve(INDEX_CURVE_NODES, INDEX_CURVE_VALUES, interpolator, true);
    final InterpolatedDoublesCurve curve2 = new InterpolatedDoublesCurve(DIS_CURVE_NODES, DIS_CURVE_VALUES, interpolator, true);
    // single curve for discount and projection (this is consistent with Bloomberg's cap quotes)
    final YieldCurve indexCurve = YieldCurve.from(curve1);
    final YieldCurve disCurve = YieldCurve.from(curve2);
    //    YIELD_CURVES = new YieldCurveBundle();
    YIELD_CURVES = new MulticurveProviderDiscount();
    YIELD_CURVES.setCurve(CUR, disCurve);
    YIELD_CURVES.setCurve(INDEX, indexCurve);
    PRICER = new MultiCapFloorPricer2(getAllCaps(), YIELD_CURVES);
  }

<<<<<<< HEAD
  static protected MulticurveProviderDiscount getYieldCurves() {
=======
  protected double[] getAtmVols() {
    return CAP_ATM_VOL;
  }

  protected MulticurveProviderDiscount getYieldCurves() {
>>>>>>> 93c5b7f8
    return YIELD_CURVES;
  }

  static protected int getNumberOfStrikes() {
    return CAP_STRIKES.length;
  }

  static protected double[] getStrikes() {
    return CAP_STRIKES;
  }

  protected static double[] getCapEndTimes() {
    return CAP_ENDTIMES;
  }

  static protected IborIndex getIndex() {
    return INDEX;
  }

  protected static double[] getCapVols(final int strikeIndex) {

    final double[] vols = CAP_VOLS[strikeIndex];
    final int n = vols.length;
    final double[] temp = new double[n];
    int ii = 0;
    for (int i = 0; i < n; i++) {
      if (!Double.isNaN(vols[i])) {
        temp[ii++] = vols[i];
      }
    }
    final double[] res = new double[ii];
    System.arraycopy(temp, 0, res, 0, ii);
    return res;
  }

  protected static double[] getATMCapVols() {
    return CAP_ATM_VOL;
  }

  protected static double[] getAllCapVols() {
    final int nStrikes = CAP_STRIKES.length; //number of absolute strikes 
    final int nTimes = CAP_ENDTIMES.length;
    final double[] temp = new double[(nStrikes + 1) * nTimes];
    int jj = 0;
    for (int i = 0; i < nStrikes; i++) {
      final double[] v = getCapVols(i);
      final int n = v.length;
      System.arraycopy(v, 0, temp, jj, n);
      jj += n;
    }
    System.arraycopy(CAP_ATM_VOL, 0, temp, jj, nTimes);
    jj += nTimes;
    final double[] vols = new double[jj];
    System.arraycopy(temp, 0, vols, 0, jj);
    return vols;
  }

  protected static double[] getCapPrices(final int strikeIndex) {
    final MultiCapFloorPricer2 pricer = new MultiCapFloorPricer2(getCaps(strikeIndex), YIELD_CURVES);
    return pricer.price(getCapVols(strikeIndex));
  }

  protected static double[] getATMCapPrices() {
    final MultiCapFloorPricer2 pricer = new MultiCapFloorPricer2(getATMCaps(), YIELD_CURVES);
    return pricer.price(CAP_ATM_VOL);
  }

  protected static double[] getAllCapPrices() {
    return PRICER.price(getAllCapVols());
  }

  protected static List<CapFloor> getCaps(final int strikeIndex) {

    final double k = CAP_STRIKES[strikeIndex];
    final double[] vols = CAP_VOLS[strikeIndex];
    final int n = vols.length;
    final double[] temp = new double[n];
    int ii = 0;
    for (int i = 0; i < n; i++) {
      if (!Double.isNaN(vols[i])) {
        temp[ii++] = CAP_ENDTIMES[i];
      }
    }
    final double[] times = new double[ii];
    final double[] strikes = new double[ii];

    System.arraycopy(temp, 0, times, 0, ii);
    Arrays.fill(strikes, k);
    return makeCaps(strikes, times);
  }

  /**
   * Get the set of ATM caps. The strike (cap forward or swap rate) is determined from the know yield curves 
   * @return set of ATM caps 
   */
  protected static List<CapFloor> getATMCaps() {
    final int n = CAP_ENDTIMES.length;
    final double[] dummyK = new double[n];
    final List<CapFloor> dummyCaps = makeCaps(dummyK, CAP_ENDTIMES);
    final List<CapFloor> caps = new ArrayList<>(n);

    final Iterator<CapFloor> interator = dummyCaps.iterator();
    while (interator.hasNext()) {
      final CapFloor c = interator.next();
      final CapFloorPricer pricer = new CapFloorPricer(c, YIELD_CURVES);
      final double fwd = pricer.getCapForward();
      caps.add(c.withStrike(fwd));
    }
    return caps;
  }

  protected static List<CapFloor> getAllCaps() {
    final int nStrikes = CAP_STRIKES.length; //number of absolute strikes 
    final List<CapFloor> caps = new ArrayList<>((nStrikes + 1) * CAP_ENDTIMES.length);
    for (int i = 0; i < nStrikes; i++) {
      caps.addAll(getCaps(i));
    }
    caps.addAll(getATMCaps());
    return caps;
  }

  protected static List<CapFloor> makeCaps(final double[] strikes, final double[] capEndTime) {
    final int n = strikes.length;
    ArgumentChecker.isTrue(n == capEndTime.length, "stikes and capEndTime different length");
    final List<CapFloor> caps = new ArrayList<>(n);
    for (int i = 0; i < n; i++) {
      final CapFloor cap = SimpleCapFloorMaker.makeCap(CUR, INDEX, 1, (int) (FREQUENCY * capEndTime[i]), strikes[i], true);
      caps.add(cap);
    }
    return caps;
  }
}<|MERGE_RESOLUTION|>--- conflicted
+++ resolved
@@ -85,15 +85,11 @@
     PRICER = new MultiCapFloorPricer2(getAllCaps(), YIELD_CURVES);
   }
 
-<<<<<<< HEAD
-  static protected MulticurveProviderDiscount getYieldCurves() {
-=======
   protected double[] getAtmVols() {
     return CAP_ATM_VOL;
   }
 
   protected MulticurveProviderDiscount getYieldCurves() {
->>>>>>> 93c5b7f8
     return YIELD_CURVES;
   }
 
