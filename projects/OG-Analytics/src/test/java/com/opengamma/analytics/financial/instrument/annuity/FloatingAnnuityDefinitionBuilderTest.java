--- conflicted
+++ resolved
@@ -902,8 +902,6 @@
     assertTrue(dfnCmpd1.equals(dfnCmpd5));
     assertTrue(dfnCmpd1.equals(dfnCmpd6));
   }
-<<<<<<< HEAD
-=======
 
   /**
    * Plugging SHORT_END into startStub
@@ -936,5 +934,4 @@
   public void longStartForEndTest() {
     new FloatingAnnuityDefinitionBuilder().endStub(new CouponStub(StubType.LONG_START));
   }
->>>>>>> 12f4ad01
 }