--- conflicted
+++ resolved
@@ -82,10 +82,7 @@
       NOTIONAL, USDLIBOR3M, FRA_RATE, CALENDAR);
   private static final Payment FRA = FRA_DEFINITION.toDerivative(VALUATION_DATE);
 
-<<<<<<< HEAD
-=======
   /** Tolerance level for regression tests */
->>>>>>> 8fd25db9
   private static final double TOLERANCE_PV = 1.0E-3;
   private static final double TOLERANCE_PV_DELTA = 1.0E-2;
   private static final double TOLERANCE_RATE = 1.0E-5;
@@ -96,23 +93,6 @@
   public void presentValue() {
     final MultipleCurrencyAmount pvComputed = FRA.accept(PVDC, MULTICURVE);
     final MultipleCurrencyAmount pvExpected = MultipleCurrencyAmount.of(Currency.USD, 23182.5437);
-<<<<<<< HEAD
-    assertEquals("ForwardRateAgreementDiscountingMethod: present value from standard curves", pvExpected.getAmount(CUR), pvComputed.getAmount(CUR), TOLERANCE_PV);
-  }
-
-  @Test
-  /**
-  * Test different results with a standard set of data against hardcoded values. Can be used for platform testing or regression testing
-  */
-  public void presentValueAfterFee() {
-    // fee offsets PV
-    Annuity<?> fee = new Annuity<>(new CouponFixed[] {new CouponFixed(Currency.USD, 1. / 365, 1, -23182.647032590383, 1) });
-    // Present Value
-    Pair<InstrumentDerivative[], MulticurveProviderInterface> data = Pairs.of(new InstrumentDerivative[] {fee }, (MulticurveProviderInterface) MULTICURVE_STD);
-    final MultipleCurrencyAmount pvComputed = STD_FRA.accept(PVMULTIDC, data);
-    final MultipleCurrencyAmount pvExpected = MultipleCurrencyAmount.of(Currency.USD, 0);
-    assertEquals("ForwardRateAgreementDiscountingMethod: present value after fee from standard curves", pvExpected.getAmount(CUR), pvComputed.getAmount(CUR), TOLERANCE_PV);
-=======
     assertEquals("ForwardRateAgreementDiscountingMethod: present value from standard curves",
                  pvExpected.getAmount(USD), pvComputed.getAmount(USD), TOLERANCE_PV);
 
@@ -130,7 +110,6 @@
     assertEquals("ForwardRateAgreementDiscountingMethod: par rate from standard curves", parRateExpected, parRate, TOLERANCE_RATE);
     final double parRateMethod = METHOD_FRA.parRate((ForwardRateAgreement) FRA, MULTICURVE);
     assertEquals("ForwardRateAgreementDiscountingMethod: par rate from standard curves", parRateMethod, parRate, TOLERANCE_RATE);
->>>>>>> 8fd25db9
   }
 
   @Test
@@ -152,23 +131,6 @@
     final double[] deltaDsc = {-0.007, -0.007, 0.000, -0.005, -0.031, -0.552, -1.041, 0.247, 0.000, 0.000, 0.000, 0.000, 0.000, 0.000, 0.000, 0.000, 0.000 };
     final double[] deltaFwd = {119.738, 120.930, -26.462, -460.755, 0.000, 0.000, 0.000, 0.000, 0.000, 0.000, 0.000, 0.000, 0.000, 0.000, 0.000 };
     final LinkedHashMap<Pair<String, Currency>, DoubleMatrix1D> sensitivity = new LinkedHashMap<>();
-<<<<<<< HEAD
-    sensitivity.put(ObjectsPair.of(MULTICURVE_STD.getName(CUR), CUR), new DoubleMatrix1D(deltaDsc));
-    sensitivity.put(ObjectsPair.of(MULTICURVE_STD.getName(USDLIBOR3M), CUR), new DoubleMatrix1D(deltaFwd));
-    final MultipleCurrencyParameterSensitivity pvpsExpected = new MultipleCurrencyParameterSensitivity(sensitivity);
-    final MultipleCurrencyParameterSensitivity pvpsComputed = MQSBC.fromInstrument(STD_FRA, MULTICURVE_STD, BLOCK_STD).multipliedBy(BP1);
-    AssertSensitivityObjects.assertEquals("ForwardRateAgreementDiscountingMethod: bucketed delts from standard curves", pvpsExpected, pvpsComputed, TOLERANCE_PV_DELTA);
-  }
-
-  @Test
-  /**
-   * Test different results with a standard set of data against hard-coded values. Can be used for platform testing or regression testing.
-   */
-  public void parRate() {
-    final double parRate = STD_FRA.accept(PRDC, MULTICURVE_STD);
-    final double parRateExpected = 0.003315;
-    assertEquals("ForwardRateAgreementDiscountingMethod: par rate from standard curves", parRateExpected, parRate, TOLERANCE_RATE);
-=======
     sensitivity.put(ObjectsPair.of(MULTICURVE.getName(USD), USD), new DoubleMatrix1D(deltaDsc));
     sensitivity.put(ObjectsPair.of(MULTICURVE.getName(USDLIBOR3M), USD), new DoubleMatrix1D(deltaFwd));
     MultipleCurrencyParameterSensitivity pvpsExpected = new MultipleCurrencyParameterSensitivity(sensitivity);
@@ -188,7 +150,6 @@
     final MultipleCurrencyAmount pvComputed = FRA.accept(PVMULTIDC, data);
     final MultipleCurrencyAmount pvExpected = MultipleCurrencyAmount.of(Currency.USD, 0);
     assertEquals("ForwardRateAgreementDiscountingMethod: present value after fee from standard curves", pvExpected.getAmount(USD), pvComputed.getAmount(USD), TOLERANCE_PV);
->>>>>>> 8fd25db9
   }
 
 }