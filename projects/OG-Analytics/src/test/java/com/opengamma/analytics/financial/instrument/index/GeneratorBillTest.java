--- conflicted
+++ resolved
@@ -6,15 +6,8 @@
 package com.opengamma.analytics.financial.instrument.index;
 
 import static org.testng.AssertJUnit.assertEquals;
-<<<<<<< HEAD
-
-import javax.time.calendar.ZonedDateTime;
-=======
-import static org.threeten.bp.temporal.ChronoUnit.MONTHS;
->>>>>>> 0e4f380c
 
 import org.testng.annotations.Test;
-import org.threeten.bp.Period;
 import org.threeten.bp.ZonedDateTime;
 
 import com.opengamma.analytics.financial.instrument.bond.BillSecurityDefinition;
@@ -41,7 +34,8 @@
   private final static String ISSUER_BEL = "BELGIUM GOVT";
   private final static ZonedDateTime END_DATE = DateUtils.getUTCDate(2012, 9, 20);
   private final static double NOTIONAL = 1000;
-  private final static BillSecurityDefinition BILL_BEL_SEC_DEFINITION = new BillSecurityDefinition(EUR, END_DATE, NOTIONAL, SETTLEMENT_DAYS, CALENDAR, YIELD_CONVENTION, ACT360, ISSUER_BEL);
+  private final static BillSecurityDefinition BILL_BEL_SEC_DEFINITION = new BillSecurityDefinition(EUR, END_DATE, NOTIONAL, SETTLEMENT_DAYS, CALENDAR, YIELD_CONVENTION,
+      ACT360, ISSUER_BEL);
 
   private final static String GENERATOR_BILL_NAME = "BE0312683528";
   private final static GeneratorBill GENERATOR_BILL = new GeneratorBill(GENERATOR_BILL_NAME, BILL_BEL_SEC_DEFINITION);
@@ -60,17 +54,13 @@
 
   @Test
   public void generateInstrument() {
-    double marketQuote = -0.0001;
-    double notional = 123000;
-    double quantity = 123;
-<<<<<<< HEAD
-    GeneratorAttribute attribute = new GeneratorAttribute();
-    BillTransactionDefinition billGenerated = GENERATOR_BILL.generateInstrument(REFERENCE_DATE, marketQuote, notional, attribute);
-=======
-    BillTransactionDefinition billGenerated = GENERATOR_BILL.generateInstrument(REFERENCE_DATE, Period.of(1, MONTHS), marketQuote, notional, marketQuote);
->>>>>>> 0e4f380c
-    ZonedDateTime dettleDate = ScheduleCalculator.getAdjustedDate(REFERENCE_DATE, SETTLEMENT_DAYS, CALENDAR);
-    BillTransactionDefinition billExpected = BillTransactionDefinition.fromYield(BILL_BEL_SEC_DEFINITION, quantity, dettleDate, marketQuote);
+    final double marketQuote = -0.0001;
+    final double notional = 123000;
+    final double quantity = 123;
+    final GeneratorAttribute attribute = new GeneratorAttribute();
+    final BillTransactionDefinition billGenerated = GENERATOR_BILL.generateInstrument(REFERENCE_DATE, marketQuote, notional, attribute);
+    final ZonedDateTime dettleDate = ScheduleCalculator.getAdjustedDate(REFERENCE_DATE, SETTLEMENT_DAYS, CALENDAR);
+    final BillTransactionDefinition billExpected = BillTransactionDefinition.fromYield(BILL_BEL_SEC_DEFINITION, quantity, dettleDate, marketQuote);
     assertEquals("Bill Generator: generate instrument", billExpected, billGenerated);
   }
 
