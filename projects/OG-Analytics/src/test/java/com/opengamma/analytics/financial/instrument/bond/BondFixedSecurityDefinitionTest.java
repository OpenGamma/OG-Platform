--- conflicted
+++ resolved
@@ -40,13 +40,8 @@
 public class BondFixedSecurityDefinitionTest {
 
   //Semi-annual 2Y
-<<<<<<< HEAD
   private static final Currency CUR = Currency.EUR;
-  private static final Period PAYMENT_TENOR = Period.ofMonths(6);
-=======
-  private static final Currency CUR = Currency.USD;
   private static final Period PAYMENT_TENOR = Period.of(6, MONTHS);
->>>>>>> 0e4f380c
   private static final int COUPON_PER_YEAR = 2;
   private static final Calendar CALENDAR = new MondayToFridayCalendar("A");
   private static final String ISSUER_NAME = "Issuer";
@@ -78,17 +73,20 @@
 
   @Test(expectedExceptions = IllegalArgumentException.class)
   public void testNullMaturity() {
-    BondFixedSecurityDefinition.from(CUR, null, START_ACCRUAL_DATE, PAYMENT_TENOR, RATE, SETTLEMENT_DAYS, CALENDAR, DAY_COUNT, BUSINESS_DAY, YIELD_CONVENTION, IS_EOM, ISSUER_NAME);
+    BondFixedSecurityDefinition.from(CUR, null, START_ACCRUAL_DATE, PAYMENT_TENOR, RATE, SETTLEMENT_DAYS, CALENDAR, DAY_COUNT, BUSINESS_DAY, YIELD_CONVENTION, IS_EOM,
+        ISSUER_NAME);
   }
 
   @Test(expectedExceptions = IllegalArgumentException.class)
   public void testNullStart() {
-    BondFixedSecurityDefinition.from(CUR, MATURITY_DATE, null, PAYMENT_TENOR, RATE, SETTLEMENT_DAYS, CALENDAR, DAY_COUNT, BUSINESS_DAY, YIELD_CONVENTION, IS_EOM, ISSUER_NAME);
+    BondFixedSecurityDefinition.from(CUR, MATURITY_DATE, null, PAYMENT_TENOR, RATE, SETTLEMENT_DAYS, CALENDAR, DAY_COUNT, BUSINESS_DAY, YIELD_CONVENTION, IS_EOM,
+        ISSUER_NAME);
   }
 
   @Test(expectedExceptions = IllegalArgumentException.class)
   public void testNullPeriod() {
-    BondFixedSecurityDefinition.from(CUR, MATURITY_DATE, START_ACCRUAL_DATE, null, RATE, SETTLEMENT_DAYS, CALENDAR, DAY_COUNT, BUSINESS_DAY, YIELD_CONVENTION, IS_EOM, ISSUER_NAME);
+    BondFixedSecurityDefinition.from(CUR, MATURITY_DATE, START_ACCRUAL_DATE, null, RATE, SETTLEMENT_DAYS, CALENDAR, DAY_COUNT, BUSINESS_DAY, YIELD_CONVENTION, IS_EOM,
+        ISSUER_NAME);
   }
 
   @Test(expectedExceptions = IllegalArgumentException.class)
@@ -99,18 +97,20 @@
 
   @Test(expectedExceptions = IllegalArgumentException.class)
   public void testNullDayCount() {
-    BondFixedSecurityDefinition
-        .from(CUR, MATURITY_DATE, START_ACCRUAL_DATE, PAYMENT_TENOR, RATE, SETTLEMENT_DAYS, CALENDAR, null, BUSINESS_DAY, YIELD_CONVENTION, IS_EOM, ISSUER_NAME);
+    BondFixedSecurityDefinition.from(CUR, MATURITY_DATE, START_ACCRUAL_DATE, PAYMENT_TENOR, RATE, SETTLEMENT_DAYS, CALENDAR, null, BUSINESS_DAY, YIELD_CONVENTION,
+        IS_EOM, ISSUER_NAME);
   }
 
   @Test(expectedExceptions = IllegalArgumentException.class)
   public void testNullBusinessDay() {
-    BondFixedSecurityDefinition.from(CUR, MATURITY_DATE, START_ACCRUAL_DATE, PAYMENT_TENOR, RATE, SETTLEMENT_DAYS, CALENDAR, DAY_COUNT, null, YIELD_CONVENTION, IS_EOM, ISSUER_NAME);
+    BondFixedSecurityDefinition.from(CUR, MATURITY_DATE, START_ACCRUAL_DATE, PAYMENT_TENOR, RATE, SETTLEMENT_DAYS, CALENDAR, DAY_COUNT, null, YIELD_CONVENTION, IS_EOM,
+        ISSUER_NAME);
   }
 
   @Test(expectedExceptions = IllegalArgumentException.class)
   public void testNullYield() {
-    BondFixedSecurityDefinition.from(CUR, MATURITY_DATE, START_ACCRUAL_DATE, PAYMENT_TENOR, RATE, SETTLEMENT_DAYS, CALENDAR, DAY_COUNT, BUSINESS_DAY, null, IS_EOM, ISSUER_NAME);
+    BondFixedSecurityDefinition.from(CUR, MATURITY_DATE, START_ACCRUAL_DATE, PAYMENT_TENOR, RATE, SETTLEMENT_DAYS, CALENDAR, DAY_COUNT, BUSINESS_DAY, null, IS_EOM,
+        ISSUER_NAME);
   }
 
   @Test(expectedExceptions = IllegalArgumentException.class)
