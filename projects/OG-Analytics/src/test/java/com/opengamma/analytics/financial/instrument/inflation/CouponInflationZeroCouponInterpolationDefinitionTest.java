--- conflicted
+++ resolved
@@ -124,12 +124,7 @@
     assertEquals("Inflation Zero-coupon: getter", REFERENCE_START_DATE, ZERO_COUPON_DEFINITION.getReferenceStartDate());
     assertEquals("Inflation Zero-coupon: getter", REFERENCE_END_DATE, ZERO_COUPON_DEFINITION.getReferenceEndDate());
     assertEquals("Inflation Zero-coupon: getter", INDEX_MAY_2008, ZERO_COUPON_DEFINITION.getIndexStartValue());
-<<<<<<< HEAD
-    double weight = 1.0 - (PAYMENT_DATE.getDayOfMonth() - 1.0) / PAYMENT_DATE.getMonthOfYear().getLastDayOfMonth(PAYMENT_DATE.isLeapYear());
-=======
-    assertEquals("Inflation Zero-coupon: getter", FIXING_DATE, ZERO_COUPON_DEFINITION.getFixingEndDate());
-    double weight = 1.0 - (PAYMENT_DATE.getDayOfMonth() - 1.0) / PAYMENT_DATE.getDate().lengthOfMonth();
->>>>>>> 0e4f380c
+    final double weight = 1.0 - (PAYMENT_DATE.getDayOfMonth() - 1.0) / PAYMENT_DATE.getDate().lengthOfMonth();
     assertEquals("Inflation Zero-coupon: getter", weight, ZERO_COUPON_DEFINITION.getWeight());
   }
 
@@ -139,7 +134,7 @@
    */
   public void equalHash() {
     assertEquals(ZERO_COUPON_DEFINITION, ZERO_COUPON_DEFINITION);
-    CouponInflationZeroCouponInterpolationDefinition couponDuplicate = new CouponInflationZeroCouponInterpolationDefinition(CUR, PAYMENT_DATE, START_DATE, ACCRUAL_END_DATE, 1.0, NOTIONAL,
+    final CouponInflationZeroCouponInterpolationDefinition couponDuplicate = new CouponInflationZeroCouponInterpolationDefinition(CUR, PAYMENT_DATE, START_DATE, ACCRUAL_END_DATE, 1.0, NOTIONAL,
         PRICE_INDEX_EUR, MONTH_LAG, REFERENCE_START_DATE, INDEX_MAY_2008, REFERENCE_END_DATE, false);
     assertEquals(ZERO_COUPON_DEFINITION, couponDuplicate);
     assertEquals(ZERO_COUPON_DEFINITION.hashCode(), couponDuplicate.hashCode());
@@ -156,7 +151,7 @@
     modified = new CouponInflationZeroCouponInterpolationDefinition(CUR, PAYMENT_DATE, START_DATE, ACCRUAL_END_DATE, 1.0, NOTIONAL, PRICE_INDEX_EUR, MONTH_LAG, REFERENCE_START_DATE.minusDays(1),
         INDEX_MAY_2008, REFERENCE_END_DATE, false);
     assertFalse(ZERO_COUPON_DEFINITION.equals(modified));
-    ZonedDateTime[] modifiedReference = new ZonedDateTime[2];
+    final ZonedDateTime[] modifiedReference = new ZonedDateTime[2];
     modifiedReference[0] = REFERENCE_END_DATE[0];
     modifiedReference[0] = REFERENCE_END_DATE[0].minusDays(1);
     modified = new CouponInflationZeroCouponInterpolationDefinition(CUR, PAYMENT_DATE, START_DATE, ACCRUAL_END_DATE, 1.0, NOTIONAL, PRICE_INDEX_EUR, MONTH_LAG, REFERENCE_START_DATE, INDEX_MAY_2008,
@@ -178,9 +173,9 @@
    * Tests the first builder.
    */
   public void from1() {
-    CouponInflationZeroCouponInterpolationDefinition constructor = new CouponInflationZeroCouponInterpolationDefinition(CUR, PAYMENT_DATE, START_DATE, PAYMENT_DATE, 1.0, NOTIONAL, PRICE_INDEX_EUR,
+    final CouponInflationZeroCouponInterpolationDefinition constructor = new CouponInflationZeroCouponInterpolationDefinition(CUR, PAYMENT_DATE, START_DATE, PAYMENT_DATE, 1.0, NOTIONAL, PRICE_INDEX_EUR,
         MONTH_LAG, START_DATE, INDEX_MAY_2008, REFERENCE_END_DATE, false);
-    CouponInflationZeroCouponInterpolationDefinition from = CouponInflationZeroCouponInterpolationDefinition.from(START_DATE, PAYMENT_DATE, NOTIONAL, PRICE_INDEX_EUR, MONTH_LAG, INDEX_MAY_2008,
+    final CouponInflationZeroCouponInterpolationDefinition from = CouponInflationZeroCouponInterpolationDefinition.from(START_DATE, PAYMENT_DATE, NOTIONAL, PRICE_INDEX_EUR, MONTH_LAG, INDEX_MAY_2008,
         REFERENCE_END_DATE, false);
     assertEquals("Inflation zero-coupon : from", constructor, from);
   }
@@ -190,9 +185,9 @@
    * Tests the builder based on indexation lag.
    */
   public void from2() {
-    CouponInflationZeroCouponInterpolationDefinition constructor = new CouponInflationZeroCouponInterpolationDefinition(CUR, PAYMENT_DATE, START_DATE, PAYMENT_DATE, 1.0, NOTIONAL, PRICE_INDEX_EUR,
+    final CouponInflationZeroCouponInterpolationDefinition constructor = new CouponInflationZeroCouponInterpolationDefinition(CUR, PAYMENT_DATE, START_DATE, PAYMENT_DATE, 1.0, NOTIONAL, PRICE_INDEX_EUR,
         MONTH_LAG, REFERENCE_START_DATE, INDEX_MAY_2008, REFERENCE_END_DATE, false);
-    CouponInflationZeroCouponInterpolationDefinition from = CouponInflationZeroCouponInterpolationDefinition
+    final CouponInflationZeroCouponInterpolationDefinition from = CouponInflationZeroCouponInterpolationDefinition
         .from(START_DATE, PAYMENT_DATE, NOTIONAL, PRICE_INDEX_EUR, INDEX_MAY_2008, MONTH_LAG, false);
     assertEquals("Inflation zero-coupon : from", constructor, from);
   }
@@ -202,21 +197,21 @@
    * Tests the builder based on price index series.
    */
   public void from3() {
-    CouponInflationZeroCouponInterpolationDefinition constructor = new CouponInflationZeroCouponInterpolationDefinition(CUR, PAYMENT_DATE, START_DATE, PAYMENT_DATE, 1.0, NOTIONAL, PRICE_INDEX_EUR,
+    final CouponInflationZeroCouponInterpolationDefinition constructor = new CouponInflationZeroCouponInterpolationDefinition(CUR, PAYMENT_DATE, START_DATE, PAYMENT_DATE, 1.0, NOTIONAL, PRICE_INDEX_EUR,
         MONTH_LAG, REFERENCE_START_DATE, INDEX_MAY_2008, REFERENCE_END_DATE, false);
-    CouponInflationZeroCouponInterpolationDefinition from = CouponInflationZeroCouponInterpolationDefinition.from(START_DATE, PAYMENT_DATE, NOTIONAL, PRICE_INDEX_EUR, HICPX_TS, MONTH_LAG, false);
+    final CouponInflationZeroCouponInterpolationDefinition from = CouponInflationZeroCouponInterpolationDefinition.from(START_DATE, PAYMENT_DATE, NOTIONAL, PRICE_INDEX_EUR, HICPX_TS, MONTH_LAG, false);
     assertEquals("Inflation zero-coupon : from", constructor, from);
   }
 
   @Test
   public void toDerivativesNoData() {
     final ZonedDateTime pricingDate = DateUtils.getUTCDate(2011, 7, 29);
-    Coupon zeroCouponConverted = ZERO_COUPON_DEFINITION.toDerivative(pricingDate, CURVE_NAMES);
-    double paymentTime = TimeCalculator.getTimeBetween(pricingDate, PAYMENT_DATE);
+    final Coupon zeroCouponConverted = ZERO_COUPON_DEFINITION.toDerivative(pricingDate, CURVE_NAMES);
+    final double paymentTime = TimeCalculator.getTimeBetween(pricingDate, PAYMENT_DATE);
     final double[] referenceEndTime = new double[2];
     referenceEndTime[0] = TimeCalculator.getTimeBetween(pricingDate, REFERENCE_END_DATE[0]);
     referenceEndTime[1] = TimeCalculator.getTimeBetween(pricingDate, REFERENCE_END_DATE[1]);
-    CouponInflationZeroCouponInterpolation zeroCoupon = new CouponInflationZeroCouponInterpolation(CUR, paymentTime, DISCOUNTING_CURVE_NAME, 1.0, NOTIONAL, PRICE_INDEX_EUR, INDEX_MAY_2008,
+    final CouponInflationZeroCouponInterpolation zeroCoupon = new CouponInflationZeroCouponInterpolation(CUR, paymentTime, DISCOUNTING_CURVE_NAME, 1.0, NOTIONAL, PRICE_INDEX_EUR, INDEX_MAY_2008,
         referenceEndTime, ZERO_COUPON_DEFINITION.getWeight(), false);
     assertEquals("Inflation zero-coupon: toDerivative", zeroCouponConverted, zeroCoupon);
   }
@@ -226,13 +221,13 @@
     final ZonedDateTime pricingDate = DateUtils.getUTCDate(2018, 7, 25);
     final DoubleTimeSeries<ZonedDateTime> priceIndexTS = new ArrayZonedDateTimeDoubleTimeSeries(new ZonedDateTime[] {DateUtils.getUTCDate(2018, 5, 1), DateUtils.getUTCDate(2018, 6, 1) },
         new double[] {
-            128.23, 128.43 });
-    CouponInflationZeroCouponInterpolationDefinition zeroCouponInterpolated = CouponInflationZeroCouponInterpolationDefinition.from(START_DATE, PAYMENT_DATE, NOTIONAL, PRICE_INDEX_EUR,
+        128.23, 128.43 });
+    final CouponInflationZeroCouponInterpolationDefinition zeroCouponInterpolated = CouponInflationZeroCouponInterpolationDefinition.from(START_DATE, PAYMENT_DATE, NOTIONAL, PRICE_INDEX_EUR,
         INDEX_MAY_2008, MONTH_LAG, false);
-    Coupon zeroCouponConverted = zeroCouponInterpolated.toDerivative(pricingDate, priceIndexTS, CURVE_NAMES);
-    double paymentTime = TimeCalculator.getTimeBetween(pricingDate, PAYMENT_DATE);
-    double endIndex = 128.23 + (PAYMENT_DATE.getDayOfMonth() - 1.0) / (PAYMENT_DATE.getDate().lengthOfMonth()) * (128.43 - 128.23);
-    CouponFixed zeroCoupon = new CouponFixed(CUR, paymentTime, DISCOUNTING_CURVE_NAME, 1.0, NOTIONAL, endIndex / INDEX_MAY_2008 - 1.0);
+    final Coupon zeroCouponConverted = zeroCouponInterpolated.toDerivative(pricingDate, priceIndexTS, CURVE_NAMES);
+    final double paymentTime = TimeCalculator.getTimeBetween(pricingDate, PAYMENT_DATE);
+    final double endIndex = 128.23 + (PAYMENT_DATE.getDayOfMonth() - 1.0) / (PAYMENT_DATE.getDate().lengthOfMonth()) * (128.43 - 128.23);
+    final CouponFixed zeroCoupon = new CouponFixed(CUR, paymentTime, DISCOUNTING_CURVE_NAME, 1.0, NOTIONAL, endIndex / INDEX_MAY_2008 - 1.0);
     assertEquals("Inflation zero-coupon: toDerivative", zeroCoupon, zeroCouponConverted);
   }
 
@@ -241,15 +236,15 @@
     final ZonedDateTime pricingDate = DateUtils.getUTCDate(2018, 6, 25);
     final DoubleTimeSeries<ZonedDateTime> priceIndexTS = new ArrayZonedDateTimeDoubleTimeSeries(new ZonedDateTime[] {DateUtils.getUTCDate(2018, 4, 1), DateUtils.getUTCDate(2018, 5, 1) },
         new double[] {
-            128.03, 128.23 });
-    CouponInflationZeroCouponInterpolationDefinition zeroCouponInterpolated = CouponInflationZeroCouponInterpolationDefinition.from(START_DATE, PAYMENT_DATE, NOTIONAL, PRICE_INDEX_EUR,
+        128.03, 128.23 });
+    final CouponInflationZeroCouponInterpolationDefinition zeroCouponInterpolated = CouponInflationZeroCouponInterpolationDefinition.from(START_DATE, PAYMENT_DATE, NOTIONAL, PRICE_INDEX_EUR,
         INDEX_MAY_2008, MONTH_LAG, false);
-    Coupon zeroCouponConverted = zeroCouponInterpolated.toDerivative(pricingDate, priceIndexTS, CURVE_NAMES);
-    double paymentTime = TimeCalculator.getTimeBetween(pricingDate, PAYMENT_DATE);
+    final Coupon zeroCouponConverted = zeroCouponInterpolated.toDerivative(pricingDate, priceIndexTS, CURVE_NAMES);
+    final double paymentTime = TimeCalculator.getTimeBetween(pricingDate, PAYMENT_DATE);
     final double[] referenceEndTime = new double[2];
     referenceEndTime[0] = -TimeCalculator.getTimeBetween(REFERENCE_END_DATE[0], pricingDate);
     referenceEndTime[1] = -TimeCalculator.getTimeBetween(REFERENCE_END_DATE[1], pricingDate);
-    CouponInflationZeroCouponInterpolation zeroCoupon = new CouponInflationZeroCouponInterpolation(CUR, paymentTime, DISCOUNTING_CURVE_NAME, 1.0, NOTIONAL, PRICE_INDEX_EUR, INDEX_MAY_2008,
+    final CouponInflationZeroCouponInterpolation zeroCoupon = new CouponInflationZeroCouponInterpolation(CUR, paymentTime, DISCOUNTING_CURVE_NAME, 1.0, NOTIONAL, PRICE_INDEX_EUR, INDEX_MAY_2008,
         referenceEndTime, ZERO_COUPON_DEFINITION.getWeight(), false);
     assertEquals("Inflation zero-coupon: toDerivative", zeroCoupon, zeroCouponConverted);
   }
@@ -259,15 +254,15 @@
     final ZonedDateTime pricingDate = DateUtils.getUTCDate(2018, 7, 25);
     final DoubleTimeSeries<ZonedDateTime> priceIndexTS = new ArrayZonedDateTimeDoubleTimeSeries(new ZonedDateTime[] {DateUtils.getUTCDate(2018, 4, 1), DateUtils.getUTCDate(2018, 5, 1) },
         new double[] {
-            128.03, 128.23 });
-    CouponInflationZeroCouponInterpolationDefinition zeroCouponInterpolated = CouponInflationZeroCouponInterpolationDefinition.from(START_DATE, PAYMENT_DATE, NOTIONAL, PRICE_INDEX_EUR,
+        128.03, 128.23 });
+    final CouponInflationZeroCouponInterpolationDefinition zeroCouponInterpolated = CouponInflationZeroCouponInterpolationDefinition.from(START_DATE, PAYMENT_DATE, NOTIONAL, PRICE_INDEX_EUR,
         INDEX_MAY_2008, MONTH_LAG, false);
-    Coupon zeroCouponConverted = zeroCouponInterpolated.toDerivative(pricingDate, priceIndexTS, CURVE_NAMES);
-    double paymentTime = TimeCalculator.getTimeBetween(pricingDate, PAYMENT_DATE);
+    final Coupon zeroCouponConverted = zeroCouponInterpolated.toDerivative(pricingDate, priceIndexTS, CURVE_NAMES);
+    final double paymentTime = TimeCalculator.getTimeBetween(pricingDate, PAYMENT_DATE);
     final double[] referenceEndTime = new double[2];
     referenceEndTime[0] = -TimeCalculator.getTimeBetween(REFERENCE_END_DATE[0], pricingDate);
     referenceEndTime[1] = -TimeCalculator.getTimeBetween(REFERENCE_END_DATE[1], pricingDate);
-    CouponInflationZeroCouponInterpolation zeroCoupon = new CouponInflationZeroCouponInterpolation(CUR, paymentTime, DISCOUNTING_CURVE_NAME, 1.0, NOTIONAL, PRICE_INDEX_EUR, INDEX_MAY_2008,
+    final CouponInflationZeroCouponInterpolation zeroCoupon = new CouponInflationZeroCouponInterpolation(CUR, paymentTime, DISCOUNTING_CURVE_NAME, 1.0, NOTIONAL, PRICE_INDEX_EUR, INDEX_MAY_2008,
         referenceEndTime, ZERO_COUPON_DEFINITION.getWeight(), false);
     assertEquals("Inflation zero-coupon: toDerivative", zeroCoupon, zeroCouponConverted);
   }
@@ -277,13 +272,13 @@
    * Tests the construction of zero-coupon inflation swaps.
    */
   public void swapFixedInflationZeroCouponConstructor() {
-    double zeroCpnRate = 0.02;
+    final double zeroCpnRate = 0.02;
     //    ZonedDateTime paymentDate = ScheduleCalculator.getAdjustedDate(START_DATE, BUSINESS_DAY, CALENDAR, EOM, COUPON_TENOR);
-    CouponInflationZeroCouponInterpolationDefinition inflationCpn = new CouponInflationZeroCouponInterpolationDefinition(CUR, PAYMENT_DATE, START_DATE, PAYMENT_DATE, 1.0, -NOTIONAL, PRICE_INDEX_EUR,
+    final CouponInflationZeroCouponInterpolationDefinition inflationCpn = new CouponInflationZeroCouponInterpolationDefinition(CUR, PAYMENT_DATE, START_DATE, PAYMENT_DATE, 1.0, -NOTIONAL, PRICE_INDEX_EUR,
         MONTH_LAG, REFERENCE_START_DATE, INDEX_MAY_2008, REFERENCE_END_DATE, false);
-    double compoundedRate = Math.pow(1 + zeroCpnRate, COUPON_TENOR_YEAR);
-    CouponFixedDefinition fixedCpn = CouponFixedDefinition.from(CUR, PAYMENT_DATE, START_DATE, PAYMENT_DATE, 1.0, NOTIONAL, compoundedRate);
-    SwapFixedInflationZeroCouponDefinition swap = new SwapFixedInflationZeroCouponDefinition(fixedCpn, inflationCpn);
+    final double compoundedRate = Math.pow(1 + zeroCpnRate, COUPON_TENOR_YEAR);
+    final CouponFixedDefinition fixedCpn = CouponFixedDefinition.from(CUR, PAYMENT_DATE, START_DATE, PAYMENT_DATE, 1.0, NOTIONAL, compoundedRate);
+    final SwapFixedInflationZeroCouponDefinition swap = new SwapFixedInflationZeroCouponDefinition(fixedCpn, inflationCpn);
     assertTrue("Swap zero-coupon inflation constructor", swap.getFirstLeg().equals(new AnnuityCouponFixedDefinition(new CouponFixedDefinition[] {fixedCpn })));
     assertTrue("Swap zero-coupon inflation constructor", swap.getSecondLeg().equals(new AnnuityDefinition<PaymentDefinition>(new PaymentDefinition[] {inflationCpn })));
   }
@@ -293,13 +288,13 @@
    * Tests the construction of zero-coupon inflation swaps.
    */
   public void swapFixedInflationZeroCouponFrom() {
-    double zeroCpnRate = 0.02;
-    CouponInflationZeroCouponInterpolationDefinition inflationCpn = new CouponInflationZeroCouponInterpolationDefinition(CUR, PAYMENT_DATE, START_DATE, PAYMENT_DATE, 1.0, NOTIONAL, PRICE_INDEX_EUR,
+    final double zeroCpnRate = 0.02;
+    final CouponInflationZeroCouponInterpolationDefinition inflationCpn = new CouponInflationZeroCouponInterpolationDefinition(CUR, PAYMENT_DATE, START_DATE, PAYMENT_DATE, 1.0, NOTIONAL, PRICE_INDEX_EUR,
         MONTH_LAG, REFERENCE_START_DATE, INDEX_MAY_2008, REFERENCE_END_DATE, false);
-    double compoundedRate = Math.pow(1 + zeroCpnRate, COUPON_TENOR_YEAR) - 1;
-    CouponFixedDefinition fixedCpn = CouponFixedDefinition.from(CUR, PAYMENT_DATE, START_DATE, PAYMENT_DATE, 1.0, -NOTIONAL, compoundedRate);
-    SwapFixedInflationZeroCouponDefinition swap = new SwapFixedInflationZeroCouponDefinition(fixedCpn, inflationCpn);
-    SwapFixedInflationZeroCouponDefinition swapFrom = SwapFixedInflationZeroCouponDefinition.fromInterpolation(PRICE_INDEX_EUR, START_DATE, COUPON_TENOR_YEAR, zeroCpnRate, NOTIONAL, true,
+    final double compoundedRate = Math.pow(1 + zeroCpnRate, COUPON_TENOR_YEAR) - 1;
+    final CouponFixedDefinition fixedCpn = CouponFixedDefinition.from(CUR, PAYMENT_DATE, START_DATE, PAYMENT_DATE, 1.0, -NOTIONAL, compoundedRate);
+    final SwapFixedInflationZeroCouponDefinition swap = new SwapFixedInflationZeroCouponDefinition(fixedCpn, inflationCpn);
+    final SwapFixedInflationZeroCouponDefinition swapFrom = SwapFixedInflationZeroCouponDefinition.fromInterpolation(PRICE_INDEX_EUR, START_DATE, COUPON_TENOR_YEAR, zeroCpnRate, NOTIONAL, true,
         BUSINESS_DAY, CALENDAR, EOM, MONTH_LAG, HICPX_TS);
     assertEquals("Swap zero-coupon inflation constructor", swap, swapFrom);
   }
