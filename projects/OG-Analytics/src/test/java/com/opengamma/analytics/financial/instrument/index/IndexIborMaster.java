--- conflicted
+++ resolved
@@ -20,7 +20,7 @@
 import com.opengamma.util.money.Currency;
 
 /**
- * Description of Ibor indexes available for tests. 
+ * Description of Ibor indexes available for tests.
  */
 public final class IndexIborMaster {
 
@@ -46,7 +46,7 @@
    * Private constructor.
    */
   private IndexIborMaster() {
-    Calendar baseCalendar = new CalendarNoHoliday("No Holidays");
+    final Calendar baseCalendar = new CalendarNoHoliday("No Holidays");
     _ibor = new HashMap<String, IborIndex>();
     _ibor.put(
         "AUDBB3M",
@@ -78,11 +78,7 @@
             .getBusinessDayConvention("Modified Following"), true, "EURIBOR12M"));
     _ibor.put(
         "USDLIBOR1M",
-<<<<<<< HEAD
-        new IborIndex(Currency.USD, Period.ofMonths(1), 2, baseCalendar, DayCountFactory.INSTANCE.getDayCount("Actual/360"), BusinessDayConventionFactory.INSTANCE
-=======
-        new IborIndex(Currency.EUR, Period.of(1, MONTHS), 2, baseCalendar, DayCountFactory.INSTANCE.getDayCount("Actual/360"), BusinessDayConventionFactory.INSTANCE
->>>>>>> 0e4f380c
+        new IborIndex(Currency.USD, Period.of(1, MONTHS), 2, baseCalendar, DayCountFactory.INSTANCE.getDayCount("Actual/360"), BusinessDayConventionFactory.INSTANCE
             .getBusinessDayConvention("Modified Following"), true, "USDLIBOR1M"));
     _ibor.put(
         "USDLIBOR3M",
@@ -123,7 +119,7 @@
   }
 
   public IborIndex getIndex(final String name, final Calendar cal) {
-    IborIndex indexNoCalendar = _ibor.get(name);
+    final IborIndex indexNoCalendar = _ibor.get(name);
     if (indexNoCalendar == null) {
       throw new OpenGammaRuntimeException("Could not get Ibor index for " + name);
     }
