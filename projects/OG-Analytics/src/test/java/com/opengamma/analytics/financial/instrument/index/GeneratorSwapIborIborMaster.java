--- conflicted
+++ resolved
@@ -62,14 +62,6 @@
     _iborIndexMaster = IndexIborMaster.getInstance();
     final Calendar baseCalendar = new CalendarNoHoliday("No Holidays");
     _generatorSwap = new HashMap<>();
-<<<<<<< HEAD
-    _generatorSwap.put("AUDBBSW3MBBSW6M", new GeneratorSwapIborIbor("AUDBBSW3MBBSW6M", _iborIndexMaster.getIndex("AUDBB3M"), _iborIndexMaster.getIndex("AUDBB6M"),
-        baseCalendar, baseCalendar));
-    _generatorSwap.put("EUREURIBOR3MEURIBOR6M", new GeneratorSwapIborIbor("EUREURIBOR3MEURIBOR6M", _iborIndexMaster.getIndex("EURIBOR3M"), _iborIndexMaster.getIndex("EURIBOR6M"),
-        baseCalendar, baseCalendar));
-    _generatorSwap.put("JPYLIBOR3MLIBOR6M", new GeneratorSwapIborIbor("JPYLIBOR3MLIBOR6M", _iborIndexMaster.getIndex("JPYLIBOR3M"), _iborIndexMaster.getIndex("JPYLIBOR6M"),
-        baseCalendar, baseCalendar));
-=======
     _generatorSwap.put(AUDBBSW3MBBSW6M,
                        new GeneratorSwapIborIbor(AUDBBSW3MBBSW6M,
                                                  _iborIndexMaster.getIndex(IndexIborMaster.AUDBB3M),
@@ -88,7 +80,6 @@
                                                  _iborIndexMaster.getIndex(IndexIborMaster.JPYLIBOR6M),
                                                  baseCalendar,
                                                  baseCalendar));
->>>>>>> 63ef4c1a
   }
 
   public GeneratorSwapIborIbor getGenerator(final String name, final Calendar cal) {
@@ -96,8 +87,9 @@
     if (generatorNoCalendar == null) {
       throw new OpenGammaRuntimeException("Could not get Ibor index for " + name);
     }
-    return new GeneratorSwapIborIbor(generatorNoCalendar.getName(), _iborIndexMaster.getIndex(generatorNoCalendar.getIborIndex1().getName()), _iborIndexMaster.getIndex(generatorNoCalendar
-        .getIborIndex2().getName()), cal, cal);
+    return new GeneratorSwapIborIbor(generatorNoCalendar.getName(), 
+        _iborIndexMaster.getIndex(generatorNoCalendar.getIborIndex1().getName()), 
+        _iborIndexMaster.getIndex(generatorNoCalendar.getIborIndex2().getName()), cal, cal);
   }
 
 }