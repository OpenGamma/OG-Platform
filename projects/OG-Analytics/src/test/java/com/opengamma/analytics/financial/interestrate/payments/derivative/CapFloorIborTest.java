--- conflicted
+++ resolved
@@ -32,13 +32,8 @@
  */
 public class CapFloorIborTest {
 
-<<<<<<< HEAD
   private static final Currency CUR = Currency.EUR;
-  private static final Period TENOR = Period.ofMonths(3);
-=======
-  private static final Currency CUR = Currency.USD;
   private static final Period TENOR = Period.of(3, MONTHS);
->>>>>>> 0e4f380c
   private static final int SETTLEMENT_DAYS = 2;
   private static final Calendar CALENDAR = new MondayToFridayCalendar("A");
   private static final DayCount DAY_COUNT_INDEX = DayCountFactory.INSTANCE.getDayCount("Actual/360");
@@ -78,16 +73,16 @@
   public void testGetters() {
     assertEquals("Getter strike", STRIKE, CAP.getStrike());
     assertEquals("Getter cap flag", IS_CAP, CAP.isCap());
-    double fixingRate = 0.05;
+    final double fixingRate = 0.05;
     assertEquals("Pay-off", Math.max(fixingRate - STRIKE, 0), CAP.payOff(fixingRate));
   }
 
   @Test
   public void withStrike() {
-    double otherStrike = STRIKE + 0.01;
-    CapFloorIbor otherCap = new CapFloorIbor(CUR, PAYMENT_TIME, FUNDING_CURVE_NAME, PAYMENT_YEAR_FRACTION, NOTIONAL, FIXING_TIME, INDEX, FIXING_START_TIME, FIXING_END_TIME, FIXING_YEAR_FRACTION,
+    final double otherStrike = STRIKE + 0.01;
+    final CapFloorIbor otherCap = new CapFloorIbor(CUR, PAYMENT_TIME, FUNDING_CURVE_NAME, PAYMENT_YEAR_FRACTION, NOTIONAL, FIXING_TIME, INDEX, FIXING_START_TIME, FIXING_END_TIME, FIXING_YEAR_FRACTION,
         FORWARD_CURVE_NAME, otherStrike, IS_CAP);
-    CapFloorIbor otherCapWith = CAP.withStrike(otherStrike);
+    final CapFloorIbor otherCapWith = CAP.withStrike(otherStrike);
     assertEquals("Strike", otherStrike, otherCapWith.getStrike());
     assertEquals("Pay-off", otherCap, otherCapWith);
   }
