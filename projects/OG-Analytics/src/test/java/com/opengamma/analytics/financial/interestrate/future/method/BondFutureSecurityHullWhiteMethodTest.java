/**
 * Copyright (C) 2011 - present by OpenGamma Inc. and the OpenGamma group of companies
 * 
 * Please see distribution for license.
 */
package com.opengamma.analytics.financial.interestrate.future.method;

import static org.testng.AssertJUnit.assertEquals;
import static org.threeten.bp.temporal.ChronoUnit.MONTHS;
import static org.threeten.bp.temporal.ChronoUnit.YEARS;
import it.unimi.dsi.fastutil.doubles.DoubleAVLTreeSet;

import org.testng.annotations.Test;
import org.threeten.bp.Period;
import org.threeten.bp.ZonedDateTime;

import com.opengamma.analytics.financial.instrument.bond.BondFixedSecurityDefinition;
import com.opengamma.analytics.financial.interestrate.InterestRateCurveSensitivity;
import com.opengamma.analytics.financial.interestrate.TestsDataSetsSABR;
import com.opengamma.analytics.financial.interestrate.YieldCurveBundle;
import com.opengamma.analytics.financial.interestrate.bond.definition.BondFixedSecurity;
import com.opengamma.analytics.financial.interestrate.future.calculator.PresentValueFromFuturePriceCalculator;
import com.opengamma.analytics.financial.interestrate.future.derivative.BondFuture;
import com.opengamma.analytics.financial.model.interestrate.TestsDataSetHullWhite;
import com.opengamma.analytics.financial.model.interestrate.definition.HullWhiteOneFactorPiecewiseConstantDataBundle;
import com.opengamma.analytics.financial.model.interestrate.definition.HullWhiteOneFactorPiecewiseConstantParameters;
import com.opengamma.analytics.financial.schedule.ScheduleCalculator;
import com.opengamma.financial.convention.businessday.BusinessDayConvention;
import com.opengamma.financial.convention.businessday.BusinessDayConventionFactory;
import com.opengamma.financial.convention.calendar.Calendar;
import com.opengamma.financial.convention.calendar.MondayToFridayCalendar;
import com.opengamma.financial.convention.daycount.DayCount;
import com.opengamma.financial.convention.daycount.DayCountFactory;
import com.opengamma.financial.convention.yield.YieldConvention;
import com.opengamma.financial.convention.yield.YieldConventionFactory;
import com.opengamma.util.money.Currency;
import com.opengamma.util.money.CurrencyAmount;
import com.opengamma.util.time.DateUtils;

/**
 * Tests related to the bond future figures computed with the Hull-White one factor model for the delivery option.
 */
public class BondFutureSecurityHullWhiteMethodTest {
  // 5-Year U.S. Treasury Note Futures: FVU1
<<<<<<< HEAD
  private static final Currency CUR = Currency.EUR;
  private static final Period PAYMENT_TENOR = Period.ofMonths(6);
=======
  private static final Currency CUR = Currency.USD;
  private static final Period PAYMENT_TENOR = Period.of(6, MONTHS);
>>>>>>> 0e4f380c
  private static final Calendar CALENDAR = new MondayToFridayCalendar("A");
  private static final String ISSUER_NAME = "Issuer";
  private static final DayCount DAY_COUNT = DayCountFactory.INSTANCE.getDayCount("Actual/Actual ICMA");
  private static final BusinessDayConvention BUSINESS_DAY = BusinessDayConventionFactory.INSTANCE.getBusinessDayConvention("Following");
  private static final boolean IS_EOM = false;
  private static final int SETTLEMENT_DAYS = 1;
  private static final YieldConvention YIELD_CONVENTION = YieldConventionFactory.INSTANCE.getYieldConvention("STREET CONVENTION");
  private static final int NB_BOND = 7;
  private static final Period[] BOND_TENOR = new Period[] {Period.of(5, YEARS), Period.of(5, YEARS), Period.of(5, YEARS), Period.of(8, YEARS), Period.of(5, YEARS), Period.of(5, YEARS), Period.of(5, YEARS) };
  private static final ZonedDateTime[] START_ACCRUAL_DATE = new ZonedDateTime[] {DateUtils.getUTCDate(2010, 11, 30), DateUtils.getUTCDate(2010, 12, 31), DateUtils.getUTCDate(2011, 1, 31),
      DateUtils.getUTCDate(2008, 2, 29), DateUtils.getUTCDate(2011, 3, 31), DateUtils.getUTCDate(2011, 4, 30), DateUtils.getUTCDate(2011, 5, 31) };
  private static final double[] RATE = new double[] {0.01375, 0.02125, 0.0200, 0.02125, 0.0225, 0.0200, 0.0175 };
  private static final double[] CONVERSION_FACTOR = new double[] {.8317, .8565, .8493, .8516, .8540, .8417, .8292 };
  private static final ZonedDateTime[] MATURITY_DATE = new ZonedDateTime[NB_BOND];
  private static final BondFixedSecurityDefinition[] BASKET_DEFINITION = new BondFixedSecurityDefinition[NB_BOND];
  static {
    for (int loopbasket = 0; loopbasket < NB_BOND; loopbasket++) {
      MATURITY_DATE[loopbasket] = START_ACCRUAL_DATE[loopbasket].plus(BOND_TENOR[loopbasket]);
      BASKET_DEFINITION[loopbasket] = BondFixedSecurityDefinition.from(CUR, MATURITY_DATE[loopbasket], START_ACCRUAL_DATE[loopbasket], PAYMENT_TENOR, RATE[loopbasket], SETTLEMENT_DAYS, CALENDAR,
          DAY_COUNT, BUSINESS_DAY, YIELD_CONVENTION, IS_EOM, ISSUER_NAME);
    }
  }
  private static final ZonedDateTime LAST_TRADING_DATE = DateUtils.getUTCDate(2011, 9, 30);
  private static final ZonedDateTime FIRST_NOTICE_DATE = DateUtils.getUTCDate(2011, 8, 31);
  private static final ZonedDateTime LAST_NOTICE_DATE = DateUtils.getUTCDate(2011, 10, 4);
  private static final ZonedDateTime FIRST_DELIVERY_DATE = ScheduleCalculator.getAdjustedDate(FIRST_NOTICE_DATE, SETTLEMENT_DAYS, CALENDAR);
  private static final ZonedDateTime LAST_DELIVERY_DATE = ScheduleCalculator.getAdjustedDate(LAST_NOTICE_DATE, SETTLEMENT_DAYS, CALENDAR);
  private static final double NOTIONAL = 100000;
  private static final double REF_PRICE = 0.0;
  private static final ZonedDateTime REFERENCE_DATE = DateUtils.getUTCDate(2011, 6, 20);
  private static final DayCount ACT_ACT = DayCountFactory.INSTANCE.getDayCount("Actual/Actual ISDA");
  private static final double LAST_TRADING_TIME = ACT_ACT.getDayCountFraction(REFERENCE_DATE, LAST_TRADING_DATE);
  private static final double FIRST_NOTICE_TIME = ACT_ACT.getDayCountFraction(REFERENCE_DATE, FIRST_NOTICE_DATE);
  private static final double LAST_NOTICE_TIME = ACT_ACT.getDayCountFraction(REFERENCE_DATE, LAST_NOTICE_DATE);
  private static final double FIRST_DELIVERY_TIME = ACT_ACT.getDayCountFraction(REFERENCE_DATE, FIRST_DELIVERY_DATE);
  private static final double LAST_DELIVERY_TIME = ACT_ACT.getDayCountFraction(REFERENCE_DATE, LAST_DELIVERY_DATE);
  private static final String CREDIT_CURVE_NAME = "Credit";
  private static final String REPO_CURVE_NAME = "Repo";
  private static final String[] CURVES_NAME = {CREDIT_CURVE_NAME, REPO_CURVE_NAME };
  private static final YieldCurveBundle CURVES = TestsDataSetsSABR.createCurvesBond2();
  private static final BondFixedSecurity[] BASKET = new BondFixedSecurity[NB_BOND];
  private static final BondFixedSecurity[] STANDARD = new BondFixedSecurity[NB_BOND];
  static {
    for (int loopbasket = 0; loopbasket < NB_BOND; loopbasket++) {
      BASKET[loopbasket] = BASKET_DEFINITION[loopbasket].toDerivative(REFERENCE_DATE, LAST_DELIVERY_DATE, CURVES_NAME);
      STANDARD[loopbasket] = BASKET_DEFINITION[loopbasket].toDerivative(REFERENCE_DATE, CURVES_NAME);
    }
  }

  private static final BondFuture BOND_FUTURE_DERIV = new BondFuture(LAST_TRADING_TIME, FIRST_NOTICE_TIME, LAST_NOTICE_TIME, FIRST_DELIVERY_TIME, LAST_DELIVERY_TIME, NOTIONAL,
      BASKET, CONVERSION_FACTOR, REF_PRICE);
  private static final BondFutureHullWhiteMethod METHOD_HW = BondFutureHullWhiteMethod.getInstance();
  private static final HullWhiteOneFactorPiecewiseConstantParameters PARAMETERS_HW = TestsDataSetHullWhite.createHullWhiteParameters();
  private static final HullWhiteOneFactorPiecewiseConstantDataBundle BUNDLE_HW = new HullWhiteOneFactorPiecewiseConstantDataBundle(PARAMETERS_HW, CURVES);

  @Test
  public void price() {
    final double priceComputed = METHOD_HW.price(BOND_FUTURE_DERIV, BUNDLE_HW);
    final double priceExpected = 1.00; // Rates are at 6%
    assertEquals("Bond future security Discounting Method: price from curves", priceExpected, priceComputed, 5.0E-3);
  }

  @Test(enabled = false)
  /**
   * Tests of performance. "enabled = false" for the standard testing.
   */
  public void performance() {
    long startTime, endTime;
    final int nbTest = 1000;
    double priceFuture = 0.0;
    startTime = System.currentTimeMillis();
    for (int looptest = 0; looptest < nbTest; looptest++) {
      priceFuture = METHOD_HW.price(BOND_FUTURE_DERIV, BUNDLE_HW);
    }
    endTime = System.currentTimeMillis();
    System.out.println(nbTest + " price Bond Future Hull-White (Default number of points): " + (endTime - startTime) + " ms");
    // Performance note: HW price: 25-Aug-11: On Mac Pro 3.2 GHz Quad-Core Intel Xeon: 190 ms for 1000 futures.

    final int[] nbPoint = new int[] {41, 61, 81, 101, 151, 201, 501 };
    final int nbRange = nbPoint.length;
    final double[] priceRange = new double[nbRange];
    for (int looprange = 0; looprange < nbRange; looprange++) {
      startTime = System.currentTimeMillis();
      for (int looptest = 0; looptest < nbTest; looptest++) {
        priceRange[looprange] = METHOD_HW.price(BOND_FUTURE_DERIV, BUNDLE_HW, nbPoint[looprange]);
      }
      endTime = System.currentTimeMillis();
      System.out.println(nbTest + " price Bond Future Hull-White: with " + nbPoint[looprange] + " points: " + (endTime - startTime) + " ms - price: " + priceRange[looprange]);
    }

    System.out.println("Bond futures - price - Hull-White one factor - delivery option: " + priceFuture);
  }

  @Test(enabled = true)
  /** Tests the present value method for bond futures transactions. */
  public void presentValue() {
    final CurrencyAmount pvComputed = METHOD_HW.presentValue(BOND_FUTURE_DERIV, BUNDLE_HW);
    final double priceFuture = METHOD_HW.price(BOND_FUTURE_DERIV, BUNDLE_HW);
    final double pvExpected = (priceFuture - REF_PRICE) * NOTIONAL;
    assertEquals("Bond future HW Method: present value currency", CUR, pvComputed.getCurrency());
    assertEquals("Bond future HW Method: present value amount", pvExpected, pvComputed.getAmount(), 1.0E-2);
  }

  @Test(enabled = true)
  /** Tests the present value method for bond futures transactions. */
  public void presentValueFromPrice() {
    final double quotedPrice = 1.05;
    final CurrencyAmount presentValueMethod = METHOD_HW.presentValueFromPrice(BOND_FUTURE_DERIV, quotedPrice);
    assertEquals("Bond future transaction Method: present value from price", (quotedPrice - REF_PRICE) * NOTIONAL, presentValueMethod.getAmount());
    final PresentValueFromFuturePriceCalculator calculator = PresentValueFromFuturePriceCalculator.getInstance();
    final double presentValueCalculator = BOND_FUTURE_DERIV.accept(calculator, quotedPrice);
    assertEquals("Bond future transaction Method: present value from price", presentValueMethod.getAmount(), presentValueCalculator);
  }

  @Test
  /**
   * Tests the curve sensitivity.
   */
  public void presentValueCurveSensitivity() {

    InterestRateCurveSensitivity pvs = METHOD_HW.presentValueCurveSensitivity(BOND_FUTURE_DERIV, BUNDLE_HW);
    pvs = pvs.cleaned();
    // Bond curve sensitivity
    final DoubleAVLTreeSet bondTime = new DoubleAVLTreeSet();
    bondTime.add(BOND_FUTURE_DERIV.getDeliveryLastTime());
    for (int loopbasket = 0; loopbasket < NB_BOND; loopbasket++) {
      for (int loopcpn = 0; loopcpn < BASKET[loopbasket].getCoupon().getNumberOfPayments(); loopcpn++) {
        bondTime.add(BASKET[loopbasket].getCoupon().getNthPayment(loopcpn).getPaymentTime());
      }
    }
  }

  @Test(enabled = true)
  /**
   * Tests the present value curve sensitivity method for bond futures.
   */
  public void presentValueCurveSensitivityRelative() {
    final InterestRateCurveSensitivity pvcsComputed = METHOD_HW.presentValueCurveSensitivity(BOND_FUTURE_DERIV, BUNDLE_HW);
    final InterestRateCurveSensitivity pcsSecurity = METHOD_HW.priceCurveSensitivity(BOND_FUTURE_DERIV, BUNDLE_HW);
    final InterestRateCurveSensitivity pvcsExpected = pcsSecurity.multipliedBy(NOTIONAL);
    assertEquals("Bond future transaction Discounting Method: present value curve sensitivity", pvcsExpected, pvcsComputed);
  }

}<|MERGE_RESOLUTION|>--- conflicted
+++ resolved
@@ -42,13 +42,8 @@
  */
 public class BondFutureSecurityHullWhiteMethodTest {
   // 5-Year U.S. Treasury Note Futures: FVU1
-<<<<<<< HEAD
   private static final Currency CUR = Currency.EUR;
-  private static final Period PAYMENT_TENOR = Period.ofMonths(6);
-=======
-  private static final Currency CUR = Currency.USD;
   private static final Period PAYMENT_TENOR = Period.of(6, MONTHS);
->>>>>>> 0e4f380c
   private static final Calendar CALENDAR = new MondayToFridayCalendar("A");
   private static final String ISSUER_NAME = "Issuer";
   private static final DayCount DAY_COUNT = DayCountFactory.INSTANCE.getDayCount("Actual/Actual ICMA");
@@ -59,7 +54,7 @@
   private static final int NB_BOND = 7;
   private static final Period[] BOND_TENOR = new Period[] {Period.of(5, YEARS), Period.of(5, YEARS), Period.of(5, YEARS), Period.of(8, YEARS), Period.of(5, YEARS), Period.of(5, YEARS), Period.of(5, YEARS) };
   private static final ZonedDateTime[] START_ACCRUAL_DATE = new ZonedDateTime[] {DateUtils.getUTCDate(2010, 11, 30), DateUtils.getUTCDate(2010, 12, 31), DateUtils.getUTCDate(2011, 1, 31),
-      DateUtils.getUTCDate(2008, 2, 29), DateUtils.getUTCDate(2011, 3, 31), DateUtils.getUTCDate(2011, 4, 30), DateUtils.getUTCDate(2011, 5, 31) };
+    DateUtils.getUTCDate(2008, 2, 29), DateUtils.getUTCDate(2011, 3, 31), DateUtils.getUTCDate(2011, 4, 30), DateUtils.getUTCDate(2011, 5, 31) };
   private static final double[] RATE = new double[] {0.01375, 0.02125, 0.0200, 0.02125, 0.0225, 0.0200, 0.0175 };
   private static final double[] CONVERSION_FACTOR = new double[] {.8317, .8565, .8493, .8516, .8540, .8417, .8292 };
   private static final ZonedDateTime[] MATURITY_DATE = new ZonedDateTime[NB_BOND];
