/**
 * Copyright (C) 2009 - present by OpenGamma Inc. and the OpenGamma group of companies
 * 
 * Please see distribution for license.
 */
package com.opengamma.analytics.financial.schedule;

import java.util.ArrayList;
import java.util.Arrays;
import java.util.Collections;
import java.util.List;

import org.apache.commons.lang.Validate;
import org.threeten.bp.LocalDate;
import org.threeten.bp.Period;
import org.threeten.bp.ZonedDateTime;
import org.threeten.bp.temporal.TemporalAdjusters;

import com.opengamma.analytics.financial.instrument.index.GeneratorDeposit;
import com.opengamma.analytics.financial.instrument.index.IborIndex;
import com.opengamma.financial.convention.businessday.BusinessDayConvention;
import com.opengamma.financial.convention.businessday.FollowingBusinessDayConvention;
import com.opengamma.financial.convention.businessday.PrecedingBusinessDayConvention;
import com.opengamma.financial.convention.calendar.Calendar;
import com.opengamma.financial.convention.daycount.DayCount;
import com.opengamma.financial.convention.frequency.Frequency;
import com.opengamma.financial.convention.frequency.PeriodFrequency;
import com.opengamma.financial.convention.frequency.SimpleFrequency;
import com.opengamma.util.time.DateUtils;

/**
 * Utility to calculate schedules.
 */
public final class ScheduleCalculator {

  /**
   * A singleton empty array.
   */
  private static final ZonedDateTime[] EMPTY_ARRAY = new ZonedDateTime[0];

  /**
   * Restricted constructor.
   */
  private ScheduleCalculator() {
  }

  // Already reviewed

  /**
    * Return a good business date computed from a given date and shifted by a certain number of business days.
    * If the number of shift days is 0, the return date is the next business day.
    * If the number of shift days is non-zero (positive or negative), a 0 shift is first applied and then a one business day shift is applied as many time as the absolute value of the shift.
    * If the shift is positive, the one business day is to the future., if the shift is negative, the one business day is to the past.
    * @param date The initial date.
    * @param shiftDays The number of days of the adjustment. Can be negative or positive.
    * @param calendar The calendar representing the god business days.
    * @return The adjusted date.
    */
  public static ZonedDateTime getAdjustedDate(final ZonedDateTime date, final int shiftDays, final Calendar calendar) {
    Validate.notNull(date);
    Validate.notNull(calendar);
    ZonedDateTime result = date;
    while (!calendar.isWorkingDay(result.getDate())) {
      result = result.plusDays(1);
    }
    if (shiftDays > 0) {
      for (int loopday = 0; loopday < shiftDays; loopday++) {
        result = result.plusDays(1);
        while (!calendar.isWorkingDay(result.getDate())) {
          result = result.plusDays(1);
        }
      }
    } else {
      for (int loopday = 0; loopday < -shiftDays; loopday++) {
        result = result.minusDays(1);
        while (!calendar.isWorkingDay(result.getDate())) {
          result = result.minusDays(1);
        }
      }
    }
    return result;
  }

  /**
    * Return a good business dates computed from given array of date and shifted by a certain number of business days (one return date for each input date).
    * If the number of shift days is 0, the return date is the next business day.
    * If the number of shift days is non-zero (positive or negative), a 0 shift is first applied and then a one business day shift is applied as many time as the absolute value of the shift.
    * If the shift is positive, the one business day is to the future., if the shift is negative, the one business day is to the past.
    * @param dates The initial dates.
    * @param shiftDays The number of days of the adjustment. Can be negative or positive.
    * @param calendar The calendar representing the god business days.
    * @return The adjusted dates.
    */
  public static ZonedDateTime[] getAdjustedDate(final ZonedDateTime[] dates, final int shiftDays, final Calendar calendar) {
    final int nbDates = dates.length;
    final ZonedDateTime[] result = new ZonedDateTime[nbDates];
    for (int loopdate = 0; loopdate < nbDates; loopdate++) {
      result[loopdate] = getAdjustedDate(dates[loopdate], shiftDays, calendar);
    }
    return result;
  }

  /**
    * Return a good business date computed from a given date and shifted by a certain number of business days. The number of business days is given by the getDays part of a peeriod.
    * If the number of shift days is 0, the return date is the next business day.
    * If the number of shift days is non-zero (positive or negative), a 0 shift is first applied and then a one business day shift is applied as many time as the absolute value of the shift.
    * If the shift is positive, the one business day is to the future., if the shift is negative, the one business day is to the past.
    * @param date The initial date.
    * @param shiftDays The number of days of the adjustment as a period.
    * @param calendar The calendar representing the god business days.
    * @return The adjusted dates.
    */
  public static ZonedDateTime getAdjustedDate(final ZonedDateTime date, final Period shiftDays, final Calendar calendar) {
    Validate.notNull(shiftDays);
    return getAdjustedDate(date, shiftDays.getDays(), calendar);
  }

  /**
   * Return a good business date computed from a given date and shifted by a certain number of business days.
   * This version uses LocalDate.
   * If the number of shift days is 0, the return date is the next business day.
   * If the number of shift days is non-zero (positive or negative), a 0 shift is first applied and then a one business day shift is applied as many time as the absolute value of the shift.
   * If the shift is positive, the one business day is to the future., if the shift is negative, the one business day is to the past.
   * @param date The initial date.
   * @param shiftDays The number of days of the adjustment. Can be negative or positive.
   * @param calendar The calendar representing the god business days.
   * @return The adjusted dates.
   */
  public static LocalDate getAdjustedDate(final LocalDate date, final int shiftDays, final Calendar calendar) {
    Validate.notNull(date);
    Validate.notNull(calendar);
    LocalDate result = date;
    while (!calendar.isWorkingDay(result)) {
      result = result.plusDays(1);
    }
    if (shiftDays > 0) {
      for (int loopday = 0; loopday < shiftDays; loopday++) {
        result = result.plusDays(1);
        while (!calendar.isWorkingDay(result)) {
          result = result.plusDays(1);
        }
      }
    } else {
      for (int loopday = 0; loopday < -shiftDays; loopday++) {
        result = result.minusDays(1);
        while (!calendar.isWorkingDay(result)) {
          result = result.minusDays(1);
        }
      }
    }
    return result;
  }

  /**
   * Compute the end date of a period from the start date, the tenor and the conventions without end-of-month convention.
   * @param startDate The period start date.
   * @param tenor The period tenor.
   * @param convention The business day convention.
   * @param calendar The calendar.
   * @return The end date.
   */
  public static ZonedDateTime getAdjustedDate(final ZonedDateTime startDate, final Period tenor, final BusinessDayConvention convention, final Calendar calendar) {
    Validate.notNull(startDate);
    Validate.notNull(convention);
    Validate.notNull(calendar);
    Validate.notNull(tenor);
    ZonedDateTime endDate = startDate.plus(tenor); // Unadjusted date.
    return convention.adjustDate(calendar, endDate); // Adjusted by Business day convention
  }

  /**
   * Compute the end date of a period from the start date, the tenor and the conventions.
   * @param startDate The period start date.
   * @param tenor The period tenor.
   * @param convention The business day convention.
   * @param calendar The calendar.
   * @param endOfMonthRule True if end-of-month rule applies, false if it does not. 
   * The rule applies when the start date is the last business day of the month and the period is a number of months or years, not days or weeks.
   * When the rule applies, the end date is the last business day of the month.
   * @return The end date.
   */
  public static ZonedDateTime getAdjustedDate(final ZonedDateTime startDate, final Period tenor, final BusinessDayConvention convention, final Calendar calendar, boolean endOfMonthRule) {
    Validate.notNull(startDate, "Start date");
    Validate.notNull(convention, "Convention");
    Validate.notNull(calendar, "Calendar");
    Validate.notNull(tenor, "Tenor");
    ZonedDateTime endDate = startDate.plus(tenor); // Unadjusted date.
    // Adjusted to month-end: when start date is last business day of the month, the end date is the last business day of the month.
    boolean isStartDateEOM = (startDate.getMonth() != getAdjustedDate(startDate, 1, calendar).getMonth());
    if ((tenor.getDays() == 0) & (endOfMonthRule) & (isStartDateEOM)) {
      BusinessDayConvention preceding = new PrecedingBusinessDayConvention();
      return preceding.adjustDate(calendar, endDate.with(TemporalAdjusters.lastDayOfMonth()));
    }
    return convention.adjustDate(calendar, endDate); // Adjusted by Business day convention
  }

  /**
   * Compute the end date of a period from the start date, the tenor and the conventions.
   * @param startDate The period start date.
   * @param tenor The period tenor.
   * @param generator The deposit generator with the required conventions.
   * @return The end date.
   */
  public static ZonedDateTime getAdjustedDate(final ZonedDateTime startDate, final Period tenor, final GeneratorDeposit generator) {
    Validate.notNull(generator, "Generator");
    return getAdjustedDate(startDate, tenor, generator.getBusinessDayConvention(), generator.getCalendar(), generator.isEndOfMonth());
  }

  /**
   * Compute the end date of a period from the start date, a period and a Ibor index. The index is used for the conventions.
   * @param startDate The period start date.
   * @param tenor The period tenor.
   * @param index The Ibor index.
   * @return The end date.
   */
  public static ZonedDateTime getAdjustedDate(final ZonedDateTime startDate, final Period tenor, final IborIndex index) {
    Validate.notNull(index, "Index");
    return getAdjustedDate(startDate, tenor, index.getBusinessDayConvention(), index.getCalendar(), index.isEndOfMonth());
  }

  /**
   * Compute the end date of a period from the start date and a Ibor index. The period between the start date and the end date is the index tenor.
   * @param startDate The period start date.
   * @param index The Ibor index.
   * @return The end date.
   */
  public static ZonedDateTime getAdjustedDate(final ZonedDateTime startDate, final IborIndex index) {
    Validate.notNull(index, "Index");
    return getAdjustedDate(startDate, index.getTenor(), index.getBusinessDayConvention(), index.getCalendar(), index.isEndOfMonth());
  }

  /**
   * Compute the end dates of periods from the start dates and a Ibor index. The period between the start date and the end date is the index tenor.
   *  There is one return date for each input date.
   * @param startDates The period start dates.
   * @param index The Ibor index.
   * @return The end dates.
   */
  public static ZonedDateTime[] getAdjustedDate(final ZonedDateTime[] startDates, final IborIndex index) {
    final int nbDates = startDates.length;
    final ZonedDateTime[] result = new ZonedDateTime[nbDates];
    for (int loopdate = 0; loopdate < nbDates; loopdate++) {
      result[loopdate] = getAdjustedDate(startDates[loopdate], index);
    }
    return result;
  }

  /**
   * Compute a schedule of unadjusted dates from a start date, an end date and the period between dates.
   * @param startDate The start date.
   * @param endDate The end date.
   * @param tenorPeriod The period between each date.
   * @param stubShort In case the the periods do not fit exactly between start and end date, is the remaining interval shorter (true) or longer (false) than the requested period.
   * @param fromEnd The dates in the schedule can be computed from the end date (true) or from the start date (false).
   * @return The date schedule (not including the start date).
   */
  public static ZonedDateTime[] getUnadjustedDateSchedule(final ZonedDateTime startDate, final ZonedDateTime endDate, final Period tenorPeriod, final boolean stubShort, final boolean fromEnd) {
    Validate.notNull(startDate, "Start date");
    Validate.notNull(endDate, "End date");
    Validate.notNull(tenorPeriod, "Period tenor");
    Validate.isTrue(startDate.isBefore(endDate), "Start date should be strictly before end date");
    final List<ZonedDateTime> dates = new ArrayList<ZonedDateTime>();
    int nbPeriod = 0;
    if (!fromEnd) { // Add the periods from the start date
      ZonedDateTime date = startDate.plus(tenorPeriod);
      while (date.isBefore(endDate)) { // date is strictly before endDate
        dates.add(date);
        nbPeriod++;
        date = startDate.plus(tenorPeriod.multipliedBy(nbPeriod + 1));
      }
      if (!stubShort && !date.equals(endDate) && nbPeriod >= 1) { // For long stub the last date before end date, if any, is removed.
        dates.remove(nbPeriod - 1);
      }
      dates.add(endDate);
      return dates.toArray(EMPTY_ARRAY);
    }
    // From end - Subtract the periods from the end date
    ZonedDateTime date = endDate;
    while (date.isAfter(startDate)) { // date is strictly after startDate
      dates.add(date);
      nbPeriod++;
      date = endDate.minus(tenorPeriod.multipliedBy(nbPeriod));
    }
    if (!stubShort && !date.equals(startDate) && nbPeriod >= 1) { // For long stub the last date before end date, if any, is removed.
      dates.remove(nbPeriod - 1);
    }
    Collections.sort(dates); // To obtain the dates in chronological order.
    return dates.toArray(EMPTY_ARRAY);
  }

  /**
   * Adjust an array of date with a given convention and EOM flag.
   * @param dates The array of unadjusted dates.
   * @param convention The business day convention.
   * @param calendar The calendar.
   * @param eomApply The flag indicating if the EOM apply, i.e. if the flag is true, the adjusted date is the last business day of the unadjusted date.  
   * @return The adjusted dates.
   */
  public static ZonedDateTime[] getAdjustedDateSchedule(final ZonedDateTime[] dates, final BusinessDayConvention convention, final Calendar calendar, final boolean eomApply) {
    ZonedDateTime[] result = new ZonedDateTime[dates.length];
    if (eomApply) {
      BusinessDayConvention precedingDBC = new PrecedingBusinessDayConvention(); //To ensure that the date stays in the current month.
      for (int loopdate = 0; loopdate < dates.length; loopdate++) {
        result[loopdate] = precedingDBC.adjustDate(calendar, dates[loopdate].with(TemporalAdjusters.lastDayOfMonth()));
      }
      return result;
    }
    for (int loopdate = 0; loopdate < dates.length; loopdate++) {
      result[loopdate] = convention.adjustDate(calendar, dates[loopdate]);
    }
    return result;
  }

  /**
  * Compute a schedule of adjusted dates from a start date, an end date and the period between dates.
  * @param startDate The start date.
  * @param endDate The end date.
  * @param schedulePeriod The period between each date in the schedule.
  * @param stubShort In case the the periods do not fit exactly between start and end date, is the remaining interval shorter (true) or longer (false) than the requested period.
  * @param fromEnd The dates in the schedule can be computed from the end date (true) or from the start date (false).
  * @param convention The business day convention.
  * @param calendar The calendar.
  * @param eomRule Flag indicating if the end-of-month rule should be applied.  
  * @return The adjusted dates schedule.
  */
  public static ZonedDateTime[] getAdjustedDateSchedule(final ZonedDateTime startDate, final ZonedDateTime endDate, final Period schedulePeriod, final boolean stubShort, final boolean fromEnd,
      final BusinessDayConvention convention, final Calendar calendar, final boolean eomRule) {
    ZonedDateTime[] unadjustedDateSchedule = getUnadjustedDateSchedule(startDate, endDate, schedulePeriod, stubShort, fromEnd);
    boolean eomApply = (eomRule && (getAdjustedDate(startDate, 1, calendar).getMonth() != startDate.getMonth()));
    return getAdjustedDateSchedule(unadjustedDateSchedule, convention, calendar, eomApply);
  }

  /**
  * Compute a schedule of adjusted dates from a start date, an end date and the period between dates.
  * @param startDate The start date.
  * @param endDate The end date.
  * @param scheduleFrequency The frequency of dates in the schedule.
  * @param stubShort In case the the periods do not fit exactly between start and end date, is the remaining interval shorter (true) or longer (false) than the requested period.
  * @param fromEnd The dates in the schedule can be computed from the end date (true) or from the start date (false).
  * @param convention The business day convention.
  * @param calendar The calendar.
  * @param eomRule Flag indicating if the end-of-month rule should be applied.  
  * @return The adjusted dates schedule.
   */
  public static ZonedDateTime[] getAdjustedDateSchedule(final ZonedDateTime startDate, final ZonedDateTime endDate, final Frequency scheduleFrequency, final boolean stubShort, final boolean fromEnd,
      final BusinessDayConvention convention, final Calendar calendar, final boolean eomRule) {
    Validate.notNull(scheduleFrequency, "Schedule frequency");
    final Period schedulePeriod = periodFromFrequency(scheduleFrequency);
    return getAdjustedDateSchedule(startDate, endDate, schedulePeriod, stubShort, fromEnd, convention, calendar, eomRule);
  }

  /**
  * Compute a schedule of adjusted dates from a start date, total tenor and the period between dates.
  * @param startDate The start date.
  * @param tenorTotal The total tenor.
  * @param tenorPeriod The period between each date.
  * @param stubShort In case the the periods do not fit exactly between start and end date, is the remaining interval shorter (true) or longer (false) than the requested period.
  * @param fromEnd The dates in the schedule can be computed from the end date (true) or from the start date (false).
  * @param convention The business day convention.
  * @param calendar The calendar.
  * @param eomRule Flag indicating if the end-of-month rule should be applied.  
  * @return The adjusted dates schedule (not including the start date).
  */
  public static ZonedDateTime[] getAdjustedDateSchedule(final ZonedDateTime startDate, final Period tenorTotal, final Period tenorPeriod, final boolean stubShort, final boolean fromEnd,
      final BusinessDayConvention convention, final Calendar calendar, final boolean eomRule) {
    ZonedDateTime[] unadjustedDateSchedule = getUnadjustedDateSchedule(startDate, startDate.plus(tenorTotal), tenorPeriod, stubShort, fromEnd);
<<<<<<< HEAD
    boolean eomApply = (eomRule && (getAdjustedDate(startDate, 1, calendar).getMonthOfYear() != startDate.getMonthOfYear()) && (tenorTotal.getMonths() >= 1));
    // Implementation note: the "tenorTotal.getMonths()>=1" condition is required as the rule does not apply for period of less than 1 month (like 1 week).
=======
    boolean eomApply = (eomRule && (getAdjustedDate(startDate, 1, calendar).getMonth() != startDate.getMonth()));
>>>>>>> 0e4f380c
    return getAdjustedDateSchedule(unadjustedDateSchedule, convention, calendar, eomApply);
  }

  /**
   * Compute a schedule of adjusted dates from a start date, total tenor and a Ibor index.
   * @param startDate The start date.
   * @param tenorTotal The total tenor.
   * @param stubShort In case the the periods do not fit exactly between start and end date, is the remaining interval shorter (true) or longer (false) than the requested period.
   * @param fromEnd The dates in the schedule can be computed from the end date (true) or from the start date (false).
   * @param index The related ibor index. The period tenor, business day convention, calendar and EOM rule of the index are used. 
  * @return The adjusted dates schedule (not including the start date).
   */
  public static ZonedDateTime[] getAdjustedDateSchedule(final ZonedDateTime startDate, final Period tenorTotal, final boolean stubShort, final boolean fromEnd, final IborIndex index) {
    return getAdjustedDateSchedule(startDate, tenorTotal, index.getTenor(), stubShort, fromEnd, index.getBusinessDayConvention(), index.getCalendar(), index.isEndOfMonth());
  }

  /**
   * Convert a Frequency to a Period when possible.
   * @param frequency The frequency.
   * @return The converted period.
   */
  private static Period periodFromFrequency(final Frequency frequency) {
    PeriodFrequency periodFrequency;
    if (frequency instanceof PeriodFrequency) {
      periodFrequency = (PeriodFrequency) frequency;
    } else if (frequency instanceof SimpleFrequency) {
      periodFrequency = ((SimpleFrequency) frequency).toPeriodFrequency();
    } else {
      throw new IllegalArgumentException("For the moment can only deal with PeriodFrequency and SimpleFrequency");
    }
    return periodFrequency.getPeriod();
  }

  // TODO: review the methods below.

  // -------------------------------------------------------------------------
  /**
   * Calculates the unadjusted date schedule.
   * 
   * @param effectiveDate  the effective date, not null
   * @param maturityDate  the maturity date, not null
   * @param frequency  how many times a year dates occur, not null
   * @return the schedule, not null
   */
  public static ZonedDateTime[] getUnadjustedDateSchedule(final ZonedDateTime effectiveDate, final ZonedDateTime maturityDate, final Frequency frequency) {
    Validate.notNull(effectiveDate);
    Validate.notNull(maturityDate);
    Validate.notNull(frequency);
    if (effectiveDate.isAfter(maturityDate)) {
      throw new IllegalArgumentException("Effective date was after maturity");
    }
    return getUnadjustedDateSchedule(effectiveDate, effectiveDate, maturityDate, frequency);
  }

  /**
   * Calculates the unadjusted date schedule.
   * 
   * @param effectiveDate  the effective date, not null
   * @param accrualDate  the accrual date, not null
   * @param maturityDate  the maturity date, not null
   * @param frequency  how many times a year dates occur, not null
   * @return the schedule, not null
   */
  public static ZonedDateTime[] getUnadjustedDateSchedule(final ZonedDateTime effectiveDate, final ZonedDateTime accrualDate, final ZonedDateTime maturityDate, final Frequency frequency) {
    Validate.notNull(effectiveDate);
    Validate.notNull(accrualDate);
    Validate.notNull(maturityDate);
    Validate.notNull(frequency);
    if (effectiveDate.isAfter(maturityDate)) {
      throw new IllegalArgumentException("Effective date was after maturity");
    }
    if (accrualDate.isAfter(maturityDate)) {
      throw new IllegalArgumentException("Accrual date was after maturity");
    }

    // TODO what if there's no valid date between accrual date and maturity date?
    PeriodFrequency periodFrequency;
    if (frequency instanceof PeriodFrequency) {
      periodFrequency = (PeriodFrequency) frequency;
    } else if (frequency instanceof SimpleFrequency) {
      periodFrequency = ((SimpleFrequency) frequency).toPeriodFrequency();
    } else {
      throw new IllegalArgumentException("For the moment can only deal with PeriodFrequency and SimpleFrequency");
    }
    final Period period = periodFrequency.getPeriod();
    final List<ZonedDateTime> dates = new ArrayList<ZonedDateTime>();
    ZonedDateTime date = effectiveDate; // TODO this is only correct if effective date = accrual date
    date = date.plus(period);
    while (isWithinSwapLifetime(date, maturityDate)) { // REVIEW: could speed this up by working out how many periods between start and end date?
      dates.add(date);
      date = date.plus(period);
    }
    return dates.toArray(EMPTY_ARRAY);
  }

  //TODO: add doc
  public static ZonedDateTime[] getUnadjustedDateSchedule(final ZonedDateTime effectiveDate, final ZonedDateTime accrualDate, final ZonedDateTime maturityDate, final Period period) {
    Validate.notNull(effectiveDate);
    Validate.notNull(accrualDate);
    Validate.notNull(maturityDate);
    Validate.notNull(period);
    if (effectiveDate.isAfter(maturityDate)) {
      throw new IllegalArgumentException("Effective date was after maturity");
    }
    if (accrualDate.isAfter(maturityDate)) {
      throw new IllegalArgumentException("Accrual date was after maturity");
    }

    // TODO what if there's no valid date between accrual date and maturity date?
    final List<ZonedDateTime> dates = new ArrayList<ZonedDateTime>();
    int nbPeriod = 1; // M 26-Aug
    ZonedDateTime date = effectiveDate; // TODO this is only correct if effective date = accrual date
    date = date.plus(period);
    while (isWithinSwapLifetime(date, maturityDate)) { // REVIEW: could speed this up by working out how many periods between start and end date?
      dates.add(date);
      nbPeriod++; // M 26-Aug
      date = effectiveDate.plus(period.multipliedBy(nbPeriod)); // M 26-Aug date = date.plus(period);
    }
    return dates.toArray(EMPTY_ARRAY);
  }

  // -------------------------------------------------------------------------
  /**
   * Counts back from maturityDate, filling to equally spaced dates frequency
   * times a year until the last date <b>after</b> effective date.
   * 
   * @param effectiveDate  the date that terminates to back counting (i.e. the first date is after this date), not null
   * @param maturityDate  the date to count back from, not null
   * @param frequency  how many times a year dates occur, not null
   * @return the first date after effectiveDate (i.e. effectiveDate is <b>not</b> included to the maturityDate (included) 
   */
  public static ZonedDateTime[] getBackwardsUnadjustedDateSchedule(final ZonedDateTime effectiveDate, final ZonedDateTime maturityDate, final Frequency frequency) {
    Validate.notNull(effectiveDate);
    Validate.notNull(maturityDate);
    Validate.notNull(frequency);
    if (effectiveDate.isAfter(maturityDate)) {
      throw new IllegalArgumentException("Effective date was after maturity");
    }

    PeriodFrequency periodFrequency;
    if (frequency instanceof PeriodFrequency) {
      periodFrequency = (PeriodFrequency) frequency;
    } else if (frequency instanceof SimpleFrequency) {
      periodFrequency = ((SimpleFrequency) frequency).toPeriodFrequency();
    } else {
      throw new IllegalArgumentException("For the moment can only deal with PeriodFrequency and SimpleFrequency");
    }
    final Period period = periodFrequency.getPeriod();
    final List<ZonedDateTime> dates = new ArrayList<ZonedDateTime>();
    ZonedDateTime date = maturityDate;

    // TODO review the tolerance given
    while (date.isAfter(effectiveDate) && DateUtils.getExactDaysBetween(effectiveDate, date) > 4.0) {
      dates.add(date);
      date = date.minus(period);
    }

    Collections.sort(dates);
    return dates.toArray(EMPTY_ARRAY);
  }

  private static boolean isWithinSwapLifetime(final ZonedDateTime date, final ZonedDateTime maturity) {
    // TODO change me urgently
    if (date.isBefore(maturity)) {
      return true;
    }
    if (DateUtils.getDaysBetween(date, maturity) < 7) {
      return true;
    }
    return false;
  }

  public static ZonedDateTime[] getAdjustedDateSchedule(final ZonedDateTime[] dates, final BusinessDayConvention convention, final Calendar calendar) {
    return getAdjustedDateSchedule(dates, convention, calendar, 0);
  }

  /**
   * Return the dates adjusted by a certain number of business days.
   * @param dates The initial dates.
   * @param convention The business day convention.
   * @param calendar The calendar.
   * @param settlementDays The number of days of the adjustment. Can be negative or positive.
   * @return The adjusted dates.
   */
  public static ZonedDateTime[] getAdjustedDateSchedule(final ZonedDateTime[] dates, final BusinessDayConvention convention, final Calendar calendar, final int settlementDays) {
    Validate.notNull(dates);
    Validate.notEmpty(dates);
    Validate.notNull(convention);
    Validate.notNull(calendar);
    final int n = dates.length;
    final ZonedDateTime[] result = new ZonedDateTime[n];
    for (int i = 0; i < n; i++) {
      ZonedDateTime date = convention.adjustDate(calendar, dates[i]);
      if (settlementDays > 0) {
        for (int loopday = 0; loopday < settlementDays; loopday++) {
          date = date.plusDays(1);
          while (!calendar.isWorkingDay(date.getDate())) {
            date = date.plusDays(1);
          }
        }
      } else {
        for (int loopday = 0; loopday < -settlementDays; loopday++) {
          date = date.minusDays(1);
          while (!calendar.isWorkingDay(date.getDate())) {
            date = date.minusDays(1);
          }
        }
      }
      result[i] = date;
    }
    return result;
  }

  /**
   * Construct an array of dates according the a start date, an end date, the period between dates and the conventions. 
   * The start date is not included in the array. The date are constructed forward and the stub period, if any, is last. 
   * The end date is always included in the schedule.
   * @param startDate The reference initial date for the construction.
   * @param endDate The end date. Usually unadjusted.
   * @param period The period between payments.
   * @param businessDayConvention The business day convention.
   * @param calendar The applicable calendar.
   * @param isEOM The end-of-month rule flag.
   * @param stubShort Flag indicating if the stub, if any, is short (true) or long (false).
   * @return The array of dates.
   */
  public static ZonedDateTime[] getAdjustedDateSchedule(final ZonedDateTime startDate, ZonedDateTime endDate, Period period, BusinessDayConvention businessDayConvention, Calendar calendar,
      boolean isEOM, boolean stubShort) {
    boolean eomApply = false;
    if (isEOM) {
      BusinessDayConvention following = new FollowingBusinessDayConvention();
      eomApply = (following.adjustDate(calendar, startDate.plusDays(1)).getMonth() != startDate.getMonth());
    }
    // When the end-of-month rule applies and the start date is on month-end, the dates are the last business day of the month.
    BusinessDayConvention actualBDC;
    final List<ZonedDateTime> adjustedDates = new ArrayList<ZonedDateTime>();
    ZonedDateTime date = startDate;
    if (eomApply) {
      actualBDC = new PrecedingBusinessDayConvention(); //To ensure that the date stays in the current month.
      date = date.plus(period).with(TemporalAdjusters.lastDayOfMonth());
      while (date.isBefore(endDate)) { // date is strictly before endDate
        adjustedDates.add(actualBDC.adjustDate(calendar, date));
        date = date.plus(period).with(TemporalAdjusters.lastDayOfMonth());
      }
    } else {
      actualBDC = businessDayConvention;
      date = date.plus(period);
      while (date.isBefore(endDate)) { // date is strictly before endDate
        adjustedDates.add(businessDayConvention.adjustDate(calendar, date));
        date = date.plus(period);
      }
    }
    // For long stub the last date before end date, if any, is removed.
    if (!stubShort && adjustedDates.size() >= 1) {
      adjustedDates.remove(adjustedDates.size() - 1);
    }
    adjustedDates.add(actualBDC.adjustDate(calendar, endDate)); // the end date
    return adjustedDates.toArray(EMPTY_ARRAY);
  }

  public static ZonedDateTime[] getAdjustedDateSchedule(final ZonedDateTime startDate, ZonedDateTime endDate, final Frequency frequency, BusinessDayConvention businessDayConvention,
      Calendar calendar, boolean isEOM) {
    PeriodFrequency periodFrequency;
    if (frequency instanceof PeriodFrequency) {
      periodFrequency = (PeriodFrequency) frequency;
    } else if (frequency instanceof SimpleFrequency) {
      periodFrequency = ((SimpleFrequency) frequency).toPeriodFrequency();
    } else {
      throw new IllegalArgumentException("For the moment can only deal with PeriodFrequency and SimpleFrequency");
    }
    final Period period = periodFrequency.getPeriod();
    return getAdjustedDateSchedule(startDate, endDate, period, businessDayConvention, calendar, isEOM, true);
  }

  /**
   * Construct an array of dates according the a start date, an end date, the period between dates and the conventions. 
   * The start date is not included in the array. The date are constructed forward and the stub period, if any, is last
   * and short. The end date is always included in the schedule.
   * @param startDate The reference initial date for the construction.
   * @param endDate The end date. Usually unadjusted.
   * @param period The period between payments.
   * @param businessDayConvention The business day convention.
   * @param calendar The applicable calendar.
   * @param isEOM The end-of-month rule flag.
   * @return The array of dates.
   */
  public static ZonedDateTime[] getAdjustedDateSchedule(final ZonedDateTime startDate, ZonedDateTime endDate, Period period, BusinessDayConvention businessDayConvention, Calendar calendar,
      boolean isEOM) {
    return getAdjustedDateSchedule(startDate, endDate, period, businessDayConvention, calendar, isEOM, true);
  }

  /**
   * Construct an array of dates according the a start date, an end date, the period between dates and the conventions. 
   * The start date is not included in the array. The date are constructed forward and the stub period, if any, is last. 
   * The end date is always included in the schedule.
   * @param startDate The reference initial date for the construction.
   * @param tenor The annuity tenor.
   * @param period The period between payments.
   * @param businessDayConvention The business day convention.
   * @param calendar The applicable calendar.
   * @param isEOM The end-of-month rule flag.
   * @param shortStub Flag indicating if the stub, if any, is short (true) or long (false).
   * @return The array of dates.
   */
  public static ZonedDateTime[] getAdjustedDateSchedule(final ZonedDateTime startDate, Period tenor, Period period, BusinessDayConvention businessDayConvention, Calendar calendar, boolean isEOM,
      boolean shortStub) {
    ZonedDateTime endDate = startDate.plus(tenor);
    return getAdjustedDateSchedule(startDate, endDate, period, businessDayConvention, calendar, isEOM, shortStub);
  }

  /**
   * Construct an array of dates according the a start date, an end date, the period between dates and the conventions. 
   * The start date is not included in the array. The date are constructed forward and the stub period, if any, is short
   * and last. The end date is always included in the schedule.
   * @param startDate The reference initial date for the construction.
   * @param tenorAnnuity The annuity tenor.
   * @param periodPayments The period between payments.
   * @param businessDayConvention The business day convention.
   * @param calendar The applicable calendar.
   * @param isEOM The end-of-month rule flag.
   * @return The array of dates.
   */
  public static ZonedDateTime[] getAdjustedDateSchedule(final ZonedDateTime startDate, Period tenorAnnuity, Period periodPayments, BusinessDayConvention businessDayConvention, Calendar calendar,
      boolean isEOM) {
    ZonedDateTime endDate = startDate.plus(tenorAnnuity);
    return getAdjustedDateSchedule(startDate, endDate, periodPayments, businessDayConvention, calendar, isEOM, true);
  }

  public static ZonedDateTime[] getSettlementDateSchedule(final ZonedDateTime[] dates, final Calendar calendar, final BusinessDayConvention businessDayConvention, final int settlementDays) {
    Validate.notNull(dates);
    Validate.notEmpty(dates);
    Validate.notNull(calendar);
    final int n = dates.length;
    final ZonedDateTime[] result = new ZonedDateTime[n];
    for (int i = 0; i < n; i++) {
      ZonedDateTime date = businessDayConvention.adjustDate(calendar, dates[i].plusDays(1));
      for (int j = 0; j < settlementDays; j++) {
        date = businessDayConvention.adjustDate(calendar, date.plusDays(1));
      }
      result[i] = date;
    }
    return result;
  }

  public static LocalDate[] getSettlementDateSchedule(final LocalDate[] dates, final Calendar calendar, final BusinessDayConvention businessDayConvention, final int settlementDays) {
    Validate.notNull(dates);
    Validate.notEmpty(dates);
    Validate.notNull(calendar);
    final int n = dates.length;
    final LocalDate[] result = new LocalDate[n];
    for (int i = 0; i < n; i++) {
      LocalDate date = businessDayConvention.adjustDate(calendar, dates[i].plusDays(1));
      for (int j = 0; j < settlementDays; j++) {
        date = businessDayConvention.adjustDate(calendar, date.plusDays(1));
      }
      result[i] = date;
    }
    return result;
  }

  public static ZonedDateTime[] getAdjustedResetDateSchedule(final ZonedDateTime effectiveDate, final ZonedDateTime[] dates, final BusinessDayConvention convention, final Calendar calendar,
      final int settlementDays) {
    Validate.notNull(effectiveDate);
    Validate.notNull(dates);
    Validate.notEmpty(dates);
    Validate.notNull(convention);
    Validate.notNull(calendar);

    final int n = dates.length;
    final ZonedDateTime[] result = new ZonedDateTime[n];
    result[0] = effectiveDate;
    for (int i = 1; i < n; i++) {
      result[i] = convention.adjustDate(calendar, dates[i - 1].minusDays(settlementDays));
    }
    return result;
  }

  public static ZonedDateTime[] getAdjustedMaturityDateSchedule(final ZonedDateTime effectiveDate, final ZonedDateTime[] dates, final BusinessDayConvention convention, final Calendar calendar,
      final Frequency frequency) {
    Validate.notNull(dates);
    Validate.notEmpty(dates);
    Validate.notNull(convention);
    Validate.notNull(calendar);
    Validate.notNull(frequency);

    PeriodFrequency periodFrequency;
    if (frequency instanceof PeriodFrequency) {
      periodFrequency = (PeriodFrequency) frequency;
    } else if (frequency instanceof SimpleFrequency) {
      periodFrequency = ((SimpleFrequency) frequency).toPeriodFrequency();
    } else {
      throw new IllegalArgumentException("For the moment can only deal with PeriodFrequency and SimpleFrequency");
    }
    final Period period = periodFrequency.getPeriod();

    final int n = dates.length;
    final ZonedDateTime[] results = new ZonedDateTime[n];
    results[0] = effectiveDate.plus(period);
    for (int i = 1; i < n; i++) {
      results[i] = convention.adjustDate(calendar, dates[i - 1].plus(period)); // TODO need to further shift these dates by a convention
    }

    return results;

  }

  /**
   * Converts a set of dates into time periods in years for a specified date and using a specified day count convention.
   * 
   * @param dates  a set of dates, not null
   * @param dayCount  the day count convention, not null
   * @param fromDate  the date from which to measure the time period to the dates, not null
   * @return a double array of time periods (in years) - if a date is <b>before</b> the fromDate as negative value is returned, not null
   */
  public static double[] getTimes(final ZonedDateTime[] dates, final DayCount dayCount, final ZonedDateTime fromDate) {
    Validate.notNull(dates);
    Validate.notEmpty(dates);
    Validate.notNull(dayCount);
    Validate.notNull(fromDate);

    final int n = dates.length;
    final double[] result = new double[n];
    double yearFrac;
    for (int i = 0; i < (n); i++) {
      if (dates[i].isAfter(fromDate)) {
        yearFrac = dayCount.getDayCountFraction(fromDate, dates[i]);
      } else {
        yearFrac = -dayCount.getDayCountFraction(dates[i], fromDate);
      }
      result[i] = yearFrac;
    }

    return result;
  }

  public static int numberOfNegativeValues(final double[] periods) {
    int count = 0;
    for (final double period : periods) {
      if (period < 0.0) {
        count++;
      }
    }
    return count;
  }

  public static double[] removeFirstNValues(final double[] data, final int n) {
    return Arrays.copyOfRange(data, n, data.length);
  }

  public static double[] getYearFractions(final ZonedDateTime[] dates, final DayCount dayCount, final ZonedDateTime fromDate) {
    Validate.notNull(dates);
    Validate.notEmpty(dates);
    Validate.notNull(dayCount);
    Validate.notNull(fromDate);
    final int n = dates.length;

    final double[] result = new double[n];
    result[0] = dayCount.getDayCountFraction(fromDate, dates[0]);
    for (int i = 1; i < n; i++) {
      result[i] = dayCount.getDayCountFraction(dates[i - 1], dates[i]);
    }
    return result;
  }
}<|MERGE_RESOLUTION|>--- conflicted
+++ resolved
@@ -164,7 +164,7 @@
     Validate.notNull(convention);
     Validate.notNull(calendar);
     Validate.notNull(tenor);
-    ZonedDateTime endDate = startDate.plus(tenor); // Unadjusted date.
+    final ZonedDateTime endDate = startDate.plus(tenor); // Unadjusted date.
     return convention.adjustDate(calendar, endDate); // Adjusted by Business day convention
   }
 
@@ -179,16 +179,17 @@
    * When the rule applies, the end date is the last business day of the month.
    * @return The end date.
    */
-  public static ZonedDateTime getAdjustedDate(final ZonedDateTime startDate, final Period tenor, final BusinessDayConvention convention, final Calendar calendar, boolean endOfMonthRule) {
+  public static ZonedDateTime getAdjustedDate(final ZonedDateTime startDate, final Period tenor, final BusinessDayConvention convention, final Calendar calendar,
+      final boolean endOfMonthRule) {
     Validate.notNull(startDate, "Start date");
     Validate.notNull(convention, "Convention");
     Validate.notNull(calendar, "Calendar");
     Validate.notNull(tenor, "Tenor");
-    ZonedDateTime endDate = startDate.plus(tenor); // Unadjusted date.
+    final ZonedDateTime endDate = startDate.plus(tenor); // Unadjusted date.
     // Adjusted to month-end: when start date is last business day of the month, the end date is the last business day of the month.
-    boolean isStartDateEOM = (startDate.getMonth() != getAdjustedDate(startDate, 1, calendar).getMonth());
+    final boolean isStartDateEOM = (startDate.getMonth() != getAdjustedDate(startDate, 1, calendar).getMonth());
     if ((tenor.getDays() == 0) & (endOfMonthRule) & (isStartDateEOM)) {
-      BusinessDayConvention preceding = new PrecedingBusinessDayConvention();
+      final BusinessDayConvention preceding = new PrecedingBusinessDayConvention();
       return preceding.adjustDate(calendar, endDate.with(TemporalAdjusters.lastDayOfMonth()));
     }
     return convention.adjustDate(calendar, endDate); // Adjusted by Business day convention
@@ -254,7 +255,8 @@
    * @param fromEnd The dates in the schedule can be computed from the end date (true) or from the start date (false).
    * @return The date schedule (not including the start date).
    */
-  public static ZonedDateTime[] getUnadjustedDateSchedule(final ZonedDateTime startDate, final ZonedDateTime endDate, final Period tenorPeriod, final boolean stubShort, final boolean fromEnd) {
+  public static ZonedDateTime[] getUnadjustedDateSchedule(final ZonedDateTime startDate, final ZonedDateTime endDate, final Period tenorPeriod, final boolean stubShort,
+      final boolean fromEnd) {
     Validate.notNull(startDate, "Start date");
     Validate.notNull(endDate, "End date");
     Validate.notNull(tenorPeriod, "Period tenor");
@@ -296,10 +298,11 @@
    * @param eomApply The flag indicating if the EOM apply, i.e. if the flag is true, the adjusted date is the last business day of the unadjusted date.  
    * @return The adjusted dates.
    */
-  public static ZonedDateTime[] getAdjustedDateSchedule(final ZonedDateTime[] dates, final BusinessDayConvention convention, final Calendar calendar, final boolean eomApply) {
-    ZonedDateTime[] result = new ZonedDateTime[dates.length];
+  public static ZonedDateTime[] getAdjustedDateSchedule(final ZonedDateTime[] dates, final BusinessDayConvention convention, final Calendar calendar,
+      final boolean eomApply) {
+    final ZonedDateTime[] result = new ZonedDateTime[dates.length];
     if (eomApply) {
-      BusinessDayConvention precedingDBC = new PrecedingBusinessDayConvention(); //To ensure that the date stays in the current month.
+      final BusinessDayConvention precedingDBC = new PrecedingBusinessDayConvention(); //To ensure that the date stays in the current month.
       for (int loopdate = 0; loopdate < dates.length; loopdate++) {
         result[loopdate] = precedingDBC.adjustDate(calendar, dates[loopdate].with(TemporalAdjusters.lastDayOfMonth()));
       }
@@ -323,10 +326,10 @@
   * @param eomRule Flag indicating if the end-of-month rule should be applied.  
   * @return The adjusted dates schedule.
   */
-  public static ZonedDateTime[] getAdjustedDateSchedule(final ZonedDateTime startDate, final ZonedDateTime endDate, final Period schedulePeriod, final boolean stubShort, final boolean fromEnd,
-      final BusinessDayConvention convention, final Calendar calendar, final boolean eomRule) {
-    ZonedDateTime[] unadjustedDateSchedule = getUnadjustedDateSchedule(startDate, endDate, schedulePeriod, stubShort, fromEnd);
-    boolean eomApply = (eomRule && (getAdjustedDate(startDate, 1, calendar).getMonth() != startDate.getMonth()));
+  public static ZonedDateTime[] getAdjustedDateSchedule(final ZonedDateTime startDate, final ZonedDateTime endDate, final Period schedulePeriod, final boolean stubShort,
+      final boolean fromEnd, final BusinessDayConvention convention, final Calendar calendar, final boolean eomRule) {
+    final ZonedDateTime[] unadjustedDateSchedule = getUnadjustedDateSchedule(startDate, endDate, schedulePeriod, stubShort, fromEnd);
+    final boolean eomApply = (eomRule && (getAdjustedDate(startDate, 1, calendar).getMonth() != startDate.getMonth()));
     return getAdjustedDateSchedule(unadjustedDateSchedule, convention, calendar, eomApply);
   }
 
@@ -342,8 +345,8 @@
   * @param eomRule Flag indicating if the end-of-month rule should be applied.  
   * @return The adjusted dates schedule.
    */
-  public static ZonedDateTime[] getAdjustedDateSchedule(final ZonedDateTime startDate, final ZonedDateTime endDate, final Frequency scheduleFrequency, final boolean stubShort, final boolean fromEnd,
-      final BusinessDayConvention convention, final Calendar calendar, final boolean eomRule) {
+  public static ZonedDateTime[] getAdjustedDateSchedule(final ZonedDateTime startDate, final ZonedDateTime endDate, final Frequency scheduleFrequency,
+      final boolean stubShort, final boolean fromEnd, final BusinessDayConvention convention, final Calendar calendar, final boolean eomRule) {
     Validate.notNull(scheduleFrequency, "Schedule frequency");
     final Period schedulePeriod = periodFromFrequency(scheduleFrequency);
     return getAdjustedDateSchedule(startDate, endDate, schedulePeriod, stubShort, fromEnd, convention, calendar, eomRule);
@@ -361,15 +364,11 @@
   * @param eomRule Flag indicating if the end-of-month rule should be applied.  
   * @return The adjusted dates schedule (not including the start date).
   */
-  public static ZonedDateTime[] getAdjustedDateSchedule(final ZonedDateTime startDate, final Period tenorTotal, final Period tenorPeriod, final boolean stubShort, final boolean fromEnd,
-      final BusinessDayConvention convention, final Calendar calendar, final boolean eomRule) {
-    ZonedDateTime[] unadjustedDateSchedule = getUnadjustedDateSchedule(startDate, startDate.plus(tenorTotal), tenorPeriod, stubShort, fromEnd);
-<<<<<<< HEAD
-    boolean eomApply = (eomRule && (getAdjustedDate(startDate, 1, calendar).getMonthOfYear() != startDate.getMonthOfYear()) && (tenorTotal.getMonths() >= 1));
+  public static ZonedDateTime[] getAdjustedDateSchedule(final ZonedDateTime startDate, final Period tenorTotal, final Period tenorPeriod, final boolean stubShort,
+      final boolean fromEnd, final BusinessDayConvention convention, final Calendar calendar, final boolean eomRule) {
+    final ZonedDateTime[] unadjustedDateSchedule = getUnadjustedDateSchedule(startDate, startDate.plus(tenorTotal), tenorPeriod, stubShort, fromEnd);
+    final boolean eomApply = (eomRule && (getAdjustedDate(startDate, 1, calendar).getMonth() != startDate.getMonth()) && (tenorTotal.getMonths() >= 1));
     // Implementation note: the "tenorTotal.getMonths()>=1" condition is required as the rule does not apply for period of less than 1 month (like 1 week).
-=======
-    boolean eomApply = (eomRule && (getAdjustedDate(startDate, 1, calendar).getMonth() != startDate.getMonth()));
->>>>>>> 0e4f380c
     return getAdjustedDateSchedule(unadjustedDateSchedule, convention, calendar, eomApply);
   }
 
@@ -382,8 +381,10 @@
    * @param index The related ibor index. The period tenor, business day convention, calendar and EOM rule of the index are used. 
   * @return The adjusted dates schedule (not including the start date).
    */
-  public static ZonedDateTime[] getAdjustedDateSchedule(final ZonedDateTime startDate, final Period tenorTotal, final boolean stubShort, final boolean fromEnd, final IborIndex index) {
-    return getAdjustedDateSchedule(startDate, tenorTotal, index.getTenor(), stubShort, fromEnd, index.getBusinessDayConvention(), index.getCalendar(), index.isEndOfMonth());
+  public static ZonedDateTime[] getAdjustedDateSchedule(final ZonedDateTime startDate, final Period tenorTotal, final boolean stubShort, final boolean fromEnd,
+      final IborIndex index) {
+    return getAdjustedDateSchedule(startDate, tenorTotal, index.getTenor(), stubShort, fromEnd, index.getBusinessDayConvention(), index.getCalendar(),
+        index.isEndOfMonth());
   }
 
   /**
@@ -433,7 +434,8 @@
    * @param frequency  how many times a year dates occur, not null
    * @return the schedule, not null
    */
-  public static ZonedDateTime[] getUnadjustedDateSchedule(final ZonedDateTime effectiveDate, final ZonedDateTime accrualDate, final ZonedDateTime maturityDate, final Frequency frequency) {
+  public static ZonedDateTime[] getUnadjustedDateSchedule(final ZonedDateTime effectiveDate, final ZonedDateTime accrualDate, final ZonedDateTime maturityDate,
+      final Frequency frequency) {
     Validate.notNull(effectiveDate);
     Validate.notNull(accrualDate);
     Validate.notNull(maturityDate);
@@ -466,7 +468,8 @@
   }
 
   //TODO: add doc
-  public static ZonedDateTime[] getUnadjustedDateSchedule(final ZonedDateTime effectiveDate, final ZonedDateTime accrualDate, final ZonedDateTime maturityDate, final Period period) {
+  public static ZonedDateTime[] getUnadjustedDateSchedule(final ZonedDateTime effectiveDate, final ZonedDateTime accrualDate, final ZonedDateTime maturityDate,
+      final Period period) {
     Validate.notNull(effectiveDate);
     Validate.notNull(accrualDate);
     Validate.notNull(maturityDate);
@@ -554,7 +557,8 @@
    * @param settlementDays The number of days of the adjustment. Can be negative or positive.
    * @return The adjusted dates.
    */
-  public static ZonedDateTime[] getAdjustedDateSchedule(final ZonedDateTime[] dates, final BusinessDayConvention convention, final Calendar calendar, final int settlementDays) {
+  public static ZonedDateTime[] getAdjustedDateSchedule(final ZonedDateTime[] dates, final BusinessDayConvention convention, final Calendar calendar,
+      final int settlementDays) {
     Validate.notNull(dates);
     Validate.notEmpty(dates);
     Validate.notNull(convention);
@@ -596,11 +600,11 @@
    * @param stubShort Flag indicating if the stub, if any, is short (true) or long (false).
    * @return The array of dates.
    */
-  public static ZonedDateTime[] getAdjustedDateSchedule(final ZonedDateTime startDate, ZonedDateTime endDate, Period period, BusinessDayConvention businessDayConvention, Calendar calendar,
-      boolean isEOM, boolean stubShort) {
+  public static ZonedDateTime[] getAdjustedDateSchedule(final ZonedDateTime startDate, final ZonedDateTime endDate, final Period period,
+      final BusinessDayConvention businessDayConvention, final Calendar calendar, final boolean isEOM, final boolean stubShort) {
     boolean eomApply = false;
     if (isEOM) {
-      BusinessDayConvention following = new FollowingBusinessDayConvention();
+      final BusinessDayConvention following = new FollowingBusinessDayConvention();
       eomApply = (following.adjustDate(calendar, startDate.plusDays(1)).getMonth() != startDate.getMonth());
     }
     // When the end-of-month rule applies and the start date is on month-end, the dates are the last business day of the month.
@@ -630,8 +634,8 @@
     return adjustedDates.toArray(EMPTY_ARRAY);
   }
 
-  public static ZonedDateTime[] getAdjustedDateSchedule(final ZonedDateTime startDate, ZonedDateTime endDate, final Frequency frequency, BusinessDayConvention businessDayConvention,
-      Calendar calendar, boolean isEOM) {
+  public static ZonedDateTime[] getAdjustedDateSchedule(final ZonedDateTime startDate, final ZonedDateTime endDate, final Frequency frequency,
+      final BusinessDayConvention businessDayConvention, final Calendar calendar, final boolean isEOM) {
     PeriodFrequency periodFrequency;
     if (frequency instanceof PeriodFrequency) {
       periodFrequency = (PeriodFrequency) frequency;
@@ -656,8 +660,8 @@
    * @param isEOM The end-of-month rule flag.
    * @return The array of dates.
    */
-  public static ZonedDateTime[] getAdjustedDateSchedule(final ZonedDateTime startDate, ZonedDateTime endDate, Period period, BusinessDayConvention businessDayConvention, Calendar calendar,
-      boolean isEOM) {
+  public static ZonedDateTime[] getAdjustedDateSchedule(final ZonedDateTime startDate, final ZonedDateTime endDate, final Period period,
+      final BusinessDayConvention businessDayConvention, final Calendar calendar, final boolean isEOM) {
     return getAdjustedDateSchedule(startDate, endDate, period, businessDayConvention, calendar, isEOM, true);
   }
 
@@ -674,9 +678,9 @@
    * @param shortStub Flag indicating if the stub, if any, is short (true) or long (false).
    * @return The array of dates.
    */
-  public static ZonedDateTime[] getAdjustedDateSchedule(final ZonedDateTime startDate, Period tenor, Period period, BusinessDayConvention businessDayConvention, Calendar calendar, boolean isEOM,
-      boolean shortStub) {
-    ZonedDateTime endDate = startDate.plus(tenor);
+  public static ZonedDateTime[] getAdjustedDateSchedule(final ZonedDateTime startDate, final Period tenor, final Period period,
+      final BusinessDayConvention businessDayConvention, final Calendar calendar, final boolean isEOM, final boolean shortStub) {
+    final ZonedDateTime endDate = startDate.plus(tenor);
     return getAdjustedDateSchedule(startDate, endDate, period, businessDayConvention, calendar, isEOM, shortStub);
   }
 
@@ -692,13 +696,14 @@
    * @param isEOM The end-of-month rule flag.
    * @return The array of dates.
    */
-  public static ZonedDateTime[] getAdjustedDateSchedule(final ZonedDateTime startDate, Period tenorAnnuity, Period periodPayments, BusinessDayConvention businessDayConvention, Calendar calendar,
-      boolean isEOM) {
-    ZonedDateTime endDate = startDate.plus(tenorAnnuity);
+  public static ZonedDateTime[] getAdjustedDateSchedule(final ZonedDateTime startDate, final Period tenorAnnuity, final Period periodPayments,
+      final BusinessDayConvention businessDayConvention, final Calendar calendar, final boolean isEOM) {
+    final ZonedDateTime endDate = startDate.plus(tenorAnnuity);
     return getAdjustedDateSchedule(startDate, endDate, periodPayments, businessDayConvention, calendar, isEOM, true);
   }
 
-  public static ZonedDateTime[] getSettlementDateSchedule(final ZonedDateTime[] dates, final Calendar calendar, final BusinessDayConvention businessDayConvention, final int settlementDays) {
+  public static ZonedDateTime[] getSettlementDateSchedule(final ZonedDateTime[] dates, final Calendar calendar, final BusinessDayConvention businessDayConvention,
+      final int settlementDays) {
     Validate.notNull(dates);
     Validate.notEmpty(dates);
     Validate.notNull(calendar);
@@ -714,7 +719,8 @@
     return result;
   }
 
-  public static LocalDate[] getSettlementDateSchedule(final LocalDate[] dates, final Calendar calendar, final BusinessDayConvention businessDayConvention, final int settlementDays) {
+  public static LocalDate[] getSettlementDateSchedule(final LocalDate[] dates, final Calendar calendar, final BusinessDayConvention businessDayConvention,
+      final int settlementDays) {
     Validate.notNull(dates);
     Validate.notEmpty(dates);
     Validate.notNull(calendar);
@@ -730,8 +736,8 @@
     return result;
   }
 
-  public static ZonedDateTime[] getAdjustedResetDateSchedule(final ZonedDateTime effectiveDate, final ZonedDateTime[] dates, final BusinessDayConvention convention, final Calendar calendar,
-      final int settlementDays) {
+  public static ZonedDateTime[] getAdjustedResetDateSchedule(final ZonedDateTime effectiveDate, final ZonedDateTime[] dates, final BusinessDayConvention convention,
+      final Calendar calendar, final int settlementDays) {
     Validate.notNull(effectiveDate);
     Validate.notNull(dates);
     Validate.notEmpty(dates);
@@ -747,8 +753,8 @@
     return result;
   }
 
-  public static ZonedDateTime[] getAdjustedMaturityDateSchedule(final ZonedDateTime effectiveDate, final ZonedDateTime[] dates, final BusinessDayConvention convention, final Calendar calendar,
-      final Frequency frequency) {
+  public static ZonedDateTime[] getAdjustedMaturityDateSchedule(final ZonedDateTime effectiveDate, final ZonedDateTime[] dates, final BusinessDayConvention convention,
+      final Calendar calendar, final Frequency frequency) {
     Validate.notNull(dates);
     Validate.notEmpty(dates);
     Validate.notNull(convention);
