--- conflicted
+++ resolved
@@ -213,35 +213,6 @@
   }
 
   @Override
-<<<<<<< HEAD
-=======
-  public Map<String, List<DoublesPair>> visitTenorSwap(final TenorSwap<? extends Payment> swap, final YieldCurveBundle curves) {
-    return visitSwap(swap, curves);
-  }
-
-  @Override
-  public Map<String, List<DoublesPair>> visitFloatingRateNote(final FloatingRateNote frn, final YieldCurveBundle curves) {
-    return visitSwap(frn, curves);
-  }
-
-  @Override
-  public Map<String, List<DoublesPair>> visitCrossCurrencySwap(final CrossCurrencySwap ccs, final YieldCurveBundle curves) {
-    final Map<String, List<DoublesPair>> senseD = ccs.getDomesticLeg().accept(this, curves);
-    final Map<String, List<DoublesPair>> senseF = ccs.getForeignLeg().accept(this, curves);
-    //Note the sensitivities subtract rather than add here because the CCS is set up as domestic FRN minus a foreign FRN
-    return addSensitivity(senseD, multiplySensitivity(senseF, -ccs.getSpotFX()));
-  }
-
-  @Override
-  public Map<String, List<DoublesPair>> visitForexForward(final ForexForward fx, final YieldCurveBundle curves) {
-    final Map<String, List<DoublesPair>> senseP1 = fx.getPaymentCurrency1().accept(this, curves);
-    final Map<String, List<DoublesPair>> senseP2 = fx.getPaymentCurrency2().accept(this, curves);
-    //Note the sensitivities add rather than subtract here because the FX Forward is set up as a notional in one currency PLUS a notional in another  with the  opposite sign
-    return InterestRateCurveSensitivityUtils.addSensitivity(senseP1, multiplySensitivity(senseP2, fx.getSpotForexRate()));
-  }
-
-  @Override
->>>>>>> ea5732c5
   public Map<String, List<DoublesPair>> visitGenericAnnuity(final Annuity<? extends Payment> annuity, final YieldCurveBundle data) {
     final Map<String, List<DoublesPair>> map = new HashMap<String, List<DoublesPair>>();
     for (final Payment p : annuity.getPayments()) {
