--- conflicted
+++ resolved
@@ -7,14 +7,8 @@
 
 import java.util.Arrays;
 
-<<<<<<< HEAD
 import com.opengamma.util.ArgumentChecker;
-import com.opengamma.util.tuple.Pair;
-=======
-import org.apache.commons.lang.Validate;
-
 import com.opengamma.lambdava.tuple.Pair;
->>>>>>> 1b433850
 
 /**
  * A surface that is defined by a set of nodal points (i.e. <i>(x, y, z)</i> data). Any attempt to find a <i>z</i> value
