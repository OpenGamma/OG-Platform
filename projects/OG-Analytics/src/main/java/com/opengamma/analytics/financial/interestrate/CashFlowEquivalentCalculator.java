/**
 * Copyright (C) 2011 - present by OpenGamma Inc. and the OpenGamma group of companies
 * 
 * Please see distribution for license.
 */
package com.opengamma.analytics.financial.interestrate;

import java.util.TreeMap;

import org.apache.commons.lang.Validate;

import com.opengamma.analytics.financial.interestrate.annuity.derivative.Annuity;
import com.opengamma.analytics.financial.interestrate.annuity.derivative.AnnuityCouponFixed;
import com.opengamma.analytics.financial.interestrate.annuity.derivative.AnnuityPaymentFixed;
import com.opengamma.analytics.financial.interestrate.bond.definition.BondFixedSecurity;
import com.opengamma.analytics.financial.interestrate.payments.derivative.CouponFixed;
import com.opengamma.analytics.financial.interestrate.payments.derivative.CouponIbor;
import com.opengamma.analytics.financial.interestrate.payments.derivative.CouponIborGearing;
import com.opengamma.analytics.financial.interestrate.payments.derivative.CouponIborSpread;
import com.opengamma.analytics.financial.interestrate.payments.derivative.Payment;
import com.opengamma.analytics.financial.interestrate.payments.derivative.PaymentFixed;
import com.opengamma.analytics.financial.interestrate.swap.derivative.Swap;
import com.opengamma.analytics.financial.interestrate.swap.derivative.SwapFixedCoupon;
import com.opengamma.analytics.financial.model.interestrate.curve.YieldAndDiscountCurve;
import com.opengamma.util.money.Currency;

/**
 * Compute the cash flow equivalent of simple instruments (in single or multi-curve framework).
 * The cash-flow equivalent have at most one payment by time and the times are sorted in ascending order.
 * Reference: Henrard, M. The Irony in the derivatives discounting Part II: the crisis. Wilmott Journal, 2010, 2, 301-316
 */
public class CashFlowEquivalentCalculator extends InstrumentDerivativeVisitorAdapter<YieldCurveBundle, AnnuityPaymentFixed> {

  /**
   * The unique instance of the calculator.
   */
  private static final CashFlowEquivalentCalculator s_instance = new CashFlowEquivalentCalculator();

  /**
   * Gets the calculator instance.
   * @return The calculator.
   */
  public static CashFlowEquivalentCalculator getInstance() {
    return s_instance;
  }

  /**
   * Constructor.
   */
  CashFlowEquivalentCalculator() {
  }

  @Override
  public AnnuityPaymentFixed visitFixedPayment(final PaymentFixed payment, final YieldCurveBundle curves) {
    Validate.notNull(curves);
    Validate.notNull(payment);
    return new AnnuityPaymentFixed(new PaymentFixed[] {payment });
  }

  @Override
  public AnnuityPaymentFixed visitCouponFixed(final CouponFixed coupon, final YieldCurveBundle curves) {
    Validate.notNull(curves);
    Validate.notNull(coupon);
    return new AnnuityPaymentFixed(new PaymentFixed[] {coupon.toPaymentFixed() });
  }

  @Override
  public AnnuityPaymentFixed visitCouponIbor(final CouponIbor payment, final YieldCurveBundle curves) {
    Validate.notNull(curves);
    Validate.notNull(payment);
    final YieldAndDiscountCurve discountingCurve = curves.getCurve(payment.getFundingCurveName());
    final YieldAndDiscountCurve forwardCurve = curves.getCurve(payment.getForwardCurveName());
    final double fixingStartTime = payment.getFixingPeriodStartTime();
    final double fixingEndTime = payment.getFixingPeriodEndTime();
    final double paymentTime = payment.getPaymentTime();
    final double beta = forwardCurve.getDiscountFactor(fixingStartTime) / forwardCurve.getDiscountFactor(fixingEndTime) * discountingCurve.getDiscountFactor(paymentTime)
        / discountingCurve.getDiscountFactor(fixingStartTime);
    final PaymentFixed paymentStart = new PaymentFixed(payment.getCurrency(), fixingStartTime, beta * payment.getNotional() * payment.getPaymentYearFraction() / payment.getFixingAccrualFactor(),
        payment.getFundingCurveName());
    final PaymentFixed paymentEnd = new PaymentFixed(payment.getCurrency(), paymentTime, -payment.getNotional() * payment.getPaymentYearFraction() / payment.getFixingAccrualFactor(),
        payment.getFundingCurveName());
    return new AnnuityPaymentFixed(new PaymentFixed[] {paymentStart, paymentEnd });
  }

  @Override
  public AnnuityPaymentFixed visitCouponIborSpread(final CouponIborSpread payment, final YieldCurveBundle curves) {
    Validate.notNull(curves);
    Validate.notNull(payment);
    final YieldAndDiscountCurve discountingCurve = curves.getCurve(payment.getFundingCurveName());
    final YieldAndDiscountCurve forwardCurve = curves.getCurve(payment.getForwardCurveName());
    final double fixingStartTime = payment.getFixingPeriodStartTime();
    final double fixingEndTime = payment.getFixingPeriodEndTime();
    final double paymentTime = payment.getPaymentTime();
    final double beta = forwardCurve.getDiscountFactor(fixingStartTime) / forwardCurve.getDiscountFactor(fixingEndTime) * discountingCurve.getDiscountFactor(paymentTime)
        / discountingCurve.getDiscountFactor(fixingStartTime);
<<<<<<< HEAD
    PaymentFixed paymentStart = new PaymentFixed(payment.getCurrency(), fixingStartTime, beta * payment.getNotional() * payment.getPaymentYearFraction() / payment.getFixingAccrualFactor(),
        payment.getFundingCurveName());
    PaymentFixed paymentEnd = new PaymentFixed(payment.getCurrency(), paymentTime, (-payment.getNotional() + payment.getSpreadAmount()) * payment.getPaymentYearFraction()
        / payment.getFixingAccrualFactor(), payment.getFundingCurveName());
    return new AnnuityPaymentFixed(new PaymentFixed[] {paymentStart, paymentEnd});
=======
    final PaymentFixed paymentStart = new PaymentFixed(payment.getCurrency(), fixingStartTime, beta * payment.getNotional() * payment.getPaymentYearFraction() / payment.getFixingYearFraction(),
        payment.getFundingCurveName());
    final PaymentFixed paymentEnd = new PaymentFixed(payment.getCurrency(), paymentTime, (-payment.getNotional() + payment.getSpreadAmount()) * payment.getPaymentYearFraction()
        / payment.getFixingYearFraction(), payment.getFundingCurveName());
    return new AnnuityPaymentFixed(new PaymentFixed[] {paymentStart, paymentEnd });
>>>>>>> ea5732c5
  }

  @Override
  public AnnuityPaymentFixed visitCouponIborGearing(final CouponIborGearing payment, final YieldCurveBundle curves) {
    Validate.notNull(curves);
    Validate.notNull(payment);
    final YieldAndDiscountCurve discountingCurve = curves.getCurve(payment.getFundingCurveName());
    final YieldAndDiscountCurve forwardCurve = curves.getCurve(payment.getForwardCurveName());
    final double fixingStartTime = payment.getFixingPeriodStartTime();
    final double fixingEndTime = payment.getFixingPeriodEndTime();
    final double paymentTime = payment.getPaymentTime();
    final double beta = forwardCurve.getDiscountFactor(fixingStartTime) / forwardCurve.getDiscountFactor(fixingEndTime) * discountingCurve.getDiscountFactor(paymentTime)
        / discountingCurve.getDiscountFactor(fixingStartTime);
    final PaymentFixed paymentStart = new PaymentFixed(payment.getCurrency(), fixingStartTime, payment.getFactor() * beta * payment.getNotional() * payment.getPaymentYearFraction()
        / payment.getFixingAccrualFactor(), payment.getFundingCurveName());
    final PaymentFixed paymentEnd = new PaymentFixed(payment.getCurrency(), paymentTime, (-payment.getFactor() / payment.getFixingAccrualFactor() + payment.getSpread()) *
        payment.getPaymentYearFraction()
        * payment.getNotional(), payment.getFundingCurveName());
    return new AnnuityPaymentFixed(new PaymentFixed[] {paymentStart, paymentEnd });
  }

  @Override
  public AnnuityPaymentFixed visitGenericAnnuity(final Annuity<? extends Payment> annuity, final YieldCurveBundle curves) {
    Validate.notNull(curves);
    Validate.notNull(annuity);
    final TreeMap<Double, Double> flow = new TreeMap<Double, Double>();
    final Currency ccy = annuity.getCurrency();
    for (final Payment p : annuity.getPayments()) {
      final AnnuityPaymentFixed cfe = p.accept(this, curves);
      for (int loopcf = 0; loopcf < cfe.getNumberOfPayments(); loopcf++) {
        addcf(flow, cfe.getNthPayment(loopcf).getPaymentTime(), cfe.getNthPayment(loopcf).getAmount());
      }
    }
    final PaymentFixed[] agregatedCfe = new PaymentFixed[flow.size()];
    int loopcf = 0;
    for (final double time : flow.keySet()) {
      agregatedCfe[loopcf++] = new PaymentFixed(ccy, time, flow.get(time), annuity.getDiscountCurve());
    }
    return new AnnuityPaymentFixed(agregatedCfe);
  }

  @Override
  public AnnuityPaymentFixed visitFixedCouponAnnuity(final AnnuityCouponFixed annuity, final YieldCurveBundle curves) {
    return visitGenericAnnuity(annuity, curves);
  }

  @Override
  public AnnuityPaymentFixed visitSwap(final Swap<?, ?> swap, final YieldCurveBundle curves) {
    Validate.notNull(curves);
    Validate.notNull(swap);
    final Currency ccy = swap.getFirstLeg().getCurrency();
    Validate.isTrue(ccy.equals(swap.getSecondLeg().getCurrency()), "Cash flow equivalent available only for single currency swaps.");
    final TreeMap<Double, Double> flow = new TreeMap<Double, Double>();
    final AnnuityPaymentFixed cfeLeg1 = swap.getFirstLeg().accept(this, curves);
    final AnnuityPaymentFixed cfeLeg2 = swap.getSecondLeg().accept(this, curves);
    for (final PaymentFixed p : cfeLeg1.getPayments()) {
      flow.put(p.getPaymentTime(), p.getAmount());
    }
    for (final PaymentFixed p : cfeLeg2.getPayments()) {
      addcf(flow, p.getPaymentTime(), p.getAmount());
    }
    final PaymentFixed[] agregatedCfe = new PaymentFixed[flow.size()];
    int loopcf = 0;
    for (final double time : flow.keySet()) {
      agregatedCfe[loopcf++] = new PaymentFixed(ccy, time, flow.get(time), cfeLeg1.getDiscountCurve());
    }
    return new AnnuityPaymentFixed(agregatedCfe);
  }

  @Override
  public AnnuityPaymentFixed visitFixedCouponSwap(final SwapFixedCoupon<?> swap, final YieldCurveBundle curves) {
    return visitSwap(swap, curves);
  }

  @Override
  public AnnuityPaymentFixed visitBondFixedSecurity(final BondFixedSecurity bond, final YieldCurveBundle curves) {
    Validate.notNull(curves);
    Validate.notNull(bond);
    final Currency ccy = bond.getCurrency();
    final TreeMap<Double, Double> flow = new TreeMap<Double, Double>();
    final AnnuityPaymentFixed cfeNom = bond.getNominal().accept(this, curves);
    final AnnuityPaymentFixed cfeCpn = bond.getCoupon().accept(this, curves);
    for (final PaymentFixed p : cfeNom.getPayments()) {
      flow.put(p.getPaymentTime(), p.getAmount());
    }
    for (final PaymentFixed p : cfeCpn.getPayments()) {
      addcf(flow, p.getPaymentTime(), p.getAmount());
    }
    final PaymentFixed[] agregatedCfe = new PaymentFixed[flow.size()];
    int loopcf = 0;
    for (final double time : flow.keySet()) {
      agregatedCfe[loopcf++] = new PaymentFixed(ccy, time, flow.get(time), cfeCpn.getDiscountCurve());
    }
    return new AnnuityPaymentFixed(agregatedCfe);

  }

  /**
   * Add a cash flow amount at a given time in the flow map. If the time is present, the amount is added; if the time is not present a new entry is created.
   * @param flow The map describing the cash flows.
   * @param time The time of the flow to add.
   * @param amount The amount of the flow to add.
   */
  private void addcf(final TreeMap<Double, Double> flow, final double time, final double amount) {
    if (flow.containsKey(time)) {
      flow.put(time, flow.get(time) + amount);
    } else {
      flow.put(time, amount);
    }
  }
}<|MERGE_RESOLUTION|>--- conflicted
+++ resolved
@@ -93,19 +93,11 @@
     final double paymentTime = payment.getPaymentTime();
     final double beta = forwardCurve.getDiscountFactor(fixingStartTime) / forwardCurve.getDiscountFactor(fixingEndTime) * discountingCurve.getDiscountFactor(paymentTime)
         / discountingCurve.getDiscountFactor(fixingStartTime);
-<<<<<<< HEAD
-    PaymentFixed paymentStart = new PaymentFixed(payment.getCurrency(), fixingStartTime, beta * payment.getNotional() * payment.getPaymentYearFraction() / payment.getFixingAccrualFactor(),
+    final PaymentFixed paymentStart = new PaymentFixed(payment.getCurrency(), fixingStartTime, beta * payment.getNotional() * payment.getPaymentYearFraction() / payment.getFixingAccrualFactor(),
         payment.getFundingCurveName());
-    PaymentFixed paymentEnd = new PaymentFixed(payment.getCurrency(), paymentTime, (-payment.getNotional() + payment.getSpreadAmount()) * payment.getPaymentYearFraction()
+    final PaymentFixed paymentEnd = new PaymentFixed(payment.getCurrency(), paymentTime, (-payment.getNotional() + payment.getSpreadAmount()) * payment.getPaymentYearFraction()
         / payment.getFixingAccrualFactor(), payment.getFundingCurveName());
     return new AnnuityPaymentFixed(new PaymentFixed[] {paymentStart, paymentEnd});
-=======
-    final PaymentFixed paymentStart = new PaymentFixed(payment.getCurrency(), fixingStartTime, beta * payment.getNotional() * payment.getPaymentYearFraction() / payment.getFixingYearFraction(),
-        payment.getFundingCurveName());
-    final PaymentFixed paymentEnd = new PaymentFixed(payment.getCurrency(), paymentTime, (-payment.getNotional() + payment.getSpreadAmount()) * payment.getPaymentYearFraction()
-        / payment.getFixingYearFraction(), payment.getFundingCurveName());
-    return new AnnuityPaymentFixed(new PaymentFixed[] {paymentStart, paymentEnd });
->>>>>>> ea5732c5
   }
 
   @Override
