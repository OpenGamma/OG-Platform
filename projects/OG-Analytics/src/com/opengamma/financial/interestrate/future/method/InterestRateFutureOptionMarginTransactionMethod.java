--- conflicted
+++ resolved
@@ -69,13 +69,8 @@
     ArgumentChecker.isTrue(instrument instanceof InterestRateFutureOptionMarginTransaction, "The instrument should be a InterestRateFutureOptionMarginTransaction");
     final InterestRateFutureOptionMarginTransaction transaction = (InterestRateFutureOptionMarginTransaction) instrument;
     double priceSecurity = _securityMethod.optionPrice(transaction.getUnderlyingOption(), curves);
-<<<<<<< HEAD
-    CurrencyAmount priceTransaction = presentValueFromPrice(transaction, priceSecurity);
-    return priceTransaction;
-=======
     CurrencyAmount pvTransaction = presentValueFromPrice(transaction, priceSecurity);
     return pvTransaction;
->>>>>>> 97a03c27
   }
 
   /**
