/**
 * Copyright (C) 2011 - present by OpenGamma Inc. and the OpenGamma group of companies
 * 
 * Please see distribution for license.
 */
package com.opengamma.financial.interestrate.future.method;

import com.opengamma.financial.interestrate.future.definition.InterestRateFutureOptionMarginSecurity;
import com.opengamma.financial.model.option.definition.SABRInterestRateDataBundle;
import com.opengamma.financial.model.option.pricing.analytic.formula.BlackFunctionData;
import com.opengamma.financial.model.option.pricing.analytic.formula.BlackPriceFunction;
import com.opengamma.financial.model.option.pricing.analytic.formula.EuropeanVanillaOption;

/**
 * Method for the pricing of interest rate future options with margin process. The pricing is done with a SABR approach on the future rate (1.0-price).
 * The SABR parameters are represented by (expiration-delay) surfaces. The "delay" is the time between option expiration and future last trading date, 
 * i.e. 0 for quarterly options and x for x-year mid-curve options. The future prices are computed without convexity adjustments.
 */
public class InterestRateFutureOptionMarginSecuritySABRMethod {

  /**
   * The Black function used in the pricing.
   */
  private static final BlackPriceFunction BLACK_FUNCTION = new BlackPriceFunction();

  /**
   * The method used to compute the future price. It is a method without convexity adjustment.
   */
  private static final InterestRateFutureSecurityDiscountingMethod METHOD_FUTURE = InterestRateFutureSecurityDiscountingMethod.getInstance();

  /**
   * Computes the option security price from future price.
   * @param security The future option security.
   * @param sabrData The SABR data bundle. 
   * @param priceFuture The price of the underlying future.
   * @return The security price.
   */
  public double optionPriceFromFuturePrice(final InterestRateFutureOptionMarginSecurity security, final SABRInterestRateDataBundle sabrData, final double priceFuture) {
    final double rateStrike = 1.0 - security.getStrike();
    final EuropeanVanillaOption option = new EuropeanVanillaOption(rateStrike, security.getExpirationTime(), !security.isCall());
    final double forward = 1 - priceFuture;
    final double delay = security.getUnderlyingFuture().getLastTradingTime() - security.getExpirationTime();
    final double volatility = sabrData.getSABRParameter().getVolatility(new double[] {security.getExpirationTime(), delay, rateStrike, forward});
    final BlackFunctionData dataBlack = new BlackFunctionData(forward, 1.0, volatility);
    final double priceSecurity = BLACK_FUNCTION.getPriceFunction(option).evaluate(dataBlack);
    return priceSecurity;
  }

  /**
   * Computes the option security price. The future price is computed without convexity adjustment.
   * @param security The future option security.
   * @param sabrData The SABR data bundle. 
   * @return The security price.
   */
  public double optionPrice(final InterestRateFutureOptionMarginSecurity security, final SABRInterestRateDataBundle sabrData) {
<<<<<<< HEAD
    final double priceFuture = METHOD_FUTURE.price(security.getUnderlyingFuture(), sabrData);
=======
    double priceFuture = METHOD_FUTURE.priceFromCurves(security.getUnderlyingFuture(), sabrData);
>>>>>>> fc5d2c22
    return optionPriceFromFuturePrice(security, sabrData, priceFuture);
  }

}<|MERGE_RESOLUTION|>--- conflicted
+++ resolved
@@ -53,11 +53,7 @@
    * @return The security price.
    */
   public double optionPrice(final InterestRateFutureOptionMarginSecurity security, final SABRInterestRateDataBundle sabrData) {
-<<<<<<< HEAD
-    final double priceFuture = METHOD_FUTURE.price(security.getUnderlyingFuture(), sabrData);
-=======
-    double priceFuture = METHOD_FUTURE.priceFromCurves(security.getUnderlyingFuture(), sabrData);
->>>>>>> fc5d2c22
+    final double priceFuture = METHOD_FUTURE.priceFromCurves(security.getUnderlyingFuture(), sabrData);
     return optionPriceFromFuturePrice(security, sabrData, priceFuture);
   }
 
