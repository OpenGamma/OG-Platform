/**
 * Copyright (C) 2009 - 2010 by OpenGamma Inc.
 * 
 * Please see distribution for license.
 */
package com.opengamma.financial.convention.yield;

import java.io.Serializable;

import com.opengamma.util.ArgumentChecker;

/**
 * A simple yield convention.
 */
public class SimpleYieldConvention implements YieldConvention, Serializable {
  // TODO: should be an enum?

<<<<<<< HEAD
=======
  /** Serialization version. */
  private static final long serialVersionUID = 1L;

>>>>>>> c0fe8b23
  /**
   * 
   */
  public static final YieldConvention UK_STRIP_METHOD = new SimpleYieldConvention("UK STRIP METHOD");
  /**
   * ?? this is the convention used by UK GILT STOCKS
   */
  public static final YieldConvention UK_BUMP_DMO_METHOD = new SimpleYieldConvention("UK:BUMP/DMO METHOD");
  /**
   * Dunno what this represents.
   * 
   */
  public static final YieldConvention US_IL_REAL = new SimpleYieldConvention("US I/L real");
  /**
   * The US street yield convention.
   */
  public static final YieldConvention US_STREET = new SimpleYieldConvention("US street");
  /**
   * The US treasury equivalent yield convention. 
   */
  public static final YieldConvention US_TREASURY_EQUIVALANT = new SimpleYieldConvention("US Treasury equivalent");
  /**
   * The money market yield convention.
   */
  public static final YieldConvention MONEY_MARKET = new SimpleYieldConvention("Money Market");
  /**
   * The JGB simple yield convention.
   */
  public static final YieldConvention JGB_SIMPLE = new SimpleYieldConvention("JGB simple");
  /**
   * The true yield convention.
   */
  public static final YieldConvention TRUE = new SimpleYieldConvention("True");
  /** 
   * US bond (T-bill and treasuries) yield convention - US treasury for all periods but the last, in which case use money-market
   */
  public static final YieldConvention US_BOND = new SimpleYieldConvention("US Treasury"); //TODO better name

  /**
   * The convention name.
   */
  private final String _name;

  /**
   * Creates an instance.
   * @param name  the convention name, not null
   */
  protected SimpleYieldConvention(final String name) {
    ArgumentChecker.notNull(name, "name");
    _name = name;
  }

  // -------------------------------------------------------------------------
  @Override
  public String getConventionName() {
    return _name;
  }

}<|MERGE_RESOLUTION|>--- conflicted
+++ resolved
@@ -15,12 +15,9 @@
 public class SimpleYieldConvention implements YieldConvention, Serializable {
   // TODO: should be an enum?
 
-<<<<<<< HEAD
-=======
   /** Serialization version. */
   private static final long serialVersionUID = 1L;
 
->>>>>>> c0fe8b23
   /**
    * 
    */
