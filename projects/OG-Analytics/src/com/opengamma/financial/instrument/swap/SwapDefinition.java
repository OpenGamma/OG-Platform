/**
 * Copyright (C) 2011 - present by OpenGamma Inc. and the OpenGamma group of companies
 * 
 * Please see distribution for license.
 */
package com.opengamma.financial.instrument.swap;

import javax.time.calendar.ZonedDateTime;

import org.apache.commons.lang.ObjectUtils;
import org.apache.commons.lang.Validate;

import com.opengamma.financial.instrument.FixedIncomeInstrumentDefinitionVisitor;
import com.opengamma.financial.instrument.FixedIncomeInstrumentWithDataConverter;
import com.opengamma.financial.instrument.annuity.AnnuityDefinition;
import com.opengamma.financial.instrument.payment.PaymentDefinition;
import com.opengamma.financial.interestrate.annuity.definition.GenericAnnuity;
import com.opengamma.financial.interestrate.payments.Payment;
import com.opengamma.financial.interestrate.swap.definition.Swap;
import com.opengamma.util.timeseries.DoubleTimeSeries;

/**
 * Class describing a generic swap with two legs. One should be payer and the other receiver.
 *
 */
//TODO get rid when checkstyle can actually handle this class declaration
//CSOFF
<<<<<<< HEAD
public abstract class SwapDefinition implements FixedIncomeInstrumentWithDataConverter<Swap<? extends Payment, ? extends Payment>, DoubleTimeSeries<ZonedDateTime>[]> {
=======
public class SwapDefinition implements FixedIncomeInstrumentWithDataConverter<Swap<? extends Payment, ? extends Payment>, DoubleTimeSeries<ZonedDateTime>[]> {
>>>>>>> 41a0eab8
  //CSON
  private final AnnuityDefinition<? extends PaymentDefinition> _firstLeg;
  private final AnnuityDefinition<? extends PaymentDefinition> _secondLeg;

  public SwapDefinition(final AnnuityDefinition<? extends PaymentDefinition> firstLeg, final AnnuityDefinition<? extends PaymentDefinition> secondLeg) {
    Validate.notNull(firstLeg, "first leg");
    Validate.notNull(secondLeg, "second leg");
    Validate.isTrue((firstLeg.isPayer() != secondLeg.isPayer()), "both legs have same payer flag");
    _firstLeg = firstLeg;
    _secondLeg = secondLeg;
  }

  /**
   * Gets the first leg.
   * @return The first leg.
   */
  public AnnuityDefinition<? extends PaymentDefinition> getFirstLeg() {
    return _firstLeg;
  }

  /**
   * Gets the second leg.
   * @return The second leg.
   */
  public AnnuityDefinition<? extends PaymentDefinition> getSecondLeg() {
    return _secondLeg;
  }

  @Override
  public String toString() {
    String result = "Swap : \n";
    result += "First leg: \n" + _firstLeg.toString();
    result += "\nSecond leg: \n" + _secondLeg.toString();
    return result;
  }

  @Override
  public int hashCode() {
    final int prime = 31;
    int result = 1;
    result = prime * result + _firstLeg.hashCode();
    result = prime * result + _secondLeg.hashCode();
    return result;
  }

  @Override
  public boolean equals(final Object obj) {
    if (this == obj) {
      return true;
    }
    if (obj == null) {
      return false;
    }
    if (getClass() != obj.getClass()) {
      return false;
    }
    final SwapDefinition other = (SwapDefinition) obj;
    if (!ObjectUtils.equals(_firstLeg, other._firstLeg)) {
      return false;
    }
    if (!ObjectUtils.equals(_secondLeg, other._secondLeg)) {
      return false;
    }
    return true;
  }

  @Override
  public <U, V> V accept(final FixedIncomeInstrumentDefinitionVisitor<U, V> visitor, final U data) {
    return visitor.visitSwapDefinition(this, data);
  }

  @Override
  public <V> V accept(final FixedIncomeInstrumentDefinitionVisitor<?, V> visitor) {
    return visitor.visitSwapDefinition(this);
  }
<<<<<<< HEAD
=======

  @SuppressWarnings({"unchecked", "rawtypes" })
  @Override
  public Swap<? extends Payment, ? extends Payment> toDerivative(final ZonedDateTime date, final String... yieldCurveNames) {
    final GenericAnnuity<? extends Payment> firstLeg = getFirstLeg().toDerivative(date, yieldCurveNames);
    final GenericAnnuity<? extends Payment> secondLeg = getSecondLeg().toDerivative(date, yieldCurveNames);
    return new Swap(firstLeg, secondLeg);
  }

  @SuppressWarnings({"unchecked", "rawtypes" })
  @Override
  public Swap<? extends Payment, ? extends Payment> toDerivative(final ZonedDateTime date, final DoubleTimeSeries<ZonedDateTime>[] data, final String... yieldCurveNames) {
    Validate.notNull(data, "index data time series array");
    Validate.isTrue(data.length > 0, "index data time series must contain at least two elements");
    final GenericAnnuity<? extends Payment> firstLeg = getFirstLeg().toDerivative(date, data[0], yieldCurveNames);
    final GenericAnnuity<? extends Payment> secondLeg = getSecondLeg().toDerivative(date, data[1], yieldCurveNames);
    return new Swap(firstLeg, secondLeg);
  }
>>>>>>> 41a0eab8
}<|MERGE_RESOLUTION|>--- conflicted
+++ resolved
@@ -25,11 +25,7 @@
  */
 //TODO get rid when checkstyle can actually handle this class declaration
 //CSOFF
-<<<<<<< HEAD
-public abstract class SwapDefinition implements FixedIncomeInstrumentWithDataConverter<Swap<? extends Payment, ? extends Payment>, DoubleTimeSeries<ZonedDateTime>[]> {
-=======
 public class SwapDefinition implements FixedIncomeInstrumentWithDataConverter<Swap<? extends Payment, ? extends Payment>, DoubleTimeSeries<ZonedDateTime>[]> {
->>>>>>> 41a0eab8
   //CSON
   private final AnnuityDefinition<? extends PaymentDefinition> _firstLeg;
   private final AnnuityDefinition<? extends PaymentDefinition> _secondLeg;
@@ -105,8 +101,6 @@
   public <V> V accept(final FixedIncomeInstrumentDefinitionVisitor<?, V> visitor) {
     return visitor.visitSwapDefinition(this);
   }
-<<<<<<< HEAD
-=======
 
   @SuppressWarnings({"unchecked", "rawtypes" })
   @Override
@@ -125,5 +119,4 @@
     final GenericAnnuity<? extends Payment> secondLeg = getSecondLeg().toDerivative(date, data[1], yieldCurveNames);
     return new Swap(firstLeg, secondLeg);
   }
->>>>>>> 41a0eab8
 }