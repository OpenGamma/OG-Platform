/**
 * Copyright (C) 2011 - present by OpenGamma Inc. and the OpenGamma group of companies
 * 
 * Please see distribution for license.
 */
package com.opengamma.financial.equity.future.pricing;

<<<<<<< HEAD
import com.opengamma.financial.equity.future.EquityFutureDataBundle;
import com.opengamma.financial.equity.future.derivative.EquityFuture;

=======
>>>>>>> e22ffd1e
import org.apache.commons.lang.Validate;

import com.opengamma.financial.equity.future.EquityFutureDataBundle;
import com.opengamma.financial.equity.future.derivative.EquityFuture;

/**
 * Method to compute a future's present value given the current value of its underlying asset and a cost of carry. 
 * !!! This may include a convexity adjustment for the correlation between these two factors. 
 */
public final class EquityFutureCostOfCarry implements EquityFuturesPricer {
<<<<<<< HEAD

  private EquityFutureCostOfCarry() {
  }

  private static final EquityFutureCostOfCarry INSTANCE = new EquityFutureCostOfCarry();

  /**
   * @return singleton instance of this pricing method
   */
  public static EquityFutureCostOfCarry getInstance() {
    return INSTANCE;
  }

=======

  private EquityFutureCostOfCarry() {
  }

  private static final EquityFutureCostOfCarry INSTANCE = new EquityFutureCostOfCarry();

  /**
   * @return singleton instance of this pricing method
   */
  public static EquityFutureCostOfCarry getInstance() {
    return INSTANCE;
  }

>>>>>>> e22ffd1e
  /**
   * @param future EquityFuture derivative
   * @param dataBundle Contains funding curve, spot value and continuous dividend yield 
   * @return Present value of the derivative
   */
  @Override
  public double presentValue(final EquityFuture future, final EquityFutureDataBundle dataBundle) {
    Validate.notNull(future, "Future");
    Validate.notNull(dataBundle);
    Validate.notNull(dataBundle.getCostOfCarry());
    Validate.notNull(dataBundle.getSpotValue());

    double fwdPrice = dataBundle.getSpotValue() * Math.exp(dataBundle.getCostOfCarry() * future.getTimeToSettlement());
    return (fwdPrice - future.getStrike()) * future.getUnitAmount();
  }

  /**
   * @param future EquityFuture derivative
   * @param dataBundle Contains funding curve, spot value and continuous dividend yield 
   * @return The change in the present value given a unit value change in the underlying's spot value
   */
  @Override
  public double spotDelta(final EquityFuture future, final EquityFutureDataBundle dataBundle) {
    Validate.notNull(future, "Future");
    Validate.notNull(dataBundle);
    Validate.notNull(dataBundle.getCostOfCarry());
    return future.getUnitAmount() * Math.exp(dataBundle.getCostOfCarry() * future.getTimeToSettlement());
  }

  /**
   * @param future EquityFuture derivative
   * @param dataBundle Contains funding curve, spot value and continuous dividend yield 
   * @return The change in the present value given a unit value change in the discount rate
   */
  @Override
  public double ratesDelta(final EquityFuture future, final EquityFutureDataBundle dataBundle) {
    Validate.notNull(future, "Future");
    Validate.notNull(dataBundle);
    Validate.notNull(dataBundle.getCostOfCarry());
    Validate.notNull(dataBundle.getSpotValue());

    double fwdPrice = dataBundle.getSpotValue() * Math.exp(dataBundle.getCostOfCarry() * future.getTimeToSettlement());
    return future.getTimeToSettlement() * fwdPrice * future.getUnitAmount();
  }

  /**
   * @param future EquityFuture derivative
   * @param dataBundle Contains funding curve, spot value and continuous dividend yield 
   * @return The change in the present value given a basis point change in the discount rate
   */
  @Override
  public double PV01(final EquityFuture future, final EquityFutureDataBundle dataBundle) {
    return ratesDelta(future, dataBundle) / 10000;
  }
}<|MERGE_RESOLUTION|>--- conflicted
+++ resolved
@@ -5,12 +5,6 @@
  */
 package com.opengamma.financial.equity.future.pricing;
 
-<<<<<<< HEAD
-import com.opengamma.financial.equity.future.EquityFutureDataBundle;
-import com.opengamma.financial.equity.future.derivative.EquityFuture;
-
-=======
->>>>>>> e22ffd1e
 import org.apache.commons.lang.Validate;
 
 import com.opengamma.financial.equity.future.EquityFutureDataBundle;
@@ -21,7 +15,6 @@
  * !!! This may include a convexity adjustment for the correlation between these two factors. 
  */
 public final class EquityFutureCostOfCarry implements EquityFuturesPricer {
-<<<<<<< HEAD
 
   private EquityFutureCostOfCarry() {
   }
@@ -35,21 +28,6 @@
     return INSTANCE;
   }
 
-=======
-
-  private EquityFutureCostOfCarry() {
-  }
-
-  private static final EquityFutureCostOfCarry INSTANCE = new EquityFutureCostOfCarry();
-
-  /**
-   * @return singleton instance of this pricing method
-   */
-  public static EquityFutureCostOfCarry getInstance() {
-    return INSTANCE;
-  }
-
->>>>>>> e22ffd1e
   /**
    * @param future EquityFuture derivative
    * @param dataBundle Contains funding curve, spot value and continuous dividend yield 
