/**
 * Copyright (C) 2009 - present by OpenGamma Inc. and the OpenGamma group of companies
 * 
 * Please see distribution for license.
 */
package com.opengamma.math.rootfinding.newton;

import org.slf4j.Logger;
import org.slf4j.LoggerFactory;

import com.opengamma.math.MathException;
import com.opengamma.math.differentiation.VectorFieldFirstOrderDifferentiator;
import com.opengamma.math.function.Function1D;
import com.opengamma.math.matrix.DoubleMatrix1D;
import com.opengamma.math.matrix.DoubleMatrix2D;
import com.opengamma.math.matrix.MatrixAlgebra;
import com.opengamma.math.matrix.OGMatrixAlgebra;
import com.opengamma.math.rootfinding.VectorRootFinder;
import com.opengamma.util.ArgumentChecker;

/**
 * Base implementation for all Newton-Raphson style multi-dimensional root finding (i.e. using the Jacobian matrix as a basis for some iterative process)
 */
public class NewtonVectorRootFinder extends VectorRootFinder {
  private static final Logger s_logger = LoggerFactory.getLogger(NewtonVectorRootFinder.class);
  private static final double ALPHA = 1e-4;
  private static final double BETA = 1.5;
  private static final int FULL_RECALC_FREQ = 20;
  private final double _absoluteTol, _relativeTol;
  private final int _maxSteps;
  private final NewtonRootFinderDirectionFunction _directionFunction;
  private final NewtonRootFinderMatrixInitializationFunction _initializationFunction;
  private final NewtonRootFinderMatrixUpdateFunction _updateFunction;
  private final MatrixAlgebra _algebra = new OGMatrixAlgebra();

  public NewtonVectorRootFinder(final double absoluteTol, final double relativeTol, final int maxSteps,
      final NewtonRootFinderDirectionFunction directionFunction,
      final NewtonRootFinderMatrixInitializationFunction initializationFunction,
      final NewtonRootFinderMatrixUpdateFunction updateFunction) {
    ArgumentChecker.notNegative(absoluteTol, "absolute tolerance");
    ArgumentChecker.notNegative(relativeTol, "relative tolerance");
    ArgumentChecker.notNegative(maxSteps, "maxSteps");
    _absoluteTol = absoluteTol;
    _relativeTol = relativeTol;
    _maxSteps = maxSteps;
    _directionFunction = directionFunction;
    _initializationFunction = initializationFunction;
    _updateFunction = updateFunction;
  }

  @Override
  public DoubleMatrix1D getRoot(final Function1D<DoubleMatrix1D, DoubleMatrix1D> function,
      final DoubleMatrix1D startPosition) {
    final VectorFieldFirstOrderDifferentiator jac = new VectorFieldFirstOrderDifferentiator();
    return getRoot(function, jac.differentiate(function), startPosition);
  }

  /**
   *@param function a vector function (i.e. vector to vector) 
   *@param jacobianFunction calculates the Jacobian
  * @param startPosition where to start the root finder for. Note if multiple roots exist which one if found (if at all) will depend on startPosition 
  * @return the vector root of the collection of functions 
   */

  @SuppressWarnings("synthetic-access")
  public DoubleMatrix1D getRoot(final Function1D<DoubleMatrix1D, DoubleMatrix1D> function,
      final Function1D<DoubleMatrix1D, DoubleMatrix2D> jacobianFunction, final DoubleMatrix1D startPosition) {
    checkInputs(function, startPosition);

    final DataBundle data = new DataBundle();
    final DoubleMatrix1D y = function.evaluate(startPosition);
    data.setX(startPosition);
    data.setY(y);
    data.setG0(_algebra.getInnerProduct(y, y));
    DoubleMatrix2D estimate = _initializationFunction.getInitializedMatrix(jacobianFunction, startPosition);

    if (!getNextPosition(function, estimate, data)) {
      if (isConverged(data)) {
        return data.getX(); // this can happen if the starting position is the root
      }
      throw new MathException("Cannot work with this starting position. Please choose another point");
    }

    int count = 0;
    int jacReconCount = 1;
    while (!isConverged(data)) {
      // Want to reset the Jacobian every so often even if backtracking is working
      if ((jacReconCount) % FULL_RECALC_FREQ == 0) {
        estimate = _initializationFunction.getInitializedMatrix(jacobianFunction, data.getX());
        jacReconCount = 1;
      } else {
        estimate = _updateFunction.getUpdatedMatrix(jacobianFunction, data.getX(), data.getDeltaX(), data.getDeltaY(),
            estimate);
        jacReconCount++;
      }
      // if backtracking fails, could be that Jacobian estimate has drifted too far
      if (!getNextPosition(function, estimate, data)) {
        estimate = _initializationFunction.getInitializedMatrix(jacobianFunction, data.getX());
        jacReconCount = 1;
        if (!getNextPosition(function, estimate, data)) {
<<<<<<< HEAD
          throw new MathException("Failed to converge in backtracking, even after a Jacobian recalculation");
=======
          s_logger.info("Failed to converge in backtracking, even after a Jacobian recalculation. Final position: " + data.getX() + ", function value: " + data.getY());
          throw new MathException("Failed to converge in backtracking, even after a Jacobian recalculation.");
>>>>>>> 899029c8
        }
      }
      count++;
      if (count > _maxSteps) {
        throw new MathException("Failed to converge");
      }
    }
    return data.getX();
  }

  private boolean getNextPosition(final Function1D<DoubleMatrix1D, DoubleMatrix1D> function,
      final DoubleMatrix2D estimate, final DataBundle data) {
    final DoubleMatrix1D p = _directionFunction.getDirection(estimate, data.getY());
    if (data.getLambda0() < 1.0) {
      data.setLambda0(1.0);
    } else {
      data.setLambda0(data.getLambda0() * BETA);
    }
    updatePosition(p, function, data);
    final double g1 = data.getG1();
    // the function is invalid at the new position, try to recover
    if (Double.isInfinite(g1) || Double.isNaN(g1)) {
      bisectBacktrack(p, function, data);
    }
    if (data.getG1() > data.getG0() / (1 + ALPHA * data.getLambda0())) {
      quadraticBacktrack(p, function, data);
      int count = 0;
      while (data.getG1() > data.getG0() / (1 + ALPHA * data.getLambda0())) {
        if (count > 5) {
          return false;
        }
        cubicBacktrack(p, function, data);
        count++;
      }
    }
    final DoubleMatrix1D deltaX = data.getDeltaX();
    final DoubleMatrix1D deltaY = data.getDeltaY();
    data.setG0(data.getG1());
    data.setX((DoubleMatrix1D) _algebra.add(data.getX(), deltaX));
    data.setY((DoubleMatrix1D) _algebra.add(data.getY(), deltaY));
    return true;
  }

  protected void updatePosition(final DoubleMatrix1D p, final Function1D<DoubleMatrix1D, DoubleMatrix1D> function,
      final DataBundle data) {
    final double lambda0 = data.getLambda0();
    final DoubleMatrix1D deltaX = (DoubleMatrix1D) _algebra.scale(p, -lambda0);
    final DoubleMatrix1D xNew = (DoubleMatrix1D) _algebra.add(data.getX(), deltaX);
    final DoubleMatrix1D yNew = function.evaluate(xNew);
    data.setDeltaX(deltaX);
    data.setDeltaY((DoubleMatrix1D) _algebra.subtract(yNew, data.getY()));
    data.setG2(data.getG1());
    data.setG1(_algebra.getInnerProduct(yNew, yNew));
  }

  private void bisectBacktrack(final DoubleMatrix1D p, final Function1D<DoubleMatrix1D, DoubleMatrix1D> function,
      final DataBundle data) {
    do {
      data.setLambda0(data.getLambda0() * 0.1);
      updatePosition(p, function, data);

      if (data.getLambda0() == 0.0) {
        throw new MathException("Failed to converge");
      }
    } while (Double.isNaN(data.getG1()) || Double.isInfinite(data.getG1()) || Double.isNaN(data.getG2()) || Double.isInfinite(data.getG2()));

  }

  private void quadraticBacktrack(final DoubleMatrix1D p, final Function1D<DoubleMatrix1D, DoubleMatrix1D> function,
      final DataBundle data) {
    final double lambda0 = data.getLambda0();
    final double g0 = data.getG0();
    final double lambda = Math.max(0.01 * lambda0, g0 * lambda0 * lambda0 / (data.getG1() + g0 * (2 * lambda0 - 1)));
    data.swapLambdaAndReplace(lambda);
    updatePosition(p, function, data);
  }

  private void cubicBacktrack(final DoubleMatrix1D p, final Function1D<DoubleMatrix1D, DoubleMatrix1D> function,
      final DataBundle data) {
    double temp1, temp2, temp3, temp4, temp5;
    final double lambda0 = data.getLambda0();
    final double lambda1 = data.getLambda1();
    final double g0 = data.getG0();
    temp1 = 1.0 / lambda0 / lambda0;
    temp2 = 1.0 / lambda1 / lambda1;
    temp3 = data.getG1() + g0 * (2 * lambda0 - 1.0);
    temp4 = data.getG2() + g0 * (2 * lambda1 - 1.0);
    temp5 = 1.0 / (lambda0 - lambda1);
    final double a = temp5 * (temp1 * temp3 - temp2 * temp4);
    final double b = temp5 * (-lambda1 * temp1 * temp3 + lambda0 * temp2 * temp4);
    double lambda = (-b + Math.sqrt(b * b + 6 * a * g0)) / 3 / a;
    lambda = Math.min(Math.max(lambda, 0.01 * lambda0), 0.75 * lambda1); // make sure new lambda is between 1% & 75% of old value
    data.swapLambdaAndReplace(lambda);
    updatePosition(p, function, data);
  }

  private boolean isConverged(final DataBundle data) {
    final DoubleMatrix1D deltaX = data.getDeltaX();
    final DoubleMatrix1D x = data.getX();
    final int n = deltaX.getNumberOfElements();
    double diff, scale;
    for (int i = 0; i < n; i++) {
      diff = Math.abs(deltaX.getEntry(i));
      scale = Math.abs(x.getEntry(i));
      if (diff > _absoluteTol + scale * _relativeTol) {
        return false;
      }
    }
    return (Math.sqrt(data.getG0()) < _absoluteTol);
  }

  private static class DataBundle {
    private double _g0;
    private double _g1;
    private double _g2;
    private double _lambda0;
    private double _lambda1;
    private DoubleMatrix1D _deltaY;
    private DoubleMatrix1D _y;
    private DoubleMatrix1D _deltaX;
    private DoubleMatrix1D _x;

    public double getG0() {
      return _g0;
    }

    public double getG1() {
      return _g1;
    }

    public double getG2() {
      return _g2;
    }

    public double getLambda0() {
      return _lambda0;
    }

    public double getLambda1() {
      return _lambda1;
    }

    public DoubleMatrix1D getDeltaY() {
      return _deltaY;
    }

    public DoubleMatrix1D getY() {
      return _y;
    }

    public DoubleMatrix1D getDeltaX() {
      return _deltaX;
    }

    public DoubleMatrix1D getX() {
      return _x;
    }

    public void setG0(final double g0) {
      _g0 = g0;
    }

    public void setG1(final double g1) {
      _g1 = g1;
    }

    public void setG2(final double g2) {
      _g2 = g2;
    }

    public void setLambda0(final double lambda0) {
      _lambda0 = lambda0;
    }

    public void setDeltaY(final DoubleMatrix1D deltaY) {
      _deltaY = deltaY;
    }

    public void setY(final DoubleMatrix1D y) {
      _y = y;
    }

    public void setDeltaX(final DoubleMatrix1D deltaX) {
      _deltaX = deltaX;
    }

    public void setX(final DoubleMatrix1D x) {
      _x = x;
    }

    public void swapLambdaAndReplace(final double lambda0) {
      _lambda1 = _lambda0;
      _lambda0 = lambda0;
    }
  }
}<|MERGE_RESOLUTION|>--- conflicted
+++ resolved
@@ -98,12 +98,8 @@
         estimate = _initializationFunction.getInitializedMatrix(jacobianFunction, data.getX());
         jacReconCount = 1;
         if (!getNextPosition(function, estimate, data)) {
-<<<<<<< HEAD
-          throw new MathException("Failed to converge in backtracking, even after a Jacobian recalculation");
-=======
           s_logger.info("Failed to converge in backtracking, even after a Jacobian recalculation. Final position: " + data.getX() + ", function value: " + data.getY());
           throw new MathException("Failed to converge in backtracking, even after a Jacobian recalculation.");
->>>>>>> 899029c8
         }
       }
       count++;
