--- conflicted
+++ resolved
@@ -87,10 +87,6 @@
     }
   };
 
-  static {
-    // ALPHA = ATM_VOL * Math.pow(F, 1 - BETA);
-  }
-
   @Test
   public void test() {
     final int n = 800;
@@ -108,21 +104,12 @@
     final double[] pdf5 = new double[n];
     // double sigmaRootT = ATM_VOL * Math.sqrt(T);
     // double sigmaRootT = ALPHA * Math.sqrt(T);
-<<<<<<< HEAD
-    final double step = 10.0 / (n);
+    final double step = 20.0 / (n);
     //System.out.println("Strike \t SABR Vol \t Hagan Vol \t Berestycki vol \t Paulot vol \t Johnson vol \t SABR PDF \t Hagan PDF \t Berestycki PDF \t Paulot PDF \t Johnson");
     for (int i = 0; i < n; i++) {
       // double z = (i - 3 * n) * step;
       // double k = F * Math.exp(sigmaRootT * z) * 1.2;
-      final double k = (i + 1) * step;
-=======
-    double step = 20.0 / (n);
-    System.out.println("Strike \t SABR Vol \t Hagan Vol \t Berestycki vol \t Paulot vol \t Johnson vol \t SABR PDF \t Hagan PDF \t Berestycki PDF \t Paulot PDF \t Johnson");
-    for (int i = 0; i < n; i++) {
-      // double z = (i - 3 * n) * step;
-      // double k = F * Math.exp(sigmaRootT * z) * 1.2;
-      double k = 0.0 + (i + 1) * step;
->>>>>>> c0fe8b23
+      final double k = 0.0 + (i + 1) * step;
       strike[i] = k;
       impliedVol[i] = SABR.evaluate(k);
       impliedVol2[i] = SABR_HAGAN.evaluate(k);
@@ -165,39 +152,23 @@
     return -F * nPrimed1 * (rootT * (d1 * d1Prime * sigmaPrime - sigmaDoublePrime) + d2Prime / k);
   }
 
-<<<<<<< HEAD
   private double sigmaPrime(final double k, final Function1D<Double, Double> sabrFunction) {
-    final double eps = 1e-3;
-    final double impliedVolUp = sabrFunction.evaluate(k + eps);
-    final double impliedVolDown = sabrFunction.evaluate(k - eps);
-    return (impliedVolUp - impliedVolDown) / 2 / eps;
+    final double eps = 1e-2;
+    final double kUp = k * (1 + eps);
+    final double kDown = k * (1 - eps);
+    final double impliedVolUp = sabrFunction.evaluate(kUp);
+    final double impliedVolDown = sabrFunction.evaluate(kDown);
+    return (impliedVolUp - impliedVolDown) / 2 / k / eps;
   }
 
   private double sigmaDoublePrime(final double k, final Function1D<Double, Double> sabrFunction) {
-    final double eps = 1e-3;
+    final double eps = 1e-2;
+    final double kUp = k * (1 + eps);
+    final double kDown = k * (1 - eps);
     final double impliedVol = sabrFunction.evaluate(k);
-    final double impliedVolUp = sabrFunction.evaluate(k + eps);
-    final double impliedVolDown = sabrFunction.evaluate(k - eps);
-    return (impliedVolUp + impliedVolDown - 2 * impliedVol) / eps / eps;
-=======
-  private double sigmaPrime(final double k, Function1D<Double, Double> sabrFunction) {
-    double eps = 1e-2;
-    double kUp = k * (1 + eps);
-    double kDown = k * (1 - eps);
-    double impliedVolUp = sabrFunction.evaluate(kUp);
-    double impliedVolDown = sabrFunction.evaluate(kDown);
-    return (impliedVolUp - impliedVolDown) / 2 / k / eps;
-  }
-
-  private double sigmaDoublePrime(final double k, Function1D<Double, Double> sabrFunction) {
-    double eps = 1e-2;
-    double kUp = k * (1 + eps);
-    double kDown = k * (1 - eps);
-    double impliedVol = sabrFunction.evaluate(k);
-    double impliedVolUp = sabrFunction.evaluate(kUp);
-    double impliedVolDown = sabrFunction.evaluate(kDown);
+    final double impliedVolUp = sabrFunction.evaluate(kUp);
+    final double impliedVolDown = sabrFunction.evaluate(kDown);
     return (impliedVolUp + impliedVolDown - 2 * impliedVol) / k / k / eps / eps;
->>>>>>> c0fe8b23
   }
 
   private double getD1(final double f, final double k, final double simgaRootT) {
