--- conflicted
+++ resolved
@@ -140,27 +140,16 @@
    * Test the present value sensitivity to the rates.
    */
   public void testPresentValueRateSensitivitySABRParameters() {
-<<<<<<< HEAD
-    YieldCurveBundle curves = TestsDataSets.createCurves1();
-    SABRInterestRateParameter sabrParameter = TestsDataSets.createSABR1();
-    SABRInterestRateDataBundle sabrBundle = new SABRInterestRateDataBundle(sabrParameter, curves);
-=======
-    final YieldCurveBundle curves = TestsDataSets.createCurves1();
-    final SABRInterestRateParameter sabrParameter = TestsDataSets.createSABR1();
-    final SABRInterestRateDataBundle sabrBundle = new SABRInterestRateDataBundle(sabrParameter, curves);
-    final CouponCMSSABRReplicationMethod method = new CouponCMSSABRReplicationMethod();
->>>>>>> 399feb16
+    final YieldCurveBundle curves = TestsDataSets.createCurves1();
+    final SABRInterestRateParameter sabrParameter = TestsDataSets.createSABR1();
+    final SABRInterestRateDataBundle sabrBundle = new SABRInterestRateDataBundle(sabrParameter, curves);
     // Swaption sensitivity
     PresentValueSensitivity pvsReceiver = METHOD.presentValueSensitivity(CMS_COUPON_RECEIVER, sabrBundle);
     // Present value sensitivity comparison with finite difference.
     final double deltaTolerance = 1E+2; //Sensitivity is for a movement of 1. 1E+2 = 1 cent for a 1 bp move.
     final double deltaShift = 1e-9;
     pvsReceiver = pvsReceiver.clean();
-<<<<<<< HEAD
-    double pv = METHOD.presentValue(CMS_COUPON_RECEIVER, sabrBundle);
-=======
-    final double pv = method.presentValue(CMS_COUPON_RECEIVER, sabrBundle);
->>>>>>> 399feb16
+    final double pv = METHOD.presentValue(CMS_COUPON_RECEIVER, sabrBundle);
     // 1. Forward curve sensitivity
     final String bumpedCurveName = "Bumped Curve";
     final String[] bumpedCurvesForwardName = {FUNDING_CURVE_NAME, bumpedCurveName};
@@ -217,13 +206,8 @@
       final YieldCurveBundle curvesBumped = new YieldCurveBundle();
       curvesBumped.addAll(curves);
       curvesBumped.setCurve("Bumped Curve", bumpedCurve);
-<<<<<<< HEAD
-      SABRInterestRateDataBundle sabrBundleBumped = new SABRInterestRateDataBundle(sabrParameter, curvesBumped);
+      final SABRInterestRateDataBundle sabrBundleBumped = new SABRInterestRateDataBundle(sabrParameter, curvesBumped);
       final double bumpedpv = METHOD.presentValue(cmsBumpedFunding, sabrBundleBumped);
-=======
-      final SABRInterestRateDataBundle sabrBundleBumped = new SABRInterestRateDataBundle(sabrParameter, curvesBumped);
-      final double bumpedpv = method.presentValue(cmsBumpedFunding, sabrBundleBumped);
->>>>>>> 399feb16
       res[i] = (bumpedpv - pv) / deltaShift;
       final DoublesPair pair = tempFunding.get(i);
       assertEquals("Node " + i, nodeTimesFunding[i + 1], pair.getFirst(), 1E-8);
@@ -236,77 +220,41 @@
    * Test the present value sensitivity to the SABR parameters.
    */
   public void testPresentValueSABRSensitivitySABRParameters() {
-<<<<<<< HEAD
-    YieldCurveBundle curves = TestsDataSets.createCurves1();
-    SABRInterestRateParameter sabrParameter = TestsDataSets.createSABR1();
-    SABRInterestRateDataBundle sabrBundle = new SABRInterestRateDataBundle(sabrParameter, curves);
+    final YieldCurveBundle curves = TestsDataSets.createCurves1();
+    final SABRInterestRateParameter sabrParameter = TestsDataSets.createSABR1();
+    final SABRInterestRateDataBundle sabrBundle = new SABRInterestRateDataBundle(sabrParameter, curves);
     // Swaption sensitivity
-    PresentValueSABRSensitivityDataBundle pvsReceiver = METHOD.presentValueSABRSensitivity(CMS_COUPON_RECEIVER, sabrBundle);
-    PresentValueSABRSensitivityDataBundle pvsPayer = METHOD.presentValueSABRSensitivity(CMS_COUPON_PAYER, sabrBundle);
-=======
-    final YieldCurveBundle curves = TestsDataSets.createCurves1();
-    final SABRInterestRateParameter sabrParameter = TestsDataSets.createSABR1();
-    final SABRInterestRateDataBundle sabrBundle = new SABRInterestRateDataBundle(sabrParameter, curves);
-    final CouponCMSSABRReplicationMethod method = new CouponCMSSABRReplicationMethod();
-    // Swaption sensitivity
-    final PresentValueSABRSensitivityDataBundle pvsReceiver = method.presentValueSABRSensitivity(CMS_COUPON_RECEIVER, sabrBundle);
-    final PresentValueSABRSensitivityDataBundle pvsPayer = method.presentValueSABRSensitivity(CMS_COUPON_PAYER, sabrBundle);
->>>>>>> 399feb16
+    final PresentValueSABRSensitivityDataBundle pvsReceiver = METHOD.presentValueSABRSensitivity(CMS_COUPON_RECEIVER, sabrBundle);
+    final PresentValueSABRSensitivityDataBundle pvsPayer = METHOD.presentValueSABRSensitivity(CMS_COUPON_PAYER, sabrBundle);
     // Long/short parity
     pvsPayer.multiply(-1.0);
     assertEquals(pvsPayer.getAlpha(), pvsReceiver.getAlpha());
     // SABR sensitivity vs finite difference
-<<<<<<< HEAD
-    double pvLongPayer = METHOD.presentValue(CMS_COUPON_RECEIVER, sabrBundle);
-    double shift = 0.0001;
-    double shiftAlpha = 0.00001;
-    DoublesPair expectedExpiryTenor = new DoublesPair(CMS_COUPON_RECEIVER.getFixingTime(), ANNUITY_TENOR_YEAR + 1.0 / 365.0);
-    // Alpha sensitivity vs finite difference computation
-    SABRInterestRateParameter sabrParameterAlphaBumped = TestsDataSets.createSABR1AlphaBumped(shiftAlpha);
-    SABRInterestRateDataBundle sabrBundleAlphaBumped = new SABRInterestRateDataBundle(sabrParameterAlphaBumped, curves);
-    double pvLongPayerAlphaBumped = METHOD.presentValue(CMS_COUPON_RECEIVER, sabrBundleAlphaBumped);
-    double expectedAlphaSensi = (pvLongPayerAlphaBumped - pvLongPayer) / shiftAlpha;
-=======
-    final double pvLongPayer = method.presentValue(CMS_COUPON_RECEIVER, sabrBundle);
+    final double pvLongPayer = METHOD.presentValue(CMS_COUPON_RECEIVER, sabrBundle);
     final double shift = 0.0001;
     final double shiftAlpha = 0.00001;
     final DoublesPair expectedExpiryTenor = new DoublesPair(CMS_COUPON_RECEIVER.getFixingTime(), ANNUITY_TENOR_YEAR + 1.0 / 365.0);
     // Alpha sensitivity vs finite difference computation
     final SABRInterestRateParameter sabrParameterAlphaBumped = TestsDataSets.createSABR1AlphaBumped(shiftAlpha);
     final SABRInterestRateDataBundle sabrBundleAlphaBumped = new SABRInterestRateDataBundle(sabrParameterAlphaBumped, curves);
-    final double pvLongPayerAlphaBumped = method.presentValue(CMS_COUPON_RECEIVER, sabrBundleAlphaBumped);
+    final double pvLongPayerAlphaBumped = METHOD.presentValue(CMS_COUPON_RECEIVER, sabrBundleAlphaBumped);
     final double expectedAlphaSensi = (pvLongPayerAlphaBumped - pvLongPayer) / shiftAlpha;
->>>>>>> 399feb16
     assertEquals("Number of alpha sensitivity", pvsReceiver.getAlpha().keySet().size(), 1);
     assertEquals("Alpha sensitivity expiry/tenor", pvsReceiver.getAlpha().keySet().contains(expectedExpiryTenor), true);
     assertEquals("Alpha sensitivity value", expectedAlphaSensi, pvsReceiver.getAlpha().get(expectedExpiryTenor), 150.0);
     // Rho sensitivity vs finite difference computation
-<<<<<<< HEAD
-    SABRInterestRateParameter sabrParameterRhoBumped = TestsDataSets.createSABR1RhoBumped();
-    SABRInterestRateDataBundle sabrBundleRhoBumped = new SABRInterestRateDataBundle(sabrParameterRhoBumped, curves);
-    double pvLongPayerRhoBumped = METHOD.presentValue(CMS_COUPON_RECEIVER, sabrBundleRhoBumped);
-    double expectedRhoSensi = (pvLongPayerRhoBumped - pvLongPayer) / shift;
-=======
     final SABRInterestRateParameter sabrParameterRhoBumped = TestsDataSets.createSABR1RhoBumped();
     final SABRInterestRateDataBundle sabrBundleRhoBumped = new SABRInterestRateDataBundle(sabrParameterRhoBumped, curves);
-    final double pvLongPayerRhoBumped = method.presentValue(CMS_COUPON_RECEIVER, sabrBundleRhoBumped);
+    final double pvLongPayerRhoBumped = METHOD.presentValue(CMS_COUPON_RECEIVER, sabrBundleRhoBumped);
     final double expectedRhoSensi = (pvLongPayerRhoBumped - pvLongPayer) / shift;
->>>>>>> 399feb16
     assertEquals("Number of rho sensitivity", pvsReceiver.getRho().keySet().size(), 1);
     assertEquals("Rho sensitivity expiry/tenor", pvsReceiver.getRho().keySet().contains(expectedExpiryTenor), true);
     assertEquals("Rho sensitivity value", pvsReceiver.getRho().get(expectedExpiryTenor), expectedRhoSensi, 2.0);
     // Alpha sensitivity vs finite difference computation
-<<<<<<< HEAD
-    SABRInterestRateParameter sabrParameterNuBumped = TestsDataSets.createSABR1NuBumped();
-    SABRInterestRateDataBundle sabrBundleNuBumped = new SABRInterestRateDataBundle(sabrParameterNuBumped, curves);
-    double pvLongPayerNuBumped = METHOD.presentValue(CMS_COUPON_RECEIVER, sabrBundleNuBumped);
-    double expectedNuSensi = (pvLongPayerNuBumped - pvLongPayer) / shift;
-=======
     final SABRInterestRateParameter sabrParameterNuBumped = TestsDataSets.createSABR1NuBumped();
     final SABRInterestRateDataBundle sabrBundleNuBumped = new SABRInterestRateDataBundle(sabrParameterNuBumped, curves);
-    final double pvLongPayerNuBumped = method.presentValue(CMS_COUPON_RECEIVER, sabrBundleNuBumped);
+    final double pvLongPayerNuBumped = METHOD.presentValue(CMS_COUPON_RECEIVER, sabrBundleNuBumped);
     final double expectedNuSensi = (pvLongPayerNuBumped - pvLongPayer) / shift;
->>>>>>> 399feb16
     assertEquals("Number of nu sensitivity", pvsReceiver.getNu().keySet().size(), 1);
     assertEquals("Nu sensitivity expiry/tenor", pvsReceiver.getNu().keySet().contains(expectedExpiryTenor), true);
     assertEquals("Nu sensitivity value", pvsReceiver.getNu().get(expectedExpiryTenor), expectedNuSensi, 15.0);
