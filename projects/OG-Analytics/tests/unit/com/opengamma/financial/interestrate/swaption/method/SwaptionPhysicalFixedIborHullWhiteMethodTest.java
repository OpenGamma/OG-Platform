/**
 * Copyright (C) 2011 - present by OpenGamma Inc. and the OpenGamma group of companies
 * 
 * Please see distribution for license.
 */
package com.opengamma.financial.interestrate.swaption.method;

import static org.testng.AssertJUnit.assertEquals;
import it.unimi.dsi.fastutil.doubles.DoubleAVLTreeSet;

import java.util.List;

import javax.time.calendar.Period;
import javax.time.calendar.ZonedDateTime;

import org.testng.annotations.Test;

import cern.jet.random.engine.MersenneTwister;

import com.opengamma.financial.convention.businessday.BusinessDayConvention;
import com.opengamma.financial.convention.businessday.BusinessDayConventionFactory;
import com.opengamma.financial.convention.calendar.Calendar;
import com.opengamma.financial.convention.calendar.MondayToFridayCalendar;
import com.opengamma.financial.convention.daycount.DayCount;
import com.opengamma.financial.convention.daycount.DayCountFactory;
import com.opengamma.financial.instrument.index.CMSIndex;
import com.opengamma.financial.instrument.index.IborIndex;
import com.opengamma.financial.instrument.swap.SwapFixedIborDefinition;
import com.opengamma.financial.instrument.swaption.SwaptionPhysicalFixedIborDefinition;
import com.opengamma.financial.interestrate.CashFlowEquivalentCalculator;
import com.opengamma.financial.interestrate.ParRateCalculator;
import com.opengamma.financial.interestrate.PresentValueCalculator;
import com.opengamma.financial.interestrate.PresentValueSensitivity;
import com.opengamma.financial.interestrate.TestsDataSets;
import com.opengamma.financial.interestrate.YieldCurveBundle;
import com.opengamma.financial.interestrate.annuity.definition.AnnuityPaymentFixed;
import com.opengamma.financial.interestrate.method.SensitivityFiniteDifference;
import com.opengamma.financial.interestrate.payments.Coupon;
import com.opengamma.financial.interestrate.payments.CouponIbor;
import com.opengamma.financial.interestrate.swap.SwapFixedIborMethod;
import com.opengamma.financial.interestrate.swap.definition.FixedCouponSwap;
import com.opengamma.financial.interestrate.swaption.derivative.SwaptionPhysicalFixedIbor;
import com.opengamma.financial.interestrate.swaption.method.montecarlo.HullWhiteMonteCarloMethod;
import com.opengamma.financial.model.interestrate.HullWhiteOneFactorPiecewiseConstantInterestRateModel;
import com.opengamma.financial.model.interestrate.HullWhiteTestsDataSet;
import com.opengamma.financial.model.interestrate.definition.HullWhiteOneFactorPiecewiseConstantDataBundle;
import com.opengamma.financial.model.interestrate.definition.HullWhiteOneFactorPiecewiseConstantParameters;
import com.opengamma.financial.model.option.pricing.analytic.formula.BlackFunctionData;
import com.opengamma.financial.model.volatility.BlackImpliedVolatilityFormula;
import com.opengamma.financial.schedule.ScheduleCalculator;
import com.opengamma.math.random.NormalRandomNumberGenerator;
import com.opengamma.math.statistics.distribution.NormalDistribution;
import com.opengamma.math.statistics.distribution.ProbabilityDistribution;
import com.opengamma.util.money.Currency;
import com.opengamma.util.money.CurrencyAmount;
import com.opengamma.util.time.DateUtils;
import com.opengamma.util.tuple.DoublesPair;

/**
 * Tests related to the pricing of physical delivery swaption in Hull-White one factor model.
 */
public class SwaptionPhysicalFixedIborHullWhiteMethodTest {
  // Swaption 5Yx5Y
  private static final Currency CUR = Currency.USD;
  private static final Calendar CALENDAR = new MondayToFridayCalendar("A");
  private static final BusinessDayConvention BUSINESS_DAY = BusinessDayConventionFactory.INSTANCE.getBusinessDayConvention("Modified Following");
  private static final boolean IS_EOM = true;
  private static final int SETTLEMENT_DAYS = 2;
  private static final Period IBOR_TENOR = Period.ofMonths(3);
  private static final DayCount IBOR_DAY_COUNT = DayCountFactory.INSTANCE.getDayCount("Actual/360");
  private static final IborIndex IBOR_INDEX = new IborIndex(CUR, IBOR_TENOR, SETTLEMENT_DAYS, CALENDAR, IBOR_DAY_COUNT, BUSINESS_DAY, IS_EOM);
  private static final int SWAP_TENOR_YEAR = 5;
  private static final Period SWAP_TENOR = Period.ofYears(SWAP_TENOR_YEAR);
  private static final Period FIXED_PAYMENT_PERIOD = Period.ofMonths(6);
  private static final DayCount FIXED_DAY_COUNT = DayCountFactory.INSTANCE.getDayCount("30/360");
  private static final CMSIndex CMS_INDEX = new CMSIndex(FIXED_PAYMENT_PERIOD, FIXED_DAY_COUNT, IBOR_INDEX, SWAP_TENOR);
  private static final ZonedDateTime EXPIRY_DATE = DateUtils.getUTCDate(2016, 7, 7);
  private static final ZonedDateTime SETTLEMENT_DATE = ScheduleCalculator.getAdjustedDate(EXPIRY_DATE, CALENDAR, SETTLEMENT_DAYS);
  private static final double NOTIONAL = 100000000; //100m
  private static final double RATE = 0.0325;
  private static final boolean FIXED_IS_PAYER = true;
  private static final SwapFixedIborDefinition SWAP_PAYER_DEFINITION = SwapFixedIborDefinition.from(SETTLEMENT_DATE, CMS_INDEX, NOTIONAL, RATE, FIXED_IS_PAYER);
  private static final SwapFixedIborDefinition SWAP_RECEIVER_DEFINITION = SwapFixedIborDefinition.from(SETTLEMENT_DATE, CMS_INDEX, NOTIONAL, RATE, !FIXED_IS_PAYER);
  private static final boolean IS_LONG = true;
  private static final SwaptionPhysicalFixedIborDefinition SWAPTION_PAYER_LONG_DEFINITION = SwaptionPhysicalFixedIborDefinition.from(EXPIRY_DATE, SWAP_PAYER_DEFINITION, IS_LONG);
  private static final SwaptionPhysicalFixedIborDefinition SWAPTION_RECEIVER_LONG_DEFINITION = SwaptionPhysicalFixedIborDefinition.from(EXPIRY_DATE, SWAP_RECEIVER_DEFINITION, IS_LONG);
  private static final SwaptionPhysicalFixedIborDefinition SWAPTION_PAYER_SHORT_DEFINITION = SwaptionPhysicalFixedIborDefinition.from(EXPIRY_DATE, SWAP_PAYER_DEFINITION, !IS_LONG);
  private static final SwaptionPhysicalFixedIborDefinition SWAPTION_RECEIVER_SHORT_DEFINITION = SwaptionPhysicalFixedIborDefinition.from(EXPIRY_DATE, SWAP_RECEIVER_DEFINITION, !IS_LONG);
  //to derivatives
  private static final ZonedDateTime REFERENCE_DATE = DateUtils.getUTCDate(2011, 7, 7);
  private static final String FUNDING_CURVE_NAME = "Funding";
  private static final String FORWARD_CURVE_NAME = "Forward";
  private static final String[] CURVES_NAME = {FUNDING_CURVE_NAME, FORWARD_CURVE_NAME};
  private static final YieldCurveBundle CURVES = TestsDataSets.createCurves1();
  private static final FixedCouponSwap<Coupon> SWAP_RECEIVER = SWAP_RECEIVER_DEFINITION.toDerivative(REFERENCE_DATE, CURVES_NAME);
  private static final SwaptionPhysicalFixedIbor SWAPTION_PAYER_LONG = SWAPTION_PAYER_LONG_DEFINITION.toDerivative(REFERENCE_DATE, CURVES_NAME);
  private static final SwaptionPhysicalFixedIbor SWAPTION_RECEIVER_LONG = SWAPTION_RECEIVER_LONG_DEFINITION.toDerivative(REFERENCE_DATE, CURVES_NAME);
  private static final SwaptionPhysicalFixedIbor SWAPTION_PAYER_SHORT = SWAPTION_PAYER_SHORT_DEFINITION.toDerivative(REFERENCE_DATE, CURVES_NAME);
  private static final SwaptionPhysicalFixedIbor SWAPTION_RECEIVER_SHORT = SWAPTION_RECEIVER_SHORT_DEFINITION.toDerivative(REFERENCE_DATE, CURVES_NAME);
  // Calculator
  private static final CashFlowEquivalentCalculator CFEC = CashFlowEquivalentCalculator.getInstance();
  private static final PresentValueCalculator PVC = PresentValueCalculator.getInstance();
  private static final SwaptionPhysicalFixedIborHullWhiteMethod METHOD_HW = new SwaptionPhysicalFixedIborHullWhiteMethod();
  private static final SwaptionPhysicalFixedIborHullWhiteNumericalIntegrationMethod METHOD_HW_INTEGRATION = new SwaptionPhysicalFixedIborHullWhiteNumericalIntegrationMethod();
  private static final SwaptionPhysicalFixedIborHullWhiteApproximationMethod METHOD_HW_APPROXIMATION = new SwaptionPhysicalFixedIborHullWhiteApproximationMethod();
<<<<<<< HEAD
=======
  private static final int NB_PATH = 12500;
  private static final HullWhiteMonteCarloMethod METHOD_HW_MONTECARLO = new HullWhiteMonteCarloMethod(new NormalRandomNumberGenerator(0.0, 1.0), NB_PATH);
>>>>>>> e22ffd1e
  private static final HullWhiteOneFactorPiecewiseConstantParameters PARAMETERS_HW = HullWhiteTestsDataSet.createHullWhiteParameters();
  private static final HullWhiteOneFactorPiecewiseConstantDataBundle BUNDLE_HW = new HullWhiteOneFactorPiecewiseConstantDataBundle(PARAMETERS_HW, CURVES);
  private static final HullWhiteOneFactorPiecewiseConstantInterestRateModel MODEL = new HullWhiteOneFactorPiecewiseConstantInterestRateModel();
  private static final ProbabilityDistribution<Double> NORMAL = new NormalDistribution(0, 1);

  @Test
  /**
   * Test the present value.
   */
  public void presentValue() {
    CurrencyAmount pv = METHOD_HW.presentValue(SWAPTION_PAYER_LONG, BUNDLE_HW);
    double timeToExpiry = SWAPTION_PAYER_LONG.getTimeToExpiry();
    AnnuityPaymentFixed cfe = CFEC.visitSwap(SWAPTION_PAYER_LONG.getUnderlyingSwap(), CURVES);
    int numberOfPayments = cfe.getNumberOfPayments();
    double alpha[] = new double[numberOfPayments];
    double disccf[] = new double[numberOfPayments];
    for (int loopcf = 0; loopcf < numberOfPayments; loopcf++) {
      alpha[loopcf] = MODEL.alpha(0.0, timeToExpiry, timeToExpiry, cfe.getNthPayment(loopcf).getPaymentTime(), PARAMETERS_HW);
      disccf[loopcf] = CURVES.getCurve(FUNDING_CURVE_NAME).getDiscountFactor(cfe.getNthPayment(loopcf).getPaymentTime()) * cfe.getNthPayment(loopcf).getAmount();
    }
    double kappa = MODEL.kappa(disccf, alpha);
    double pvExpected = 0.0;
    for (int loopcf = 0; loopcf < numberOfPayments; loopcf++) {
      pvExpected += disccf[loopcf] * NORMAL.getCDF(-kappa - alpha[loopcf]);
    }
    assertEquals("Swaption physical - Hull-White - present value", pvExpected, pv.getAmount(), 1E-2);
    CurrencyAmount pv2 = METHOD_HW.presentValue(SWAPTION_PAYER_LONG, cfe, BUNDLE_HW);
    assertEquals("Swaption physical - Hull-White - present value", pv, pv2);
  }

  @Test
  /**
   * Tests long/short parity.
   */
  public void longShortParity() {
    CurrencyAmount pvLong = METHOD_HW.presentValue(SWAPTION_PAYER_LONG, BUNDLE_HW);
    CurrencyAmount pvShort = METHOD_HW.presentValue(SWAPTION_PAYER_SHORT, BUNDLE_HW);
    assertEquals("Swaption physical - Hull-White - present value - long/short parity", pvLong.getAmount(), -pvShort.getAmount(), 1E-2);
  }

  @Test
  /**
   * Tests payer/receiver/swap parity.
   */
  public void payerReceiverParity() {
    CurrencyAmount pvReceiverLong = METHOD_HW.presentValue(SWAPTION_RECEIVER_LONG, BUNDLE_HW);
    CurrencyAmount pvPayerShort = METHOD_HW.presentValue(SWAPTION_PAYER_SHORT, BUNDLE_HW);
    double pvSwap = PVC.visit(SWAP_RECEIVER, CURVES);
    assertEquals("Swaption physical - Hull-White - present value - payer/receiver/swap parity", pvReceiverLong.getAmount() + pvPayerShort.getAmount(), pvSwap, 1E-2);
  }

  @Test
  /**
   * Compare explicit formula with numerical integration.
   */
  public void numericalIntegration() {
    CurrencyAmount pvPayerLongExplicit = METHOD_HW.presentValue(SWAPTION_PAYER_LONG, BUNDLE_HW);
    CurrencyAmount pvPayerLongIntegration = METHOD_HW_INTEGRATION.presentValue(SWAPTION_PAYER_LONG, BUNDLE_HW);
    assertEquals("Swaption physical - Hull-White - present value - explicit/numerical integration", pvPayerLongExplicit.getAmount(), pvPayerLongIntegration.getAmount(), 1.0E-0);
    CurrencyAmount pvPayerShortExplicit = METHOD_HW.presentValue(SWAPTION_PAYER_SHORT, BUNDLE_HW);
    CurrencyAmount pvPayerShortIntegration = METHOD_HW_INTEGRATION.presentValue(SWAPTION_PAYER_SHORT, BUNDLE_HW);
    assertEquals("Swaption physical - Hull-White - present value - explicit/numerical integration", pvPayerShortExplicit.getAmount(), pvPayerShortIntegration.getAmount(), 1.0E-0);
    CurrencyAmount pvReceiverLongExplicit = METHOD_HW.presentValue(SWAPTION_RECEIVER_LONG, BUNDLE_HW);
    CurrencyAmount pvReceiverLongIntegration = METHOD_HW_INTEGRATION.presentValue(SWAPTION_RECEIVER_LONG, BUNDLE_HW);
    assertEquals("Swaption physical - Hull-White - present value - explicit/numerical integration", pvReceiverLongExplicit.getAmount(), pvReceiverLongIntegration.getAmount(), 1.0E-0);
    CurrencyAmount pvReceiverShortExplicit = METHOD_HW.presentValue(SWAPTION_RECEIVER_SHORT, BUNDLE_HW);
    CurrencyAmount pvReceiverShortIntegration = METHOD_HW_INTEGRATION.presentValue(SWAPTION_RECEIVER_SHORT, BUNDLE_HW);
    assertEquals("Swaption physical - Hull-White - present value - explicit/numerical integration", pvReceiverShortExplicit.getAmount(), pvReceiverShortIntegration.getAmount(), 1.0E-0);
  }

  @Test
  /**
<<<<<<< HEAD
   * Compare explicit formula with numerical integration.
=======
   * Compare explicit formula with approximated formula.
>>>>>>> e22ffd1e
   */
  public void approximation() {

    BlackImpliedVolatilityFormula implied = new BlackImpliedVolatilityFormula();
    double forward = ParRateCalculator.getInstance().visit(SWAPTION_PAYER_LONG.getUnderlyingSwap(), CURVES);
    double pvbp = SwapFixedIborMethod.presentValueBasisPoint(SWAPTION_PAYER_LONG.getUnderlyingSwap(), CURVES);
    CurrencyAmount pvPayerLongExplicit = METHOD_HW.presentValue(SWAPTION_PAYER_LONG, BUNDLE_HW);
    CurrencyAmount pvPayerLongApproximation = METHOD_HW_APPROXIMATION.presentValue(SWAPTION_PAYER_LONG, BUNDLE_HW);
    BlackFunctionData data = new BlackFunctionData(forward, pvbp, 0.20);
    double volExplicit = implied.getImpliedVolatility(data, SWAPTION_PAYER_LONG, pvPayerLongExplicit.getAmount());
    double volApprox = implied.getImpliedVolatility(data, SWAPTION_PAYER_LONG, pvPayerLongApproximation.getAmount());
    assertEquals("Swaption physical - Hull-White - present value - explicit/approximation", pvPayerLongExplicit.getAmount(), pvPayerLongApproximation.getAmount(), 5.0E+2);
    assertEquals("Swaption physical - Hull-White - present value - explicit/approximation", volExplicit, volApprox, 2.5E-4); // 0.025%
    CurrencyAmount pvReceiverLongExplicit = METHOD_HW.presentValue(SWAPTION_RECEIVER_LONG, BUNDLE_HW);
    CurrencyAmount pvReceiverLongApproximation = METHOD_HW_APPROXIMATION.presentValue(SWAPTION_RECEIVER_LONG, BUNDLE_HW);
    assertEquals("Swaption physical - Hull-White - present value - explicit/numerical integration", pvReceiverLongExplicit.getAmount(), pvReceiverLongApproximation.getAmount(), 5.0E+2);
  }

  @Test
  /**
   * Approximation analysis.
   */
  public void approximationAnalysis() {
    BlackImpliedVolatilityFormula implied = new BlackImpliedVolatilityFormula();
    int nbStrike = 20;
    double[] pvExplicit = new double[nbStrike + 1];
    double[] pvApproximation = new double[nbStrike + 1];
    double[] strike = new double[nbStrike + 1];
    double[] volExplicit = new double[nbStrike + 1];
    double[] volApprox = new double[nbStrike + 1];
    double strikeRange = 0.035;
    FixedCouponSwap<Coupon> swap = SWAP_PAYER_DEFINITION.toDerivative(REFERENCE_DATE, CURVES_NAME);
    double forward = ParRateCalculator.getInstance().visit(swap, CURVES);
    double pvbp = SwapFixedIborMethod.presentValueBasisPoint(swap, CURVES);
    for (int loopstrike = 0; loopstrike <= nbStrike; loopstrike++) {
      strike[loopstrike] = forward - strikeRange + 3 * strikeRange * loopstrike / nbStrike; // From forward-strikeRange to forward+2*strikeRange
      SwapFixedIborDefinition swapDefinition = SwapFixedIborDefinition.from(SETTLEMENT_DATE, CMS_INDEX, NOTIONAL, strike[loopstrike], FIXED_IS_PAYER);
      SwaptionPhysicalFixedIborDefinition swaptionDefinition = SwaptionPhysicalFixedIborDefinition.from(EXPIRY_DATE, swapDefinition, IS_LONG);
      SwaptionPhysicalFixedIbor swaption = swaptionDefinition.toDerivative(REFERENCE_DATE, CURVES_NAME);
      pvExplicit[loopstrike] = METHOD_HW.presentValue(swaption, BUNDLE_HW).getAmount();
      pvApproximation[loopstrike] = METHOD_HW_APPROXIMATION.presentValue(swaption, BUNDLE_HW).getAmount();
      BlackFunctionData data = new BlackFunctionData(forward, pvbp, 0.20);
      volExplicit[loopstrike] = implied.getImpliedVolatility(data, swaption, pvExplicit[loopstrike]);
      volApprox[loopstrike] = implied.getImpliedVolatility(data, swaption, pvApproximation[loopstrike]);
      assertEquals("Swaption physical - Hull-White - implied volatility - explicit/approximation", volExplicit[loopstrike], volApprox[loopstrike], 0.1E-2); // 0.10%
    }
  }

<<<<<<< HEAD
=======
  @Test(enabled = true)
  /**
   * Compare explicit formula with Monte-Carlo and long/short and payer/receiver parities.
   */
  public void monteCarlo() {
    int nbPath = 12500;
    HullWhiteMonteCarloMethod methodMC;
    methodMC = new HullWhiteMonteCarloMethod(new NormalRandomNumberGenerator(0.0, 1.0, new MersenneTwister()), nbPath);
    // Seed fixed to the DEFAULT_SEED for testing purposes.
    CurrencyAmount pvPayerLongExplicit = METHOD_HW.presentValue(SWAPTION_PAYER_LONG, BUNDLE_HW);
    CurrencyAmount pvPayerLongMC = methodMC.presentValue(SWAPTION_PAYER_LONG, BUNDLE_HW);
    assertEquals("Swaption physical - Hull-White - Monte Carlo", pvPayerLongExplicit.getAmount(), pvPayerLongMC.getAmount(), 1.0E+5);
    double pvMCPreviousRun = 5188076.7548;
    assertEquals("Swaption physical - Hull-White - Monte Carlo", pvMCPreviousRun, pvPayerLongMC.getAmount(), 1.0E-2);
    methodMC = new HullWhiteMonteCarloMethod(new NormalRandomNumberGenerator(0.0, 1.0, new MersenneTwister()), nbPath);
    CurrencyAmount pvPayerShortMC = methodMC.presentValue(SWAPTION_PAYER_SHORT, BUNDLE_HW);
    assertEquals("Swaption physical - Hull-White - Monte Carlo", -pvPayerLongMC.getAmount(), pvPayerShortMC.getAmount(), 1.0E-2);
    CurrencyAmount pvReceiverLongMC = methodMC.presentValue(SWAPTION_RECEIVER_LONG, BUNDLE_HW);
    double pvSwap = PVC.visit(SWAP_RECEIVER, CURVES);
    assertEquals("Swaption physical - Hull-White - Monte Carlo - payer/receiver/swap parity", pvReceiverLongMC.getAmount() + pvPayerShortMC.getAmount(), pvSwap, 1.0E+5);
  }

>>>>>>> e22ffd1e
  @Test
  /**
   * Tests the Hull-White parameters sensitivity.
   */
  public void hullWhiteSensitivity() {
    double[] hwSensitivity = METHOD_HW.presentValueHullWhiteSensitivity(SWAPTION_PAYER_LONG, BUNDLE_HW);
    int nbVolatility = PARAMETERS_HW.getVolatility().length;
    double shiftVol = 1.0E-6;
    double[] volatilityBumped = new double[nbVolatility];
    System.arraycopy(PARAMETERS_HW.getVolatility(), 0, volatilityBumped, 0, nbVolatility);
    double[] volatilityTime = new double[nbVolatility - 1];
    System.arraycopy(PARAMETERS_HW.getVolatilityTime(), 1, volatilityTime, 0, nbVolatility - 1);
    double[] pvBumpedPlus = new double[nbVolatility];
    double[] pvBumpedMinus = new double[nbVolatility];
    HullWhiteOneFactorPiecewiseConstantParameters parametersBumped = new HullWhiteOneFactorPiecewiseConstantParameters(PARAMETERS_HW.getMeanReversion(), volatilityBumped, volatilityTime);
    HullWhiteOneFactorPiecewiseConstantDataBundle bundleBumped = new HullWhiteOneFactorPiecewiseConstantDataBundle(parametersBumped, CURVES);
    for (int loopvol = 0; loopvol < nbVolatility; loopvol++) {
      volatilityBumped[loopvol] += shiftVol;
      parametersBumped.setVolatility(volatilityBumped);
      pvBumpedPlus[loopvol] = METHOD_HW.presentValue(SWAPTION_PAYER_LONG, bundleBumped).getAmount();
      volatilityBumped[loopvol] -= 2 * shiftVol;
      parametersBumped.setVolatility(volatilityBumped);
      pvBumpedMinus[loopvol] = METHOD_HW.presentValue(SWAPTION_PAYER_LONG, bundleBumped).getAmount();
      assertEquals(
          "Swaption - Hull-White sensitivity adjoint: derivative " + loopvol + " - difference:" + ((pvBumpedPlus[loopvol] - pvBumpedMinus[loopvol]) / (2 * shiftVol) - hwSensitivity[loopvol]),
          (pvBumpedPlus[loopvol] - pvBumpedMinus[loopvol]) / (2 * shiftVol), hwSensitivity[loopvol], 1.0E-0);
      volatilityBumped[loopvol] = PARAMETERS_HW.getVolatility()[loopvol];
    }
  }

  @Test
  /**
   * Tests the curve sensitivity.
   */
  public void presentValueCurveSensitivity() {
    PresentValueSensitivity pvsSwaption = METHOD_HW.presentValueCurveSensitivity(SWAPTION_PAYER_LONG, BUNDLE_HW);
    pvsSwaption = pvsSwaption.clean();
    final double deltaTolerancePrice = 1.0E+0;
    //Testing note: Sensitivity is for a movement of 1. 1E+2 = 1 cent for a 1 bp move. Tolerance increased to cope with numerical imprecision of finite difference.
    final double deltaShift = 1.0E-6;
    // 1. Forward curve sensitivity
    final String bumpedCurveName = "Bumped Curve";
    final SwaptionPhysicalFixedIbor swptBumpedForward = SWAPTION_PAYER_LONG_DEFINITION.toDerivative(REFERENCE_DATE, new String[] {CURVES_NAME[0], bumpedCurveName});
    DoubleAVLTreeSet forwardTime = new DoubleAVLTreeSet();
    for (int loopcpn = 0; loopcpn < SWAPTION_PAYER_LONG.getUnderlyingSwap().getSecondLeg().getNumberOfPayments(); loopcpn++) {
      CouponIbor cpn = (CouponIbor) SWAPTION_PAYER_LONG.getUnderlyingSwap().getSecondLeg().getNthPayment(loopcpn);
      forwardTime.add(cpn.getFixingPeriodStartTime());
      forwardTime.add(cpn.getFixingPeriodEndTime());
    }
    double[] nodeTimesForward = forwardTime.toDoubleArray();
    final double[] sensiForwardMethod = SensitivityFiniteDifference.curveSensitivity(swptBumpedForward, BUNDLE_HW, CURVES_NAME[1], bumpedCurveName, nodeTimesForward, deltaShift, METHOD_HW);
    //    assertEquals("Sensitivity finite difference method: number of node", 2, sensiForwardMethod.length);
    final List<DoublesPair> sensiPvForward = pvsSwaption.getSensitivities().get(CURVES_NAME[1]);
    for (int loopnode = 0; loopnode < sensiForwardMethod.length; loopnode++) {
      final DoublesPair pairPv = sensiPvForward.get(loopnode);
      assertEquals("Sensitivity swaption pv to forward curve: Node " + loopnode, nodeTimesForward[loopnode], pairPv.getFirst(), 1E-8);
      assertEquals("Sensitivity finite difference method: node sensitivity " + loopnode, pairPv.second, sensiForwardMethod[loopnode], deltaTolerancePrice);
    }
    // 2. Discounting curve sensitivity
    final SwaptionPhysicalFixedIbor swptBumpedDisc = SWAPTION_PAYER_LONG_DEFINITION.toDerivative(REFERENCE_DATE, new String[] {bumpedCurveName, CURVES_NAME[1]});
    DoubleAVLTreeSet discTime = new DoubleAVLTreeSet();
    for (int loopcpn = 0; loopcpn < SWAPTION_PAYER_LONG.getUnderlyingSwap().getSecondLeg().getNumberOfPayments(); loopcpn++) {
      CouponIbor cpn = (CouponIbor) SWAPTION_PAYER_LONG.getUnderlyingSwap().getSecondLeg().getNthPayment(loopcpn);
      discTime.add(cpn.getPaymentTime());
    }
    double[] nodeTimesDisc = discTime.toDoubleArray();
    final double[] sensiDiscMethod = SensitivityFiniteDifference.curveSensitivity(swptBumpedDisc, BUNDLE_HW, CURVES_NAME[0], bumpedCurveName, nodeTimesDisc, deltaShift, METHOD_HW);
    assertEquals("Sensitivity finite difference method: number of node", SWAP_TENOR_YEAR * 4, sensiDiscMethod.length);
    final List<DoublesPair> sensiPvDisc = pvsSwaption.getSensitivities().get(CURVES_NAME[0]);
    for (int loopnode = 0; loopnode < sensiDiscMethod.length; loopnode++) {
      final DoublesPair pairPv = sensiPvDisc.get(loopnode + 1);
      assertEquals("Sensitivity swaption pv to forward curve: Node " + loopnode, nodeTimesDisc[loopnode], pairPv.getFirst(), 1E-8);
      assertEquals("Sensitivity finite difference method: node sensitivity", sensiDiscMethod[loopnode], pairPv.second, deltaTolerancePrice);
    }
  }

  @Test(enabled = false)
  /**
   * Tests of performance. "enabled = false" for the standard testing.
   */
  public void performance() {
    long startTime, endTime;
    final int nbTest = 100;
    CurrencyAmount pvPayerLongExplicit = CurrencyAmount.of(CUR, 0.0);
    CurrencyAmount pvPayerLongIntegration = CurrencyAmount.of(CUR, 0.0);
    CurrencyAmount pvPayerLongApproximation = CurrencyAmount.of(CUR, 0.0);
<<<<<<< HEAD
=======
    CurrencyAmount pvPayerLongMC = CurrencyAmount.of(CUR, 0.0);
>>>>>>> e22ffd1e
    double[] pvhws = METHOD_HW.presentValueHullWhiteSensitivity(SWAPTION_PAYER_LONG, BUNDLE_HW);
    PresentValueSensitivity pvcs = METHOD_HW.presentValueCurveSensitivity(SWAPTION_PAYER_LONG, BUNDLE_HW);
    startTime = System.currentTimeMillis();
    for (int looptest = 0; looptest < nbTest; looptest++) {
      pvPayerLongExplicit = METHOD_HW.presentValue(SWAPTION_PAYER_LONG, BUNDLE_HW);
    }
    endTime = System.currentTimeMillis();
    System.out.println(nbTest + " pv swaption Hull-White explicit method: " + (endTime - startTime) + " ms");
    // Performance note: HW price: 19-Jul-11: On Mac Pro 3.2 GHz Quad-Core Intel Xeon: 330 ms for 10000 swaptions.
    startTime = System.currentTimeMillis();
    for (int looptest = 0; looptest < nbTest; looptest++) {
      pvhws = METHOD_HW.presentValueHullWhiteSensitivity(SWAPTION_PAYER_LONG, BUNDLE_HW);
    }
    endTime = System.currentTimeMillis();
    System.out.println(nbTest + " HW sensitivity swaption Hull-White explicit method: " + (endTime - startTime) + " ms");
    // Performance note: HW sensitivity (3): 19-Jul-11: On Mac Pro 3.2 GHz Quad-Core Intel Xeon: 415 ms for 10000 swaptions.
    startTime = System.currentTimeMillis();
    for (int looptest = 0; looptest < nbTest; looptest++) {
      pvcs = METHOD_HW.presentValueCurveSensitivity(SWAPTION_PAYER_LONG, BUNDLE_HW);
    }
    endTime = System.currentTimeMillis();
    System.out.println(nbTest + " curve sensitivity swaption Hull-White explicit method: " + (endTime - startTime) + " ms");
    // Performance note: curve sensitivity (40): 19-Jul-11: On Mac Pro 3.2 GHz Quad-Core Intel Xeon: 890 ms for 10000 swaptions.
    startTime = System.currentTimeMillis();
    for (int looptest = 0; looptest < nbTest; looptest++) {
      pvPayerLongIntegration = METHOD_HW_INTEGRATION.presentValue(SWAPTION_PAYER_LONG, BUNDLE_HW);
    }
    endTime = System.currentTimeMillis();
    System.out.println(nbTest + " swaption Hull-White numerical integration method: " + (endTime - startTime) + " ms");
    // Performance note: HW numerical integration: 19-Jul-11: On Mac Pro 3.2 GHz Quad-Core Intel Xeon: 1600 ms for 10000 swaptions.
    startTime = System.currentTimeMillis();
    for (int looptest = 0; looptest < nbTest; looptest++) {
      pvPayerLongApproximation = METHOD_HW_APPROXIMATION.presentValue(SWAPTION_PAYER_LONG, BUNDLE_HW);
    }
    endTime = System.currentTimeMillis();
    System.out.println(nbTest + " swaption Hull-White approximation method: " + (endTime - startTime) + " ms");
    // Performance note: HW approximation: 18-Aug-11: On Mac Pro 3.2 GHz Quad-Core Intel Xeon: 160 ms for 10000 swaptions.
<<<<<<< HEAD

    double difference = pvPayerLongExplicit.getAmount() - pvPayerLongIntegration.getAmount();
    double difference2 = pvPayerLongExplicit.getAmount() - pvPayerLongApproximation.getAmount();
    System.out.println("Difference explicit-integration: " + difference);
    System.out.println("Difference explicit-approximation: " + difference2);
=======
    startTime = System.currentTimeMillis();
    for (int looptest = 0; looptest < nbTest; looptest++) {
      pvPayerLongMC = METHOD_HW_MONTECARLO.presentValue(SWAPTION_PAYER_LONG, BUNDLE_HW);
    }
    endTime = System.currentTimeMillis();
    System.out.println(nbTest + " swaption Hull-White Monte Carlo method (" + NB_PATH + " paths): " + (endTime - startTime) + " ms");
    // Performance note: HW approximation: 18-Aug-11: On Mac Pro 3.2 GHz Quad-Core Intel Xeon: 9200 ms for 1000 swaptions (12500 paths).

    double difference = pvPayerLongExplicit.getAmount() - pvPayerLongIntegration.getAmount();
    double difference2 = pvPayerLongExplicit.getAmount() - pvPayerLongApproximation.getAmount();
    double difference3 = pvPayerLongExplicit.getAmount() - pvPayerLongMC.getAmount();
    System.out.println("Difference explicit-integration: " + difference);
    System.out.println("Difference explicit-approximation: " + difference2);
    System.out.println("Difference explicit-Monte Carlo: " + difference3);
>>>>>>> e22ffd1e
    System.out.println("Curve sensitivity: " + pvcs.toString());
    System.out.println("HW sensitivity: " + pvhws.toString());
  }

}<|MERGE_RESOLUTION|>--- conflicted
+++ resolved
@@ -103,11 +103,8 @@
   private static final SwaptionPhysicalFixedIborHullWhiteMethod METHOD_HW = new SwaptionPhysicalFixedIborHullWhiteMethod();
   private static final SwaptionPhysicalFixedIborHullWhiteNumericalIntegrationMethod METHOD_HW_INTEGRATION = new SwaptionPhysicalFixedIborHullWhiteNumericalIntegrationMethod();
   private static final SwaptionPhysicalFixedIborHullWhiteApproximationMethod METHOD_HW_APPROXIMATION = new SwaptionPhysicalFixedIborHullWhiteApproximationMethod();
-<<<<<<< HEAD
-=======
   private static final int NB_PATH = 12500;
   private static final HullWhiteMonteCarloMethod METHOD_HW_MONTECARLO = new HullWhiteMonteCarloMethod(new NormalRandomNumberGenerator(0.0, 1.0), NB_PATH);
->>>>>>> e22ffd1e
   private static final HullWhiteOneFactorPiecewiseConstantParameters PARAMETERS_HW = HullWhiteTestsDataSet.createHullWhiteParameters();
   private static final HullWhiteOneFactorPiecewiseConstantDataBundle BUNDLE_HW = new HullWhiteOneFactorPiecewiseConstantDataBundle(PARAMETERS_HW, CURVES);
   private static final HullWhiteOneFactorPiecewiseConstantInterestRateModel MODEL = new HullWhiteOneFactorPiecewiseConstantInterestRateModel();
@@ -180,11 +177,7 @@
 
   @Test
   /**
-<<<<<<< HEAD
-   * Compare explicit formula with numerical integration.
-=======
    * Compare explicit formula with approximated formula.
->>>>>>> e22ffd1e
    */
   public void approximation() {
 
@@ -233,8 +226,6 @@
     }
   }
 
-<<<<<<< HEAD
-=======
   @Test(enabled = true)
   /**
    * Compare explicit formula with Monte-Carlo and long/short and payer/receiver parities.
@@ -257,7 +248,6 @@
     assertEquals("Swaption physical - Hull-White - Monte Carlo - payer/receiver/swap parity", pvReceiverLongMC.getAmount() + pvPayerShortMC.getAmount(), pvSwap, 1.0E+5);
   }
 
->>>>>>> e22ffd1e
   @Test
   /**
    * Tests the Hull-White parameters sensitivity.
@@ -344,10 +334,7 @@
     CurrencyAmount pvPayerLongExplicit = CurrencyAmount.of(CUR, 0.0);
     CurrencyAmount pvPayerLongIntegration = CurrencyAmount.of(CUR, 0.0);
     CurrencyAmount pvPayerLongApproximation = CurrencyAmount.of(CUR, 0.0);
-<<<<<<< HEAD
-=======
     CurrencyAmount pvPayerLongMC = CurrencyAmount.of(CUR, 0.0);
->>>>>>> e22ffd1e
     double[] pvhws = METHOD_HW.presentValueHullWhiteSensitivity(SWAPTION_PAYER_LONG, BUNDLE_HW);
     PresentValueSensitivity pvcs = METHOD_HW.presentValueCurveSensitivity(SWAPTION_PAYER_LONG, BUNDLE_HW);
     startTime = System.currentTimeMillis();
@@ -385,13 +372,6 @@
     endTime = System.currentTimeMillis();
     System.out.println(nbTest + " swaption Hull-White approximation method: " + (endTime - startTime) + " ms");
     // Performance note: HW approximation: 18-Aug-11: On Mac Pro 3.2 GHz Quad-Core Intel Xeon: 160 ms for 10000 swaptions.
-<<<<<<< HEAD
-
-    double difference = pvPayerLongExplicit.getAmount() - pvPayerLongIntegration.getAmount();
-    double difference2 = pvPayerLongExplicit.getAmount() - pvPayerLongApproximation.getAmount();
-    System.out.println("Difference explicit-integration: " + difference);
-    System.out.println("Difference explicit-approximation: " + difference2);
-=======
     startTime = System.currentTimeMillis();
     for (int looptest = 0; looptest < nbTest; looptest++) {
       pvPayerLongMC = METHOD_HW_MONTECARLO.presentValue(SWAPTION_PAYER_LONG, BUNDLE_HW);
@@ -406,7 +386,6 @@
     System.out.println("Difference explicit-integration: " + difference);
     System.out.println("Difference explicit-approximation: " + difference2);
     System.out.println("Difference explicit-Monte Carlo: " + difference3);
->>>>>>> e22ffd1e
     System.out.println("Curve sensitivity: " + pvcs.toString());
     System.out.println("HW sensitivity: " + pvhws.toString());
   }
