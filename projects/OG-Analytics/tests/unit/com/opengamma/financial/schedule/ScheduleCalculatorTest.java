/**
 * Copyright (C) 2009 - present by OpenGamma Inc. and the OpenGamma group of companies
 * 
 * Please see distribution for license.
 */
package com.opengamma.financial.schedule;

import static org.testng.AssertJUnit.assertEquals;
import org.testng.annotations.Test;
import javax.time.calendar.DayOfWeek;
import javax.time.calendar.LocalDate;
import javax.time.calendar.Period;
import javax.time.calendar.ZonedDateTime;

<<<<<<< HEAD
import org.junit.Test;

import com.opengamma.financial.convention.businessday.BusinessDayConvention;
import com.opengamma.financial.convention.businessday.BusinessDayConventionFactory;
=======
>>>>>>> d632043d
import com.opengamma.financial.convention.businessday.FollowingBusinessDayConvention;
import com.opengamma.financial.convention.businessday.ModifiedFollowingBusinessDayConvention;
import com.opengamma.financial.convention.businessday.PrecedingBusinessDayConvention;
import com.opengamma.financial.convention.calendar.Calendar;
import com.opengamma.financial.convention.calendar.MondayToFridayCalendar;
import com.opengamma.financial.convention.daycount.DayCount;
import com.opengamma.financial.convention.daycount.ThirtyEThreeSixty;
import com.opengamma.financial.convention.frequency.Frequency;
import com.opengamma.financial.convention.frequency.PeriodFrequency;
import com.opengamma.util.time.DateUtil;

/**
 * 
 */
@SuppressWarnings("synthetic-access")
public class ScheduleCalculatorTest {
  private static final Calendar ALL = new AllCalendar();
  private static final Calendar WEEKEND = new WeekendCalendar();
  private static final Calendar FIRST = new FirstOfMonthCalendar();
  private static final ZonedDateTime NOW = DateUtil.getUTCDate(2010, 1, 1);

<<<<<<< HEAD
  private static final Period PAYMENT_TENOR = Period.ofMonths(6);
  private static final Calendar CALENDAR = new MondayToFridayCalendar("A");
  private static final BusinessDayConvention BUSINESS_DAY = BusinessDayConventionFactory.INSTANCE.getBusinessDayConvention("Modified Following");
  private static final boolean IS_EOM = true;
  private static final Period ANNUITY_TENOR = Period.ofYears(2);
  private static final ZonedDateTime SETTLEMENT_DATE = DateUtil.getUTCDate(2011, 3, 17);
  private static final boolean SHORT_STUB = true;

  @Test(expected = IllegalArgumentException.class)
=======
  @Test(expectedExceptions = IllegalArgumentException.class)
>>>>>>> d632043d
  public void testNullEffectiveDate1() {
    ScheduleCalculator.getUnadjustedDateSchedule(null, DateUtil.getUTCDate(2010, 6, 1), PeriodFrequency.ANNUAL);
  }

  @Test(expectedExceptions = IllegalArgumentException.class)
  public void testNullEffectiveDate2() {
    ScheduleCalculator.getUnadjustedDateSchedule(null, DateUtil.getUTCDate(2010, 6, 1), DateUtil.getUTCDate(2010, 7, 1), PeriodFrequency.ANNUAL);
  }

  @Test(expectedExceptions = IllegalArgumentException.class)
  public void testNullAccrualDate() {
    ScheduleCalculator.getUnadjustedDateSchedule(DateUtil.getUTCDate(2010, 6, 1), null, DateUtil.getUTCDate(2010, 7, 1), PeriodFrequency.ANNUAL);
  }

  @Test(expectedExceptions = IllegalArgumentException.class)
  public void testNullMaturityDate1() {
    ScheduleCalculator.getUnadjustedDateSchedule(DateUtil.getUTCDate(2010, 6, 1), null, PeriodFrequency.ANNUAL);
  }

  @Test(expectedExceptions = IllegalArgumentException.class)
  public void testNullMaturityDate2() {
    ScheduleCalculator.getUnadjustedDateSchedule(DateUtil.getUTCDate(2010, 6, 1), DateUtil.getUTCDate(2010, 7, 1), null, PeriodFrequency.ANNUAL);
  }

  @Test(expectedExceptions = IllegalArgumentException.class)
  public void testNullFrequency1() {
    PeriodFrequency nullfrequency = null;
    ScheduleCalculator.getUnadjustedDateSchedule(DateUtil.getUTCDate(2010, 6, 1), DateUtil.getUTCDate(2010, 7, 1), nullfrequency);
  }

  @Test(expectedExceptions = IllegalArgumentException.class)
  public void testNullFrequency2() {
    PeriodFrequency nullfrequency = null;
    ScheduleCalculator.getUnadjustedDateSchedule(DateUtil.getUTCDate(2010, 6, 1), DateUtil.getUTCDate(2010, 7, 1), DateUtil.getUTCDate(2010, 8, 1), nullfrequency);
  }

  @Test(expectedExceptions = IllegalArgumentException.class)
  public void testBadMaturityDate1() {
    ScheduleCalculator.getUnadjustedDateSchedule(DateUtil.getUTCDate(2010, 6, 1), DateUtil.getUTCDate(2009, 6, 1), PeriodFrequency.ANNUAL);
  }

  @Test(expectedExceptions = IllegalArgumentException.class)
  public void testBadMaturityDate2() {
    ScheduleCalculator.getUnadjustedDateSchedule(DateUtil.getUTCDate(2010, 6, 1), DateUtil.getUTCDate(2010, 7, 1), DateUtil.getUTCDate(2009, 6, 1), PeriodFrequency.ANNUAL);
  }

  @Test(expectedExceptions = IllegalArgumentException.class)
  public void testBadMaturityDate3() {
    ScheduleCalculator.getUnadjustedDateSchedule(DateUtil.getUTCDate(2008, 6, 1), DateUtil.getUTCDate(2010, 7, 1), DateUtil.getUTCDate(2009, 6, 1), PeriodFrequency.ANNUAL);
  }

  @Test(expectedExceptions = IllegalArgumentException.class)
  public void testWrongFrequencyType() {
    ScheduleCalculator.getUnadjustedDateSchedule(DateUtil.getUTCDate(2010, 6, 1), DateUtil.getUTCDate(2010, 7, 1), DateUtil.getUTCDate(2010, 8, 1), new Frequency() {

      @Override
      public String getConventionName() {
        return null;
      }

    });
  }

  @Test(expectedExceptions = IllegalArgumentException.class)
  public void testNullDateArray1() {
    ScheduleCalculator.getAdjustedDateSchedule(null, new ModifiedFollowingBusinessDayConvention(), ALL, 0);
  }

  @Test(expectedExceptions = IllegalArgumentException.class)
  public void testNullDateArray2() {
    ScheduleCalculator.getTimes(null, new ThirtyEThreeSixty(), NOW);
  }

  @Test(expectedExceptions = IllegalArgumentException.class)
  public void testEmptyDateArray1() {
    ScheduleCalculator.getAdjustedDateSchedule(new ZonedDateTime[0], new ModifiedFollowingBusinessDayConvention(), ALL, 0);
  }

  @Test(expectedExceptions = IllegalArgumentException.class)
  public void testEmtpyDateArray2() {
    ScheduleCalculator.getTimes(new ZonedDateTime[0], new ThirtyEThreeSixty(), NOW);
  }

  @Test(expectedExceptions = IllegalArgumentException.class)
  public void testNullConvention() {
    ScheduleCalculator.getAdjustedDateSchedule(new ZonedDateTime[] {DateUtil.getUTCDate(2010, 6, 1)}, null, ALL, 0);
  }

  @Test(expectedExceptions = IllegalArgumentException.class)
  public void testNullCalendar() {
    ScheduleCalculator.getAdjustedDateSchedule(new ZonedDateTime[] {DateUtil.getUTCDate(2010, 6, 1)}, new ModifiedFollowingBusinessDayConvention(), null, 0);
  }

  @Test(expectedExceptions = IllegalArgumentException.class)
  public void testNullDayCount() {
    ScheduleCalculator.getTimes(new ZonedDateTime[] {DateUtil.getUTCDate(2010, 6, 1)}, null, NOW);
  }

  @Test(expectedExceptions = IllegalArgumentException.class)
  public void testNullTime() {
    ScheduleCalculator.getTimes(new ZonedDateTime[] {DateUtil.getUTCDate(2010, 6, 1)}, new ThirtyEThreeSixty(), null);
  }

  @Test
  public void testUnadjustedDates() {
    final ZonedDateTime effective = DateUtil.getUTCDate(2010, 6, 1);
    final ZonedDateTime accrual = DateUtil.getUTCDate(2010, 9, 1);
    final ZonedDateTime maturity = DateUtil.getUTCDate(2015, 6, 1);
    assertUnadjustedDates(ScheduleCalculator.getUnadjustedDateSchedule(effective, maturity, PeriodFrequency.ANNUAL), 5, DateUtil.getUTCDate(2011, 6, 1), maturity);
    assertUnadjustedDates(ScheduleCalculator.getUnadjustedDateSchedule(effective, accrual, maturity, PeriodFrequency.ANNUAL), 5, DateUtil.getUTCDate(2011, 6, 1), maturity);
    assertUnadjustedDates(ScheduleCalculator.getUnadjustedDateSchedule(effective, maturity, PeriodFrequency.SEMI_ANNUAL), 10, DateUtil.getUTCDate(2010, 12, 1), maturity);
    assertUnadjustedDates(ScheduleCalculator.getUnadjustedDateSchedule(effective, accrual, maturity, PeriodFrequency.SEMI_ANNUAL), 10, DateUtil.getUTCDate(2010, 12, 1), maturity);
    assertUnadjustedDates(ScheduleCalculator.getUnadjustedDateSchedule(effective, maturity, PeriodFrequency.QUARTERLY), 20, DateUtil.getUTCDate(2010, 9, 1), maturity);
    assertUnadjustedDates(ScheduleCalculator.getUnadjustedDateSchedule(effective, accrual, maturity, PeriodFrequency.QUARTERLY), 20, DateUtil.getUTCDate(2010, 9, 1), maturity);
    assertUnadjustedDates(ScheduleCalculator.getUnadjustedDateSchedule(effective, maturity, PeriodFrequency.MONTHLY), 60, DateUtil.getUTCDate(2010, 7, 1), maturity);
    assertUnadjustedDates(ScheduleCalculator.getUnadjustedDateSchedule(effective, accrual, maturity, PeriodFrequency.MONTHLY), 60, DateUtil.getUTCDate(2010, 7, 1), maturity);
  }

  @Test
  public void testAdjustedDates() {
    final ZonedDateTime effective = DateUtil.getUTCDate(2010, 1, 1);
    final ZonedDateTime maturity = DateUtil.getUTCDate(2011, 1, 1);
    final ZonedDateTime[] unadjusted = ScheduleCalculator.getUnadjustedDateSchedule(effective, maturity, PeriodFrequency.MONTHLY);
    assertDateArray(ScheduleCalculator.getAdjustedDateSchedule(unadjusted, new ModifiedFollowingBusinessDayConvention(), ALL), unadjusted);
    assertDateArray(ScheduleCalculator.getAdjustedDateSchedule(unadjusted, new FollowingBusinessDayConvention(), ALL), unadjusted);
    assertDateArray(ScheduleCalculator.getAdjustedDateSchedule(unadjusted, new PrecedingBusinessDayConvention(), ALL), unadjusted);
    assertDateArray(
        ScheduleCalculator.getAdjustedDateSchedule(unadjusted, new ModifiedFollowingBusinessDayConvention(), WEEKEND),
        new ZonedDateTime[] {DateUtil.getUTCDate(2010, 2, 1), DateUtil.getUTCDate(2010, 3, 1), DateUtil.getUTCDate(2010, 4, 1), DateUtil.getUTCDate(2010, 5, 3), DateUtil.getUTCDate(2010, 6, 1),
            DateUtil.getUTCDate(2010, 7, 1), DateUtil.getUTCDate(2010, 8, 2), DateUtil.getUTCDate(2010, 9, 1), DateUtil.getUTCDate(2010, 10, 1), DateUtil.getUTCDate(2010, 11, 1),
            DateUtil.getUTCDate(2010, 12, 1), DateUtil.getUTCDate(2011, 1, 3)});
    assertDateArray(
        ScheduleCalculator.getAdjustedDateSchedule(unadjusted, new FollowingBusinessDayConvention(), WEEKEND),
        new ZonedDateTime[] {DateUtil.getUTCDate(2010, 2, 1), DateUtil.getUTCDate(2010, 3, 1), DateUtil.getUTCDate(2010, 4, 1), DateUtil.getUTCDate(2010, 5, 3), DateUtil.getUTCDate(2010, 6, 1),
            DateUtil.getUTCDate(2010, 7, 1), DateUtil.getUTCDate(2010, 8, 2), DateUtil.getUTCDate(2010, 9, 1), DateUtil.getUTCDate(2010, 10, 1), DateUtil.getUTCDate(2010, 11, 1),
            DateUtil.getUTCDate(2010, 12, 1), DateUtil.getUTCDate(2011, 1, 3)});
    assertDateArray(
        ScheduleCalculator.getAdjustedDateSchedule(unadjusted, new PrecedingBusinessDayConvention(), WEEKEND),
        new ZonedDateTime[] {DateUtil.getUTCDate(2010, 2, 1), DateUtil.getUTCDate(2010, 3, 1), DateUtil.getUTCDate(2010, 4, 1), DateUtil.getUTCDate(2010, 4, 30), DateUtil.getUTCDate(2010, 6, 1),
            DateUtil.getUTCDate(2010, 7, 1), DateUtil.getUTCDate(2010, 7, 30), DateUtil.getUTCDate(2010, 9, 1), DateUtil.getUTCDate(2010, 10, 1), DateUtil.getUTCDate(2010, 11, 1),
            DateUtil.getUTCDate(2010, 12, 1), DateUtil.getUTCDate(2010, 12, 31)});
    assertDateArray(
        ScheduleCalculator.getAdjustedDateSchedule(unadjusted, new ModifiedFollowingBusinessDayConvention(), FIRST),
        new ZonedDateTime[] {DateUtil.getUTCDate(2010, 2, 2), DateUtil.getUTCDate(2010, 3, 2), DateUtil.getUTCDate(2010, 4, 2), DateUtil.getUTCDate(2010, 5, 3), DateUtil.getUTCDate(2010, 6, 2),
            DateUtil.getUTCDate(2010, 7, 2), DateUtil.getUTCDate(2010, 8, 2), DateUtil.getUTCDate(2010, 9, 2), DateUtil.getUTCDate(2010, 10, 4), DateUtil.getUTCDate(2010, 11, 2),
            DateUtil.getUTCDate(2010, 12, 2), DateUtil.getUTCDate(2011, 1, 3)});
    assertDateArray(
        ScheduleCalculator.getAdjustedDateSchedule(unadjusted, new FollowingBusinessDayConvention(), FIRST),
        new ZonedDateTime[] {DateUtil.getUTCDate(2010, 2, 2), DateUtil.getUTCDate(2010, 3, 2), DateUtil.getUTCDate(2010, 4, 2), DateUtil.getUTCDate(2010, 5, 3), DateUtil.getUTCDate(2010, 6, 2),
            DateUtil.getUTCDate(2010, 7, 2), DateUtil.getUTCDate(2010, 8, 2), DateUtil.getUTCDate(2010, 9, 2), DateUtil.getUTCDate(2010, 10, 4), DateUtil.getUTCDate(2010, 11, 2),
            DateUtil.getUTCDate(2010, 12, 2), DateUtil.getUTCDate(2011, 1, 3)});
    assertDateArray(
        ScheduleCalculator.getAdjustedDateSchedule(unadjusted, new PrecedingBusinessDayConvention(), FIRST),
        new ZonedDateTime[] {DateUtil.getUTCDate(2010, 1, 29), DateUtil.getUTCDate(2010, 2, 26), DateUtil.getUTCDate(2010, 3, 31), DateUtil.getUTCDate(2010, 4, 30), DateUtil.getUTCDate(2010, 5, 31),
            DateUtil.getUTCDate(2010, 6, 30), DateUtil.getUTCDate(2010, 7, 30), DateUtil.getUTCDate(2010, 8, 31), DateUtil.getUTCDate(2010, 9, 30), DateUtil.getUTCDate(2010, 10, 29),
            DateUtil.getUTCDate(2010, 11, 30), DateUtil.getUTCDate(2010, 12, 31)});
    // End date is modified
    testDateArray(ScheduleCalculator.getAdjustedDateSchedule(SETTLEMENT_DATE, ANNUITY_TENOR, PAYMENT_TENOR, BUSINESS_DAY, CALENDAR, IS_EOM, SHORT_STUB),
        new ZonedDateTime[] {DateUtil.getUTCDate(2011, 9, 19), DateUtil.getUTCDate(2012, 3, 19), DateUtil.getUTCDate(2012, 9, 17), DateUtil.getUTCDate(2013, 3, 18)});
    // Check modified in modified following.
    ZonedDateTime settlementDateModified = DateUtil.getUTCDate(2011, 3, 31);
    testDateArray(ScheduleCalculator.getAdjustedDateSchedule(settlementDateModified, ANNUITY_TENOR, PAYMENT_TENOR, BUSINESS_DAY, CALENDAR, IS_EOM, SHORT_STUB),
        new ZonedDateTime[] {DateUtil.getUTCDate(2011, 9, 30), DateUtil.getUTCDate(2012, 3, 30), DateUtil.getUTCDate(2012, 9, 28), DateUtil.getUTCDate(2013, 3, 29)});
    // End-of-month
    ZonedDateTime settlementDateEOM = DateUtil.getUTCDate(2011, 2, 28);
    testDateArray(ScheduleCalculator.getAdjustedDateSchedule(settlementDateEOM, ANNUITY_TENOR, PAYMENT_TENOR, BUSINESS_DAY, CALENDAR, IS_EOM, SHORT_STUB),
        new ZonedDateTime[] {DateUtil.getUTCDate(2011, 8, 31), DateUtil.getUTCDate(2012, 2, 29), DateUtil.getUTCDate(2012, 8, 31), DateUtil.getUTCDate(2013, 2, 28)});
    // Stub: short-last
    Period tenorLong = Period.ofMonths(27);
    testDateArray(ScheduleCalculator.getAdjustedDateSchedule(SETTLEMENT_DATE, tenorLong, PAYMENT_TENOR, BUSINESS_DAY, CALENDAR, IS_EOM, SHORT_STUB),
        new ZonedDateTime[] {DateUtil.getUTCDate(2011, 9, 19), DateUtil.getUTCDate(2012, 3, 19), DateUtil.getUTCDate(2012, 9, 17), DateUtil.getUTCDate(2013, 3, 18), DateUtil.getUTCDate(2013, 6, 17)});
    // Stub: long-last
    testDateArray(ScheduleCalculator.getAdjustedDateSchedule(SETTLEMENT_DATE, tenorLong, PAYMENT_TENOR, BUSINESS_DAY, CALENDAR, IS_EOM, !SHORT_STUB),
        new ZonedDateTime[] {DateUtil.getUTCDate(2011, 9, 19), DateUtil.getUTCDate(2012, 3, 19), DateUtil.getUTCDate(2012, 9, 17), DateUtil.getUTCDate(2013, 6, 17)});
    // Stub: very short period: short stub.
    Period tenorVeryShort = Period.ofMonths(3);
    testDateArray(ScheduleCalculator.getAdjustedDateSchedule(SETTLEMENT_DATE, tenorVeryShort, PAYMENT_TENOR, BUSINESS_DAY, CALENDAR, IS_EOM, SHORT_STUB),
        new ZonedDateTime[] {DateUtil.getUTCDate(2011, 6, 17)});
    // Stub: very short period: long stub.
    testDateArray(ScheduleCalculator.getAdjustedDateSchedule(SETTLEMENT_DATE, tenorVeryShort, PAYMENT_TENOR, BUSINESS_DAY, CALENDAR, IS_EOM, !SHORT_STUB),
        new ZonedDateTime[] {DateUtil.getUTCDate(2011, 6, 17)});
  }

  @Test
  public void testPaymentTimes() {
    final DayCount daycount = new DayCount() {

      @Override
      public String getConventionName() {
        return "";
      }

      @Override
      public double getDayCountFraction(final ZonedDateTime firstDate, final ZonedDateTime secondDate) {
        return ((double) (secondDate.getMonthOfYear().getValue() - firstDate.getMonthOfYear().getValue())) / 12;
      }

      @Override
      public double getAccruedInterest(final ZonedDateTime previousCouponDate, final ZonedDateTime date, final ZonedDateTime nextCouponDate, final double coupon, final double paymentsPerYear) {
        return 0;
      }

    };
    final ZonedDateTime now = DateUtil.getUTCDate(2010, 1, 1);
    final ZonedDateTime dates[] = new ZonedDateTime[] {DateUtil.getUTCDate(2010, 1, 1), DateUtil.getUTCDate(2010, 2, 1), DateUtil.getUTCDate(2010, 3, 1), DateUtil.getUTCDate(2010, 4, 1),
        DateUtil.getUTCDate(2010, 5, 1), DateUtil.getUTCDate(2010, 6, 1), DateUtil.getUTCDate(2010, 7, 1), DateUtil.getUTCDate(2010, 8, 1), DateUtil.getUTCDate(2010, 9, 1),
        DateUtil.getUTCDate(2010, 10, 1), DateUtil.getUTCDate(2010, 11, 1), DateUtil.getUTCDate(2010, 12, 1)};
    final double[] times = ScheduleCalculator.getTimes(dates, daycount, now);
    assertEquals(times.length, dates.length);
    for (int i = 0; i < times.length; i++) {
      assertEquals(times[i], i / 12., 1e-15);
    }
  }

  private void assertUnadjustedDates(final ZonedDateTime[] dates, final int length, final ZonedDateTime first, final ZonedDateTime last) {
    assertEquals(dates.length, length);
    assertEquals(dates[0], first);
    assertEquals(dates[length - 1], last);
  }

  private void assertDateArray(final ZonedDateTime[] dates1, final ZonedDateTime[] dates2) {
    assertEquals(dates1.length, dates2.length);
    for (int i = 0; i < dates1.length; i++) {
      assertEquals(dates1[i], dates2[i]);
    }
  }

  private static class FirstOfMonthCalendar implements Calendar {

    @Override
    public String getConventionName() {
      return "";
    }

    @Override
    public boolean isWorkingDay(final LocalDate date) {
      final DayOfWeek day = date.getDayOfWeek();
      if (day.equals(DayOfWeek.SATURDAY) || day.equals(DayOfWeek.SUNDAY)) {
        return false;
      }
      if (date.getDayOfMonth() == 1) {
        return false;
      }
      return true;
    }
  }

  private static class WeekendCalendar implements Calendar {

    @Override
    public String getConventionName() {
      return "";
    }

    @Override
    public boolean isWorkingDay(final LocalDate date) {
      final DayOfWeek day = date.getDayOfWeek();
      if (day.equals(DayOfWeek.SATURDAY) || day.equals(DayOfWeek.SUNDAY)) {
        return false;
      }
      return true;
    }
  }

  private static class AllCalendar implements Calendar {

    @Override
    public String getConventionName() {
      return "";
    }

    @Override
    public boolean isWorkingDay(final LocalDate date) {
      return true;
    }
  }
}<|MERGE_RESOLUTION|>--- conflicted
+++ resolved
@@ -6,19 +6,16 @@
 package com.opengamma.financial.schedule;
 
 import static org.testng.AssertJUnit.assertEquals;
-import org.testng.annotations.Test;
+
 import javax.time.calendar.DayOfWeek;
 import javax.time.calendar.LocalDate;
 import javax.time.calendar.Period;
 import javax.time.calendar.ZonedDateTime;
 
-<<<<<<< HEAD
-import org.junit.Test;
+import org.testng.annotations.Test;
 
 import com.opengamma.financial.convention.businessday.BusinessDayConvention;
 import com.opengamma.financial.convention.businessday.BusinessDayConventionFactory;
-=======
->>>>>>> d632043d
 import com.opengamma.financial.convention.businessday.FollowingBusinessDayConvention;
 import com.opengamma.financial.convention.businessday.ModifiedFollowingBusinessDayConvention;
 import com.opengamma.financial.convention.businessday.PrecedingBusinessDayConvention;
@@ -40,7 +37,6 @@
   private static final Calendar FIRST = new FirstOfMonthCalendar();
   private static final ZonedDateTime NOW = DateUtil.getUTCDate(2010, 1, 1);
 
-<<<<<<< HEAD
   private static final Period PAYMENT_TENOR = Period.ofMonths(6);
   private static final Calendar CALENDAR = new MondayToFridayCalendar("A");
   private static final BusinessDayConvention BUSINESS_DAY = BusinessDayConventionFactory.INSTANCE.getBusinessDayConvention("Modified Following");
@@ -49,10 +45,7 @@
   private static final ZonedDateTime SETTLEMENT_DATE = DateUtil.getUTCDate(2011, 3, 17);
   private static final boolean SHORT_STUB = true;
 
-  @Test(expected = IllegalArgumentException.class)
-=======
-  @Test(expectedExceptions = IllegalArgumentException.class)
->>>>>>> d632043d
+  @Test(expectedExceptions = IllegalArgumentException.class)
   public void testNullEffectiveDate1() {
     ScheduleCalculator.getUnadjustedDateSchedule(null, DateUtil.getUTCDate(2010, 6, 1), PeriodFrequency.ANNUAL);
   }
@@ -210,29 +203,29 @@
             DateUtil.getUTCDate(2010, 6, 30), DateUtil.getUTCDate(2010, 7, 30), DateUtil.getUTCDate(2010, 8, 31), DateUtil.getUTCDate(2010, 9, 30), DateUtil.getUTCDate(2010, 10, 29),
             DateUtil.getUTCDate(2010, 11, 30), DateUtil.getUTCDate(2010, 12, 31)});
     // End date is modified
-    testDateArray(ScheduleCalculator.getAdjustedDateSchedule(SETTLEMENT_DATE, ANNUITY_TENOR, PAYMENT_TENOR, BUSINESS_DAY, CALENDAR, IS_EOM, SHORT_STUB),
+    assertDateArray(ScheduleCalculator.getAdjustedDateSchedule(SETTLEMENT_DATE, ANNUITY_TENOR, PAYMENT_TENOR, BUSINESS_DAY, CALENDAR, IS_EOM, SHORT_STUB),
         new ZonedDateTime[] {DateUtil.getUTCDate(2011, 9, 19), DateUtil.getUTCDate(2012, 3, 19), DateUtil.getUTCDate(2012, 9, 17), DateUtil.getUTCDate(2013, 3, 18)});
     // Check modified in modified following.
     ZonedDateTime settlementDateModified = DateUtil.getUTCDate(2011, 3, 31);
-    testDateArray(ScheduleCalculator.getAdjustedDateSchedule(settlementDateModified, ANNUITY_TENOR, PAYMENT_TENOR, BUSINESS_DAY, CALENDAR, IS_EOM, SHORT_STUB),
+    assertDateArray(ScheduleCalculator.getAdjustedDateSchedule(settlementDateModified, ANNUITY_TENOR, PAYMENT_TENOR, BUSINESS_DAY, CALENDAR, IS_EOM, SHORT_STUB),
         new ZonedDateTime[] {DateUtil.getUTCDate(2011, 9, 30), DateUtil.getUTCDate(2012, 3, 30), DateUtil.getUTCDate(2012, 9, 28), DateUtil.getUTCDate(2013, 3, 29)});
     // End-of-month
     ZonedDateTime settlementDateEOM = DateUtil.getUTCDate(2011, 2, 28);
-    testDateArray(ScheduleCalculator.getAdjustedDateSchedule(settlementDateEOM, ANNUITY_TENOR, PAYMENT_TENOR, BUSINESS_DAY, CALENDAR, IS_EOM, SHORT_STUB),
+    assertDateArray(ScheduleCalculator.getAdjustedDateSchedule(settlementDateEOM, ANNUITY_TENOR, PAYMENT_TENOR, BUSINESS_DAY, CALENDAR, IS_EOM, SHORT_STUB),
         new ZonedDateTime[] {DateUtil.getUTCDate(2011, 8, 31), DateUtil.getUTCDate(2012, 2, 29), DateUtil.getUTCDate(2012, 8, 31), DateUtil.getUTCDate(2013, 2, 28)});
     // Stub: short-last
     Period tenorLong = Period.ofMonths(27);
-    testDateArray(ScheduleCalculator.getAdjustedDateSchedule(SETTLEMENT_DATE, tenorLong, PAYMENT_TENOR, BUSINESS_DAY, CALENDAR, IS_EOM, SHORT_STUB),
+    assertDateArray(ScheduleCalculator.getAdjustedDateSchedule(SETTLEMENT_DATE, tenorLong, PAYMENT_TENOR, BUSINESS_DAY, CALENDAR, IS_EOM, SHORT_STUB),
         new ZonedDateTime[] {DateUtil.getUTCDate(2011, 9, 19), DateUtil.getUTCDate(2012, 3, 19), DateUtil.getUTCDate(2012, 9, 17), DateUtil.getUTCDate(2013, 3, 18), DateUtil.getUTCDate(2013, 6, 17)});
     // Stub: long-last
-    testDateArray(ScheduleCalculator.getAdjustedDateSchedule(SETTLEMENT_DATE, tenorLong, PAYMENT_TENOR, BUSINESS_DAY, CALENDAR, IS_EOM, !SHORT_STUB),
+    assertDateArray(ScheduleCalculator.getAdjustedDateSchedule(SETTLEMENT_DATE, tenorLong, PAYMENT_TENOR, BUSINESS_DAY, CALENDAR, IS_EOM, !SHORT_STUB),
         new ZonedDateTime[] {DateUtil.getUTCDate(2011, 9, 19), DateUtil.getUTCDate(2012, 3, 19), DateUtil.getUTCDate(2012, 9, 17), DateUtil.getUTCDate(2013, 6, 17)});
     // Stub: very short period: short stub.
     Period tenorVeryShort = Period.ofMonths(3);
-    testDateArray(ScheduleCalculator.getAdjustedDateSchedule(SETTLEMENT_DATE, tenorVeryShort, PAYMENT_TENOR, BUSINESS_DAY, CALENDAR, IS_EOM, SHORT_STUB),
+    assertDateArray(ScheduleCalculator.getAdjustedDateSchedule(SETTLEMENT_DATE, tenorVeryShort, PAYMENT_TENOR, BUSINESS_DAY, CALENDAR, IS_EOM, SHORT_STUB),
         new ZonedDateTime[] {DateUtil.getUTCDate(2011, 6, 17)});
     // Stub: very short period: long stub.
-    testDateArray(ScheduleCalculator.getAdjustedDateSchedule(SETTLEMENT_DATE, tenorVeryShort, PAYMENT_TENOR, BUSINESS_DAY, CALENDAR, IS_EOM, !SHORT_STUB),
+    assertDateArray(ScheduleCalculator.getAdjustedDateSchedule(SETTLEMENT_DATE, tenorVeryShort, PAYMENT_TENOR, BUSINESS_DAY, CALENDAR, IS_EOM, !SHORT_STUB),
         new ZonedDateTime[] {DateUtil.getUTCDate(2011, 6, 17)});
   }
 
