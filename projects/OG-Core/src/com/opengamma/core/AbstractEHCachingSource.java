--- conflicted
+++ resolved
@@ -169,7 +169,6 @@
   protected Map2<Object, VersionCorrection, V> getFrontCache2() {
     return _frontCache2;
   }
-<<<<<<< HEAD
 
   /**
    * Gets the oid cache.
@@ -190,29 +189,7 @@
   }
 
   //-------------------------------------------------------------------------
-=======
-
-  /**
-   * Gets the oid cache.
-   *
-   * @return the oid cache, not null
-   */
-  protected Cache getOidCache() {
-    return _oidCache;
-  }
-
-  /**
-   * Gets the uid cache.
-   *
-   * @return the uid cache, not null
-   */
-  protected Cache getUidCache() {
-    return _uidCache;
-  }
-
-  //-------------------------------------------------------------------------
   @SuppressWarnings("unchecked")
->>>>>>> 1347087f
   @Override
   public V get(UniqueId uid) {
     ArgumentChecker.notNull(uid, "uid");
@@ -222,12 +199,8 @@
     }
     Element e = _uidCache.get(uid);
     if (e != null) {
-<<<<<<< HEAD
-      s_logger.debug("retrieved security: {} from single-security-cache", result);
-=======
       result = (V) e.getValue();
       s_logger.debug("retrieved object: {} from uid-cache", result);
->>>>>>> 1347087f
       final V existing = _frontCache.putIfAbsent(uid, result);
       if (existing != null) {
         return existing;
