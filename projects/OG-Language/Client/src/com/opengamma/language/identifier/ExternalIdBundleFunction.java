/**
 * Copyright (C) 2011 - present by OpenGamma Inc. and the OpenGamma group of companies
 *
 * Please see distribution for license.
 */
package com.opengamma.language.identifier;

import java.util.ArrayList;
import java.util.Collection;
import java.util.List;

import com.opengamma.id.ExternalId;
import com.opengamma.id.ExternalIdBundle;
import com.opengamma.language.Data;
import com.opengamma.language.Value;
import com.opengamma.language.context.SessionContext;
import com.opengamma.language.definition.JavaTypeInfo;
import com.opengamma.language.definition.MetaParameter;
import com.opengamma.language.function.AbstractFunctionInvoker;
import com.opengamma.language.function.FunctionInvoker;
import com.opengamma.language.function.MetaFunction;
import com.opengamma.language.function.PublishedFunction;
import com.opengamma.language.text.Ordinal;
<<<<<<< HEAD
import com.opengamma.util.ArgumentChecker;
=======
import com.opengamma.util.fudgemsg.ExternalIdBuilder;
>>>>>>> 5b45fd7c

/**
 * Constructs an identifier bundle from a set of identifiers.
 */
public class ExternalIdBundleFunction implements PublishedFunction {

  private int _maxParameters = 20;

  public int getMaxParameters() {
    return _maxParameters;
  }

  public void setMaxParameters(final int maxParameters) {
    ArgumentChecker.notNegativeOrZero(maxParameters, "maxParameters");
    _maxParameters = maxParameters;
  }

  private static void getIdentifier(final Collection<ExternalId> identifiers, final Value value) {
    if (value.getStringValue() != null) {
      identifiers.add(ExternalId.parse(value.getStringValue()));
    } else if (value.getMessageValue() != null) {
      identifiers.add(ExternalIdBuilder.fromFudgeMsg(value.getMessageValue()));
    }
  }

  private static void getIdentifiers(final Collection<ExternalId> identifiers, final Value[] values) {
    for (Value value : values) {
      getIdentifier(identifiers, value);
    }
  }

  private static void getIdentifiers(final Collection<ExternalId> identifiers, final Data data) {
    if (data.getSingle() != null) {
      getIdentifier(identifiers, data.getSingle());
    } else if (data.getLinear() != null) {
      getIdentifiers(identifiers, data.getLinear());
    } else if (data.getMatrix() != null) {
      for (Value[] values : data.getMatrix()) {
        getIdentifiers(identifiers, values);
      }
    }
  }

  public static ExternalIdBundle execute(final List<?> parameters) {
    final Collection<ExternalId> identifiers = new ArrayList<ExternalId>(parameters.size());
    for (Object parameter : parameters) {
      getIdentifiers(identifiers, (Data) parameter);
    }
    return ExternalIdBundle.of(identifiers);
  }

  public static ExternalIdBundle execute(final Object[] parameters) {
    final Collection<ExternalId> identifiers = new ArrayList<ExternalId>(parameters.length);
    for (Object parameter : parameters) {
      getIdentifiers(identifiers, (Data) parameter);
    }
    return ExternalIdBundle.of(identifiers);
  }

  @Override
  public MetaFunction getMetaFunction() {
    final List<MetaParameter> args = new ArrayList<MetaParameter>(getMaxParameters());
    for (int i = 1; i <= getMaxParameters(); i++) {
      final MetaParameter param = new MetaParameter("id" + i, JavaTypeInfo.builder(Data.class).allowNull().get());
      param.setDescription("The " + Ordinal.get(i) + " identifier (or array of identifiers) to add to the bundle");
      args.add(param);
    }
    final FunctionInvoker invoker = new AbstractFunctionInvoker(args) {
      @Override
      public Object invokeImpl(SessionContext sessionContext, Object[] parameters) {
        return execute(parameters);
      }
    };
    final MetaFunction meta = new MetaFunction("ExternalIdBundle", args, invoker);
    meta.setDescription("Creates an ExternalIdBundle from one or more identifiers");
    return meta;
  }

}<|MERGE_RESOLUTION|>--- conflicted
+++ resolved
@@ -21,27 +21,14 @@
 import com.opengamma.language.function.MetaFunction;
 import com.opengamma.language.function.PublishedFunction;
 import com.opengamma.language.text.Ordinal;
-<<<<<<< HEAD
-import com.opengamma.util.ArgumentChecker;
-=======
 import com.opengamma.util.fudgemsg.ExternalIdBuilder;
->>>>>>> 5b45fd7c
 
 /**
  * Constructs an identifier bundle from a set of identifiers.
  */
 public class ExternalIdBundleFunction implements PublishedFunction {
 
-  private int _maxParameters = 20;
-
-  public int getMaxParameters() {
-    return _maxParameters;
-  }
-
-  public void setMaxParameters(final int maxParameters) {
-    ArgumentChecker.notNegativeOrZero(maxParameters, "maxParameters");
-    _maxParameters = maxParameters;
-  }
+  private static final int MAX_PARAMETERS = 20;
 
   private static void getIdentifier(final Collection<ExternalId> identifiers, final Value value) {
     if (value.getStringValue() != null) {
@@ -87,8 +74,8 @@
 
   @Override
   public MetaFunction getMetaFunction() {
-    final List<MetaParameter> args = new ArrayList<MetaParameter>(getMaxParameters());
-    for (int i = 1; i <= getMaxParameters(); i++) {
+    final List<MetaParameter> args = new ArrayList<MetaParameter>(MAX_PARAMETERS);
+    for (int i = 1; i <= MAX_PARAMETERS; i++) {
       final MetaParameter param = new MetaParameter("id" + i, JavaTypeInfo.builder(Data.class).allowNull().get());
       param.setDescription("The " + Ordinal.get(i) + " identifier (or array of identifiers) to add to the bundle");
       args.add(param);
