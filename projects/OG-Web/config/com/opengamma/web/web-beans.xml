--- conflicted
+++ resolved
@@ -21,7 +21,9 @@
   <!-- Bundle Property file configuration -->
   <bean id="bundleProperties" class="org.springframework.beans.factory.config.PropertyPlaceholderConfigurer">
     <property name="ignoreUnresolvablePlaceholders" value="true" />
-    <property name="location" value="classpath:com/opengamma/web/bundle.properties"/>
+    <property name="location">
+      <value>classpath:com/opengamma/web/bundle.properties</value>
+    </property>
   </bean>
 
   <!-- Historical data source service -->
@@ -33,7 +35,7 @@
     <constructor-arg ref="fudgeContext" />
     <property name="underlying" ref="dbHtsMaster" />
   </bean>
-
+  
   <!-- View processor service -->
   <bean id="viewProcessorRestBean" class="com.opengamma.financial.view.rest.RestViewProcessorFactoryBean">
     <property name="viewProcessor" ref="demoViewProcessor" />
@@ -56,7 +58,7 @@
       </bean>
     </property>
   </bean>
-
+  
   <!-- Snapshotter service -->
   <bean id="snapshotterRest" class="com.opengamma.financial.marketdatasnapshot.rest.MarketDataSnapshottersResource">
     <constructor-arg name="processors" ref="viewProcessorRestBean" />
@@ -113,20 +115,11 @@
     <constructor-arg ref="fudgeContext" />
     <property name="underlying" ref="sharedCurrencyMatrixSource" />
   </bean>
-  
+
   <bean id="currencyPairsSourceRestBean" class="com.opengamma.financial.currency.rest.CurrencyPairsSourceService">
     <constructor-arg ref="fudgeContext" />
     <property name="underlying" ref="sharedCurrencyPairsSource" />
   </bean>
-<<<<<<< HEAD
-=======
-
-  <!-- Ad hoc batches -->
-  <bean id="adHocBatchRestBean" class="com.opengamma.financial.batch.AdHocBatchDbManagerService">
-    <constructor-arg ref="dbBatchMaster" />
-    <constructor-arg ref="fudgeContext" />
-  </bean>
->>>>>>> 6e3feed0
   
   <!-- Curves service -->
   <bean id="testInterpolatedYieldCurveDefinitions" class="com.opengamma.financial.analytics.ircurve.InMemoryInterpolatedYieldCurveDefinitionMaster">
@@ -351,7 +344,7 @@
                 <property name="port" value="${jetty.port}" />
               </bean>
             </entry>
-           <entry key="volatilityCubeDefinitionSource">
+            <entry key="volatilityCubeDefinitionSource">
               <bean class="com.opengamma.transport.jaxrs.UriEndPointDescriptionProviderFactoryBean">
                 <property name="local" value="/jax/volatilityCubeDefinitionSource/0/" />
                 <property name="port" value="${jetty.port}" />
@@ -631,7 +624,7 @@
   <bean class="com.opengamma.web.analytics.WebAnalyticsResource">
     <constructor-arg ref="webInterfaceBean" />
   </bean>
-
+  
   <!-- MarketDataSnapshot master service -->
   <bean id="testSnapshotMaster" class="com.opengamma.master.marketdatasnapshot.impl.InMemorySnapshotMaster" />
   <bean id="snapshotMasterRestBean" class="com.opengamma.financial.marketdatasnapshot.rest.MarketDataSnapshotMasterService">
@@ -653,5 +646,5 @@
       </map>
     </property>
   </bean>
-
+  
 </beans>