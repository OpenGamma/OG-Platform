--- conflicted
+++ resolved
@@ -32,17 +32,8 @@
   private final ComputationTargetSpecification _target = new ComputationTargetSpecification(ComputationTargetType.POSITION, UniqueId.of("foo", "bar"));
   private final ValueRequirement _valueReq = new ValueRequirement("valueName", _target);
   private final ValueSpecification _valueSpec = new ValueSpecification(_valueReq.getValueName(), _target, ValueProperties.builder().with(ValuePropertyNames.FUNCTION, "fnName").get());
-  private final ViewportDefinition _viewportDefinition = ViewportDefinition.create(ImmutableList.of(0), ImmutableList.of(0), ImmutableList.<GridCell>of(), TypeFormatter.Format.CELL);
+  private final ViewportDefinition _viewportDefinition = ViewportDefinition.create(0, ImmutableList.of(0), ImmutableList.of(0), ImmutableList.<GridCell>of(), TypeFormatter.Format.CELL);
   private static final Duration DURATION = Duration.ofMillis(1234);
-<<<<<<< HEAD
-=======
-  
-  private final ViewportDefinition _viewportDefinition =
-      ViewportDefinition.create(0, ImmutableList.of(0), ImmutableList.of(0), ImmutableList.<GridCell>of(), TypeFormatter.Format.CELL);
-  private final ValueRequirement _valueReq =
-      new ValueRequirement("valueName", ComputationTargetType.POSITION, UniqueId.of("foo", "bar"));
-  private final ValueSpecification _valueSpec = new ValueSpecification(_valueReq, "fnName");
->>>>>>> 7b3fbe45
   private final ViewportResultsJsonWriter _writer = new ViewportResultsJsonWriter(new ResultsFormatter());
 
   private static AnalyticsColumnGroups createColumns(final Class<?> type) {
@@ -56,133 +47,75 @@
 
   @Test
   public void valueWithNoHistory() throws JSONException {
-<<<<<<< HEAD
     final List<ViewportResults.Cell> results = createResults("val", null);
-    final ViewportResults viewportResults = new ViewportResults(results, _viewportDefinition, createColumns(String.class), 0, DURATION);
+    final ViewportResults viewportResults = new ViewportResults(results, _viewportDefinition, createColumns(String.class), DURATION);
     final String json = _writer.getJson(viewportResults);
     final String expectedJson = "{\"version\":0, \"calculationDuration\":\"1,234\", \"data\":[{\"v\":\"val\"}]}";
-=======
-    List<ViewportResults.Cell> results = createResults("val", null);
-    ViewportResults viewportResults = new ViewportResults(results, _viewportDefinition, createColumns(String.class), DURATION);
-    String json = _writer.getJson(viewportResults);
-    String expectedJson = "{\"version\":0, \"calculationDuration\":\"1,234\", \"data\":[{\"v\":\"val\"}]}";
->>>>>>> 7b3fbe45
     assertTrue(JsonTestUtils.equal(new JSONObject(expectedJson), new JSONObject(json)));
   }
 
   @Test
   public void valueWithHistory() throws JSONException {
-<<<<<<< HEAD
     final List<ViewportResults.Cell> results = createResults(3d, ImmutableList.<Object>of(1d, 2d, 3d));
-    final ViewportResults viewportResults = new ViewportResults(results, _viewportDefinition, createColumns(Double.class), 0, DURATION);
+    final ViewportResults viewportResults = new ViewportResults(results, _viewportDefinition, createColumns(Double.class), DURATION);
     final String json = _writer.getJson(viewportResults);
     final String expectedJson = "{\"version\":0, \"calculationDuration\":\"1,234\", \"data\":[{\"v\":\"3.0\",\"h\":[1,2,3]}]}";
-=======
-    List<ViewportResults.Cell> results = createResults(3d, ImmutableList.<Object>of(1d, 2d, 3d));
-    ViewportResults viewportResults = new ViewportResults(results, _viewportDefinition, createColumns(Double.class), DURATION);
-    String json = _writer.getJson(viewportResults);
-    String expectedJson = "{\"version\":0, \"calculationDuration\":\"1,234\", \"data\":[{\"v\":\"3.0\",\"h\":[1,2,3]}]}";
->>>>>>> 7b3fbe45
     assertTrue(JsonTestUtils.equal(new JSONObject(expectedJson), new JSONObject(json)));
   }
 
   @Test
   public void valueWithUnknownType() throws JSONException {
-<<<<<<< HEAD
     final List<ViewportResults.Cell> results = createResults(3d, null);
-    final ViewportResults viewportResults = new ViewportResults(results, _viewportDefinition, createColumns(null), 0, DURATION);
+    final ViewportResults viewportResults = new ViewportResults(results, _viewportDefinition, createColumns(null), DURATION);
     final String json = _writer.getJson(viewportResults);
     final String expectedJson = "{\"version\":0, \"calculationDuration\":\"1,234\", \"data\":[{\"v\":\"3.0\",\"t\":\"DOUBLE\"}]}";
-=======
-    List<ViewportResults.Cell> results = createResults(3d, null);
-    ViewportResults viewportResults = new ViewportResults(results, _viewportDefinition, createColumns(null), DURATION);
-    String json = _writer.getJson(viewportResults);
-    String expectedJson = "{\"version\":0, \"calculationDuration\":\"1,234\", \"data\":[{\"v\":\"3.0\",\"t\":\"DOUBLE\"}]}";
->>>>>>> 7b3fbe45
     assertTrue(JsonTestUtils.equal(new JSONObject(expectedJson), new JSONObject(json)));
   }
 
   @Test
   public void nullValueWithUnknownType() throws JSONException {
-<<<<<<< HEAD
     final List<ViewportResults.Cell> results = createResults(null, null);
-    final ViewportResults viewportResults = new ViewportResults(results, _viewportDefinition, createColumns(null), 0, DURATION);
+    final ViewportResults viewportResults = new ViewportResults(results, _viewportDefinition, createColumns(null), DURATION);
     final String json = _writer.getJson(viewportResults);
     final String expectedJson = "{\"version\":0, \"calculationDuration\":\"1,234\", \"data\":[{\"v\":\"\",\"t\":\"PRIMITIVE\"}]}";
-=======
-    List<ViewportResults.Cell> results = createResults(null, null);
-    ViewportResults viewportResults = new ViewportResults(results, _viewportDefinition, createColumns(null), DURATION);
-    String json = _writer.getJson(viewportResults);
-    String expectedJson = "{\"version\":0, \"calculationDuration\":\"1,234\", \"data\":[{\"v\":\"\",\"t\":\"PRIMITIVE\"}]}";
->>>>>>> 7b3fbe45
     assertTrue(JsonTestUtils.equal(new JSONObject(expectedJson), new JSONObject(json)));
   }
 
   @Test
   public void valueWithUnknownTypeAndHistory() throws JSONException {
-<<<<<<< HEAD
     final List<ViewportResults.Cell> results = createResults(3d, ImmutableList.<Object>of(1d, 2d, 3d));
-    final ViewportResults viewportResults = new ViewportResults(results, _viewportDefinition, createColumns(null), 0, DURATION);
+    final ViewportResults viewportResults = new ViewportResults(results, _viewportDefinition, createColumns(null), DURATION);
     final String json = _writer.getJson(viewportResults);
     final String expectedJson = "{\"version\":0, \"calculationDuration\":\"1,234\", \"data\":[{\"v\":\"3.0\",\"t\":\"DOUBLE\",\"h\":[1,2,3]}]}";
-=======
-    List<ViewportResults.Cell> results = createResults(3d, ImmutableList.<Object>of(1d, 2d, 3d));
-    ViewportResults viewportResults = new ViewportResults(results, _viewportDefinition, createColumns(null), DURATION);
-    String json = _writer.getJson(viewportResults);
-    String expectedJson = "{\"version\":0, \"calculationDuration\":\"1,234\", \"data\":[{\"v\":\"3.0\",\"t\":\"DOUBLE\",\"h\":[1,2,3]}]}";
->>>>>>> 7b3fbe45
     assertTrue(JsonTestUtils.equal(new JSONObject(expectedJson), new JSONObject(json)));
   }
 
   @Test
   public void errorValueNoHistory() throws JSONException {
-<<<<<<< HEAD
     final List<ViewportResults.Cell> results = createResults(NotCalculatedSentinel.EVALUATION_ERROR, null);
-    final ViewportResults viewportResults = new ViewportResults(results, _viewportDefinition, createColumns(String.class), 0, DURATION);
+    final ViewportResults viewportResults = new ViewportResults(results, _viewportDefinition, createColumns(String.class), DURATION);
     final String json = _writer.getJson(viewportResults);
     final String expectedJson = "{\"version\":0, \"calculationDuration\":\"1,234\", \"data\":[{\"v\":\"Evaluation error\", \"error\":true}]}";
-=======
-    List<ViewportResults.Cell> results = createResults(NotCalculatedSentinel.EVALUATION_ERROR, null);
-    ViewportResults viewportResults = new ViewportResults(results, _viewportDefinition, createColumns(String.class), DURATION);
-    String json = _writer.getJson(viewportResults);
-    String expectedJson = "{\"version\":0, \"calculationDuration\":\"1,234\", \"data\":[{\"v\":\"Evaluation error\", \"error\":true}]}";
->>>>>>> 7b3fbe45
     assertTrue(JsonTestUtils.equal(new JSONObject(expectedJson), new JSONObject(json)));
   }
 
   @Test
   public void errorValueWithHistory() throws JSONException {
-<<<<<<< HEAD
     final ImmutableList<Object> history = ImmutableList.<Object>of(1d, 2d, NotCalculatedSentinel.EVALUATION_ERROR);
     final List<ViewportResults.Cell> results = createResults(NotCalculatedSentinel.EVALUATION_ERROR, history);
-    final ViewportResults viewportResults = new ViewportResults(results, _viewportDefinition, createColumns(Double.class), 0, DURATION);
+    final ViewportResults viewportResults = new ViewportResults(results, _viewportDefinition, createColumns(Double.class), DURATION);
     final String json = _writer.getJson(viewportResults);
     final String expectedJson = "{\"version\":0, \"calculationDuration\":\"1,234\", \"data\":[{\"v\":\"Evaluation error\", \"h\":[1,2,null], \"error\":true}]}";
-=======
-    ImmutableList<Object> history = ImmutableList.<Object>of(1d, 2d, NotCalculatedSentinel.EVALUATION_ERROR);
-    List<ViewportResults.Cell> results = createResults(NotCalculatedSentinel.EVALUATION_ERROR, history);
-    ViewportResults viewportResults = new ViewportResults(results, _viewportDefinition, createColumns(Double.class), DURATION);
-    String json = _writer.getJson(viewportResults);
-    String expectedJson = "{\"version\":0, \"calculationDuration\":\"1,234\", \"data\":[{\"v\":\"Evaluation error\", \"h\":[1,2,null], \"error\":true}]}";
->>>>>>> 7b3fbe45
     assertTrue(JsonTestUtils.equal(new JSONObject(expectedJson), new JSONObject(json)));
   }
 
   @Test
   public void errorValueInHistory() throws JSONException {
-<<<<<<< HEAD
     final ImmutableList<Object> history = ImmutableList.<Object>of(1d, NotCalculatedSentinel.EVALUATION_ERROR, 3d);
     final List<ViewportResults.Cell> results = createResults(3d, history);
-    final ViewportResults viewportResults = new ViewportResults(results, _viewportDefinition, createColumns(Double.class), 0, DURATION);
+    final ViewportResults viewportResults = new ViewportResults(results, _viewportDefinition, createColumns(Double.class), DURATION);
     final String json = _writer.getJson(viewportResults);
     final String expectedJson = "{\"version\":0, \"calculationDuration\":\"1,234\", \"data\":[{\"v\":\"3.0\",\"h\":[1,null,3]}]}";
-=======
-    ImmutableList<Object> history = ImmutableList.<Object>of(1d, NotCalculatedSentinel.EVALUATION_ERROR, 3d);
-    List<ViewportResults.Cell> results = createResults(3d, history);
-    ViewportResults viewportResults = new ViewportResults(results, _viewportDefinition, createColumns(Double.class), DURATION);
-    String json = _writer.getJson(viewportResults);
-    String expectedJson = "{\"version\":0, \"calculationDuration\":\"1,234\", \"data\":[{\"v\":\"3.0\",\"h\":[1,null,3]}]}";
->>>>>>> 7b3fbe45
     assertTrue(JsonTestUtils.equal(new JSONObject(expectedJson), new JSONObject(json)));
   }
 }