/**
 * Copyright (C) 2009 - present by OpenGamma Inc. and the OpenGamma group of companies
 *
 * Please see distribution for license.
 */
package com.opengamma.web.server;

<<<<<<< HEAD
import com.opengamma.DataNotFoundException;
=======
import java.util.HashMap;
import java.util.Map;
import java.util.SortedMap;
import java.util.TreeMap;
import java.util.concurrent.ExecutorService;
import java.util.concurrent.atomic.AtomicBoolean;
import java.util.concurrent.atomic.AtomicInteger;
import java.util.concurrent.locks.ReentrantLock;

import javax.time.Instant;

import org.apache.commons.lang.ObjectUtils;
import org.cometd.Client;
import org.cometd.Message;
import org.slf4j.Logger;
import org.slf4j.LoggerFactory;

import com.opengamma.OpenGammaRuntimeException;
>>>>>>> 9612956d
import com.opengamma.engine.ComputationTargetSpecification;
import com.opengamma.engine.view.ViewComputationResultModel;
import com.opengamma.engine.view.ViewDeltaResultModel;
import com.opengamma.engine.view.client.ViewClient;
import com.opengamma.engine.view.compilation.CompiledViewDefinition;
import com.opengamma.engine.view.execution.ViewExecutionOptions;
import com.opengamma.engine.view.listener.AbstractViewResultListener;
import com.opengamma.id.UniqueId;
import com.opengamma.livedata.UserPrincipal;
import com.opengamma.util.tuple.Pair;
import com.opengamma.web.server.conversion.ConversionMode;
import com.opengamma.web.server.conversion.ResultConverterCache;
import com.opengamma.web.server.push.AnalyticsListener;
import com.opengamma.web.server.push.Viewport;
import com.opengamma.web.server.push.ViewportDefinition;
import org.apache.commons.lang.ObjectUtils;
import org.slf4j.Logger;
import org.slf4j.LoggerFactory;

import javax.time.Instant;
import java.util.HashMap;
import java.util.Map;
import java.util.concurrent.atomic.AtomicInteger;

/**
 * TODO CONCURRENCY - I've scrapped all the locking, needs to be reviewed and replaced
 * TODO return new viewport instance rather than implementing it?
 */
public class WebView implements Viewport {

  private static final Logger s_logger = LoggerFactory.getLogger(WebView.class);
<<<<<<< HEAD

  private final ViewClient _viewClient;
  private final String _viewDefinitionName;
=======
  
  private static final String STARTED_DISPLAY_NAME = "Live";
  private static final String PAUSED_DISPLAY_NAME = "Paused";
  
  private final Client _local;
  private final Client _remote;
  private final ViewClient _client;
  private final UniqueId _baseViewDefinitionId;
  private final String _aggregatorName;
  private final UniqueId _viewDefinitionId;
  private final ViewExecutionOptions _executionOptions;
  private final ExecutorService _executorService;
>>>>>>> 9612956d
  private final ResultConverterCache _resultConverterCache;
  private final Map<String,Object> _latestResults = new HashMap<String, Object>();
  private final Object _lock = new Object();

  private RequirementBasedWebViewGrid _portfolioGrid;
  private RequirementBasedWebViewGrid _primitivesGrid;

  // TODO get the state from the grids
  private final AtomicInteger _activeDepGraphCount = new AtomicInteger();
  private ViewportDefinition _viewportDefinition;
  private AnalyticsListener _listener;
  private Map<String,Object> _gridStructures;
  private boolean _initialized = false;
  private boolean _sendAnalyticsUpdates = false;

<<<<<<< HEAD
  public WebView(ViewClient viewClient,
                 String viewDefinitionName,
                 ResultConverterCache resultConverterCache,
                 ViewportDefinition viewportDefinition,
                 AnalyticsListener listener) {
    _viewClient = viewClient;
    _viewDefinitionName = viewDefinitionName;
=======
  public WebView(final Client local, final Client remote, final ViewClient client, final UniqueId baseViewDefinitionId,
      final String aggregatorName, final UniqueId viewDefinitionId, final ViewExecutionOptions executionOptions,
      final UserPrincipal user, final ExecutorService executorService, final ResultConverterCache resultConverterCache) {
    ArgumentChecker.notNull(executionOptions, "executionOptions");
    _local = local;
    _remote = remote;
    _client = client;
    _baseViewDefinitionId = baseViewDefinitionId;
    _aggregatorName = aggregatorName;
    _viewDefinitionId = viewDefinitionId;
    _executionOptions = executionOptions;
    _executorService = executorService;
>>>>>>> 9612956d
    _resultConverterCache = resultConverterCache;
    _viewportDefinition = viewportDefinition;
    _listener = listener;
    _viewClient.setResultListener(new AbstractViewResultListener() {
      
      @Override
      public UserPrincipal getUser() {
        // Authentication needed
        return UserPrincipal.getLocalUser();
      }
      
      @Override
      public void viewDefinitionCompiled(CompiledViewDefinition compiledViewDefinition, boolean hasMarketDataPermissions) {     
        s_logger.info("View definition compiled: {}", compiledViewDefinition.getViewDefinition().getName());
        initGrids(compiledViewDefinition);
      }
      
      @Override
      public void cycleCompleted(ViewComputationResultModel fullResult, ViewDeltaResultModel deltaResult) {
<<<<<<< HEAD
        s_logger.info("New result arrived for view '{}'", getViewDefinitionName());
        updateResults();
      }

    });
    _viewClient.attachToViewProcess(viewDefinitionName, viewportDefinition.getExecutionOptions());
=======
        s_logger.info("New result arrived for view '{}'", getViewDefinitionId());
        _updateLock.lock();
        try {
          if (_awaitingNextUpdate) {
            _awaitingNextUpdate = false;
            sendImmediateUpdate();
          }
        } finally {
          _updateLock.unlock();
        }
      }

    });
    
    client.attachToViewProcess(viewDefinitionId, executionOptions);
>>>>>>> 9612956d
  }

  // TODO make sure an update event is published when the view defs compile?
  private void initGrids(CompiledViewDefinition compiledViewDefinition) {
    synchronized (_lock) {
      WebViewPortfolioGrid portfolioGrid = new WebViewPortfolioGrid(_viewClient, compiledViewDefinition, _resultConverterCache);

      _gridStructures = new HashMap<String, Object>();

      if (portfolioGrid.getGridStructure().isEmpty()) {
        _portfolioGrid = null;
      } else {
        _portfolioGrid = portfolioGrid;
        _gridStructures.put("portfolio", _portfolioGrid.getInitialJsonGridStructure());
        _gridStructures.put("portfolio", _portfolioGrid.getInitialJsonGridStructure());
      }

      RequirementBasedWebViewGrid primitivesGrid = new WebViewPrimitivesGrid(_viewClient, compiledViewDefinition, _resultConverterCache);
      if (primitivesGrid.getGridStructure().isEmpty()) {
        _primitivesGrid = null;
      } else {
        _primitivesGrid = primitivesGrid;
        _gridStructures.put("primitives", _primitivesGrid.getInitialJsonGridStructure());
      }
      _initialized = true;
      _listener.gridStructureChanged();
      configureGridViewports();
    }
  }

  /* package */ void pause() {
    synchronized (_lock) {
      _viewClient.pause();
    }
  }
<<<<<<< HEAD

  /* package */ void resume() {
    synchronized (_lock) {
      _viewClient.resume();
=======
  
  //-------------------------------------------------------------------------
  // Update control
  
  public void pause() {
    getViewClient().pause();
    sendViewStatus(false, PAUSED_DISPLAY_NAME);
  }
  
  public void resume() {
    getViewClient().resume();
    sendViewStatus(true, STARTED_DISPLAY_NAME);
  }
  
  public void shutdown() {
    // Removes all listeners
    getViewClient().shutdown();
  }
  
  public UniqueId getBaseViewDefinitionId() {
    return _baseViewDefinitionId;
  }
  
  public String getAggregatorName() {
    return _aggregatorName;
  }
  
  public UniqueId getViewDefinitionId() {
    return _viewDefinitionId;
  }
  
  public ViewExecutionOptions getExecutionOptions() {
    return _executionOptions;
  }
  
  public boolean matches(UniqueId baseViewDefinitionId, String aggregatorName, ViewExecutionOptions executionOptions) {
    return getBaseViewDefinitionId().equals(baseViewDefinitionId)
        && ObjectUtils.equals(getAggregatorName(), aggregatorName) && ObjectUtils.equals(getExecutionOptions(), executionOptions);
  }
  
  public WebViewGrid getGridByName(String name) {
    return _gridsByName.get(name);
  }
  
  @SuppressWarnings("unchecked")
  public void triggerUpdate(Message message) {
    Map<String, Object> dataMap = (Map<String, Object>) message.getData();
    boolean immediateResponse = (Boolean) dataMap.get("immediateResponse");
    
    if (getPortfolioGrid() != null) {
      Map<String, Object> portfolioViewport = (Map<String, Object>) dataMap.get("portfolioViewport");
      getPortfolioGrid().setViewport(processViewportData(portfolioViewport));
    }
    
    if (getPrimitivesGrid() != null) {
      Map<String, Object> primitiveViewport = (Map<String, Object>) dataMap.get("primitiveViewport");
      getPrimitivesGrid().setViewport(processViewportData(primitiveViewport));
>>>>>>> 9612956d
    }
  }

  /* package */ void shutdown() {
    // Removes all listeners
    synchronized (_lock) {
      _viewClient.shutdown();
    }
  }
  
  public String getViewDefinitionName() {
    synchronized (_lock) {
      return _viewDefinitionName;
    }
  }

  /* package */ boolean matches(String viewDefinitionName, ViewExecutionOptions executionOptions) {
    synchronized (_lock) {
      return _viewDefinitionName.equals(viewDefinitionName) &&
          ObjectUtils.equals(_viewportDefinition.getExecutionOptions(), executionOptions);
    }
  }

  private WebViewGrid getGridByName(String name) {
    if (_primitivesGrid != null) {
      if (_primitivesGrid.getName().equals(name)) {
        return _primitivesGrid;
      }
      WebViewGrid depGraphGrid = _primitivesGrid.getDepGraphGrid(name);
      if (depGraphGrid != null) {
        return depGraphGrid;
      }
    }
<<<<<<< HEAD
    if (_portfolioGrid != null) {
      if (_portfolioGrid.getName().equals(name)) {
        return _portfolioGrid;
      } else {
        return _portfolioGrid.getDepGraphGrid(name);
=======
  }
  
  private void processResult(ViewComputationResultModel resultModel) {
    long resultTimestamp = resultModel.getCalculationTime().toEpochMillisLong();
    
    if (getPrimitivesGrid() != null) {
      for (ComputationTargetSpecification target : getPrimitivesGrid().getGridStructure().getTargets().keySet()) {
        getPrimitivesGrid().processTargetResult(target, resultModel.getTargetResult(target), resultTimestamp);
      }
    }
    
    if (getPortfolioGrid() != null) {
      for (ComputationTargetSpecification target : getPortfolioGrid().getGridStructure().getTargets().keySet()) {
        getPortfolioGrid().processTargetResult(target, resultModel.getTargetResult(target), resultTimestamp);
>>>>>>> 9612956d
      }
      getPortfolioGrid().processDepGraphs(resultTimestamp);
    }
    return null;
  }

  /**
   *
   */
  /* package */ Viewport configureViewport(ViewportDefinition viewportDefinition,
                                           AnalyticsListener listener,
                                           String viewportKey) {
    synchronized (_lock) {
      _viewportDefinition = viewportDefinition;
      _listener = listener;
      configureGridViewports();
      return this;
    }
  }

  private void configureGridViewports() {
    if (!_initialized) {
      return;
    }
    _portfolioGrid.setViewport(_viewportDefinition.getPortfolioRows());
    _portfolioGrid.updateDepGraphCells(_viewportDefinition.getPortfolioDependencyGraphCells());
    _primitivesGrid.setViewport(_viewportDefinition.getPrimitiveRows());
    _primitivesGrid.updateDepGraphCells(_viewportDefinition.getPrimitiveDependencyGraphCells());
    // TODO _client.setViewCycleAccessSupported()?
    updateResults();
  }

  private void updateResults() {
    synchronized (_lock) {
      if (!_viewClient.isResultAvailable()) {
        return;
      }
      ViewComputationResultModel resultModel = _viewClient.getLatestResult();
      long resultTimestamp = resultModel.getCalculationTime().toEpochMillisLong();
      HashMap<Integer, Map<String, Object>> portfolioResult = new HashMap<Integer, Map<String, Object>>();
      HashMap<Integer, Map<String, Object>> primitiveResult = new HashMap<Integer, Map<String, Object>>();

      for (ComputationTargetSpecification target : resultModel.getAllTargets()) {
        switch (target.getType()) {
          case PRIMITIVE:
            if (_primitivesGrid != null) {
              Map<String, Object> targetResult = _primitivesGrid.getTargetResult(target, resultModel.getTargetResult(target), resultTimestamp);
              if (targetResult != null) {
                Integer rowId = (Integer) targetResult.get("rowId");
                primitiveResult.put(rowId, targetResult);
              }
            }
            break;
          case PORTFOLIO_NODE:
          case POSITION:
            if (_portfolioGrid != null) {
              Map<String, Object> targetResult = _portfolioGrid.getTargetResult(target, resultModel.getTargetResult(target), resultTimestamp);
              if (targetResult != null) {
                Integer rowId = (Integer) targetResult.get("rowId");
                portfolioResult.put(rowId, targetResult);
              }
            }
        }
      }
      _latestResults.clear();
      _latestResults.put("portfolio", portfolioResult);
      _latestResults.put("primitive", primitiveResult);
      if (_sendAnalyticsUpdates) {
        _sendAnalyticsUpdates = false;
        _listener.dataChanged();
      }
    }
  }

  // TODO this logic need to go in configureViewport
  private void setIncludeDepGraph(WebGridCell cell, boolean includeDepGraph) {
    // TODO this is ugly, the dep graph count belongs in the portfolio grid
    if (includeDepGraph) {
      if (_activeDepGraphCount.getAndIncrement() == 0) {
        _viewClient.setViewCycleAccessSupported(true);
      }
    } else {
      if (_activeDepGraphCount.decrementAndGet() == 0) {
        _viewClient.setViewCycleAccessSupported(false);
      }
    }
    /*WebViewGrid grid = _portfolioGrid.setIncludeDepGraph(cell, includeDepGraph);
    if (grid != null) {
      if (includeDepGraph) {
        _gridsByName.put(grid.getName(), grid);
      } else {
        _gridsByName.remove(grid.getName());
      }
    }*/
  }

  // TODO refactor this?
  // TODO CONCURRENCY
  public Pair<Instant, String> getGridContentsAsCsv(String gridName) {
    WebViewGrid grid = getGridByName(gridName);
    if (grid == null) {
      throw new DataNotFoundException("Unknown grid '" + gridName + "'");
    }
    ViewComputationResultModel latestResult = _viewClient.getLatestResult();
    if (latestResult == null) {
      return null;
    }
    String csv = grid.dumpContentsToCsv(latestResult);
    return Pair.of(latestResult.getValuationTime(), csv);
  }

  @Override
  public Map<String, Object> getGridStructure() {
    synchronized (_lock) {
      return _gridStructures;
    }
  }

  @Override
  public Map<String, Object> getLatestResults() {
    synchronized (_lock) {
      _sendAnalyticsUpdates = true;
      return _latestResults;
    }
  }

  @Override
  public void setRunning(boolean run) {
    throw new UnsupportedOperationException("setRunning not implemented");
  }

  @Override
  public void setConversionMode(ConversionMode mode) {
    throw new UnsupportedOperationException("setConversionMode not implemented");
  }
}<|MERGE_RESOLUTION|>--- conflicted
+++ resolved
@@ -5,9 +5,6 @@
  */
 package com.opengamma.web.server;
 
-<<<<<<< HEAD
-import com.opengamma.DataNotFoundException;
-=======
 import java.util.HashMap;
 import java.util.Map;
 import java.util.SortedMap;
@@ -26,7 +23,6 @@
 import org.slf4j.LoggerFactory;
 
 import com.opengamma.OpenGammaRuntimeException;
->>>>>>> 9612956d
 import com.opengamma.engine.ComputationTargetSpecification;
 import com.opengamma.engine.view.ViewComputationResultModel;
 import com.opengamma.engine.view.ViewDeltaResultModel;
@@ -36,33 +32,15 @@
 import com.opengamma.engine.view.listener.AbstractViewResultListener;
 import com.opengamma.id.UniqueId;
 import com.opengamma.livedata.UserPrincipal;
+import com.opengamma.util.ArgumentChecker;
 import com.opengamma.util.tuple.Pair;
-import com.opengamma.web.server.conversion.ConversionMode;
 import com.opengamma.web.server.conversion.ResultConverterCache;
-import com.opengamma.web.server.push.AnalyticsListener;
-import com.opengamma.web.server.push.Viewport;
-import com.opengamma.web.server.push.ViewportDefinition;
-import org.apache.commons.lang.ObjectUtils;
-import org.slf4j.Logger;
-import org.slf4j.LoggerFactory;
-
-import javax.time.Instant;
-import java.util.HashMap;
-import java.util.Map;
-import java.util.concurrent.atomic.AtomicInteger;
 
 /**
- * TODO CONCURRENCY - I've scrapped all the locking, needs to be reviewed and replaced
- * TODO return new viewport instance rather than implementing it?
+ * 
  */
-public class WebView implements Viewport {
-
+public class WebView {
   private static final Logger s_logger = LoggerFactory.getLogger(WebView.class);
-<<<<<<< HEAD
-
-  private final ViewClient _viewClient;
-  private final String _viewDefinitionName;
-=======
   
   private static final String STARTED_DISPLAY_NAME = "Live";
   private static final String PAUSED_DISPLAY_NAME = "Paused";
@@ -75,31 +53,22 @@
   private final UniqueId _viewDefinitionId;
   private final ViewExecutionOptions _executionOptions;
   private final ExecutorService _executorService;
->>>>>>> 9612956d
   private final ResultConverterCache _resultConverterCache;
-  private final Map<String,Object> _latestResults = new HashMap<String, Object>();
-  private final Object _lock = new Object();
-
+  
+  private final ReentrantLock _updateLock = new ReentrantLock();
+  
+  private boolean _awaitingNextUpdate;
+  private boolean _continueUpdateThread;
+  private boolean _updateThreadRunning;
+  
+  private AtomicBoolean _isInit = new AtomicBoolean(false);
+  
+  private final Map<String, WebViewGrid> _gridsByName;
   private RequirementBasedWebViewGrid _portfolioGrid;
   private RequirementBasedWebViewGrid _primitivesGrid;
-
-  // TODO get the state from the grids
+  
   private final AtomicInteger _activeDepGraphCount = new AtomicInteger();
-  private ViewportDefinition _viewportDefinition;
-  private AnalyticsListener _listener;
-  private Map<String,Object> _gridStructures;
-  private boolean _initialized = false;
-  private boolean _sendAnalyticsUpdates = false;
-
-<<<<<<< HEAD
-  public WebView(ViewClient viewClient,
-                 String viewDefinitionName,
-                 ResultConverterCache resultConverterCache,
-                 ViewportDefinition viewportDefinition,
-                 AnalyticsListener listener) {
-    _viewClient = viewClient;
-    _viewDefinitionName = viewDefinitionName;
-=======
+
   public WebView(final Client local, final Client remote, final ViewClient client, final UniqueId baseViewDefinitionId,
       final String aggregatorName, final UniqueId viewDefinitionId, final ViewExecutionOptions executionOptions,
       final UserPrincipal user, final ExecutorService executorService, final ResultConverterCache resultConverterCache) {
@@ -112,11 +81,10 @@
     _viewDefinitionId = viewDefinitionId;
     _executionOptions = executionOptions;
     _executorService = executorService;
->>>>>>> 9612956d
     _resultConverterCache = resultConverterCache;
-    _viewportDefinition = viewportDefinition;
-    _listener = listener;
-    _viewClient.setResultListener(new AbstractViewResultListener() {
+    _gridsByName = new HashMap<String, WebViewGrid>();
+
+    _client.setResultListener(new AbstractViewResultListener() {
       
       @Override
       public UserPrincipal getUser() {
@@ -132,14 +100,6 @@
       
       @Override
       public void cycleCompleted(ViewComputationResultModel fullResult, ViewDeltaResultModel deltaResult) {
-<<<<<<< HEAD
-        s_logger.info("New result arrived for view '{}'", getViewDefinitionName());
-        updateResults();
-      }
-
-    });
-    _viewClient.attachToViewProcess(viewDefinitionName, viewportDefinition.getExecutionOptions());
-=======
         s_logger.info("New result arrived for view '{}'", getViewDefinitionId());
         _updateLock.lock();
         try {
@@ -155,48 +115,42 @@
     });
     
     client.attachToViewProcess(viewDefinitionId, executionOptions);
->>>>>>> 9612956d
-  }
-
-  // TODO make sure an update event is published when the view defs compile?
+  }
+  
+  //-------------------------------------------------------------------------
+  // Initialisation
+  
   private void initGrids(CompiledViewDefinition compiledViewDefinition) {
-    synchronized (_lock) {
-      WebViewPortfolioGrid portfolioGrid = new WebViewPortfolioGrid(_viewClient, compiledViewDefinition, _resultConverterCache);
-
-      _gridStructures = new HashMap<String, Object>();
-
-      if (portfolioGrid.getGridStructure().isEmpty()) {
-        _portfolioGrid = null;
-      } else {
-        _portfolioGrid = portfolioGrid;
-        _gridStructures.put("portfolio", _portfolioGrid.getInitialJsonGridStructure());
-        _gridStructures.put("portfolio", _portfolioGrid.getInitialJsonGridStructure());
-      }
-
-      RequirementBasedWebViewGrid primitivesGrid = new WebViewPrimitivesGrid(_viewClient, compiledViewDefinition, _resultConverterCache);
-      if (primitivesGrid.getGridStructure().isEmpty()) {
-        _primitivesGrid = null;
-      } else {
-        _primitivesGrid = primitivesGrid;
-        _gridStructures.put("primitives", _primitivesGrid.getInitialJsonGridStructure());
-      }
-      _initialized = true;
-      _listener.gridStructureChanged();
-      configureGridViewports();
-    }
-  }
-
-  /* package */ void pause() {
-    synchronized (_lock) {
-      _viewClient.pause();
-    }
-  }
-<<<<<<< HEAD
-
-  /* package */ void resume() {
-    synchronized (_lock) {
-      _viewClient.resume();
-=======
+    _isInit.set(true);
+    
+    RequirementBasedWebViewGrid portfolioGrid = new WebViewPortfolioGrid(getViewClient(), compiledViewDefinition, getResultConverterCache(), getLocal(), getRemote());
+    if (portfolioGrid.getGridStructure().isEmpty()) {
+      _portfolioGrid = null;
+    } else {
+      _portfolioGrid = portfolioGrid;
+      _gridsByName.put(_portfolioGrid.getName(), _portfolioGrid);
+    }
+    
+    RequirementBasedWebViewGrid primitivesGrid = new WebViewPrimitivesGrid(getViewClient(), compiledViewDefinition, getResultConverterCache(), getLocal(), getRemote());
+    if (primitivesGrid.getGridStructure().isEmpty()) {
+      _primitivesGrid = null;
+    } else {
+      _primitivesGrid = primitivesGrid;
+      _gridsByName.put(_primitivesGrid.getName(), _primitivesGrid);
+    }
+    
+    notifyInitialized();
+  }
+  
+  private void notifyInitialized() {
+    getRemote().deliver(getLocal(), "/changeView", getInitialJsonGridStructures(), null);
+  }
+  
+  /*package*/ void reconnected() {
+    if (_isInit.get()) {
+      notifyInitialized();
+    }
+  }
   
   //-------------------------------------------------------------------------
   // Update control
@@ -254,47 +208,100 @@
     if (getPrimitivesGrid() != null) {
       Map<String, Object> primitiveViewport = (Map<String, Object>) dataMap.get("primitiveViewport");
       getPrimitivesGrid().setViewport(processViewportData(primitiveViewport));
->>>>>>> 9612956d
-    }
-  }
-
-  /* package */ void shutdown() {
-    // Removes all listeners
-    synchronized (_lock) {
-      _viewClient.shutdown();
-    }
-  }
-  
-  public String getViewDefinitionName() {
-    synchronized (_lock) {
-      return _viewDefinitionName;
-    }
-  }
-
-  /* package */ boolean matches(String viewDefinitionName, ViewExecutionOptions executionOptions) {
-    synchronized (_lock) {
-      return _viewDefinitionName.equals(viewDefinitionName) &&
-          ObjectUtils.equals(_viewportDefinition.getExecutionOptions(), executionOptions);
-    }
-  }
-
-  private WebViewGrid getGridByName(String name) {
-    if (_primitivesGrid != null) {
-      if (_primitivesGrid.getName().equals(name)) {
-        return _primitivesGrid;
-      }
-      WebViewGrid depGraphGrid = _primitivesGrid.getDepGraphGrid(name);
-      if (depGraphGrid != null) {
-        return depGraphGrid;
-      }
-    }
-<<<<<<< HEAD
-    if (_portfolioGrid != null) {
-      if (_portfolioGrid.getName().equals(name)) {
-        return _portfolioGrid;
+    }
+
+    // Can only provide an immediate response if there is a result available
+    immediateResponse &= getViewClient().isResultAvailable();
+    
+    _updateLock.lock();
+    try {
+      if (immediateResponse) {
+        sendImmediateUpdate();
       } else {
-        return _portfolioGrid.getDepGraphGrid(name);
-=======
+        _awaitingNextUpdate = true;
+      }
+    } finally {
+      _updateLock.unlock();
+    }
+  }
+  
+  private SortedMap<Integer, Long> processViewportData(Map<String, Object> viewportData) {
+    SortedMap<Integer, Long> result = new TreeMap<Integer, Long>();
+    if (viewportData.isEmpty()) {
+      return result;
+    }
+    Object[] ids = (Object[]) viewportData.get("rowIds");
+    Object[] lastTimes = (Object[]) viewportData.get("lastTimestamps");
+    for (int i = 0; i < ids.length; i++) {
+      if (ids[i] instanceof Number) {
+        long jsRowId = (Long) ids[i];
+        int rowId = (int) jsRowId;
+        if (lastTimes[i] != null) {
+          Long lastTime = (Long) lastTimes[i];
+          result.put(rowId, lastTime);
+        } else {
+          result.put(rowId, null);
+        }
+      } else {
+        throw new OpenGammaRuntimeException("Unexpected type of webId: " + ids[i]);
+      }
+    }
+    return result;
+  }
+  
+  private void sendImmediateUpdate() {
+    _updateLock.lock();
+    try {
+      if (!_updateThreadRunning) {
+        _updateThreadRunning = true;
+        runUpdateThread();
+      } else {
+        _continueUpdateThread = true;
+      }
+    } finally {
+      _updateLock.unlock();
+    }
+  }
+
+  private void runUpdateThread() {
+    getExecutorService().submit(new Runnable() {
+      @Override
+      public void run() {
+        do {
+          ViewComputationResultModel update = getViewClient().getLatestResult();
+          
+          getRemote().startBatch();
+          
+          long valuationTimeMillis = update.getValuationTime().toEpochMillisLong();
+          long calculationDurationMillis = update.getCalculationDuration().toMillisLong();
+          
+          sendStartMessage(valuationTimeMillis, calculationDurationMillis);
+          try {
+            processResult(update);
+          } catch (Exception e) {
+            s_logger.error("Error processing result from view cycle " + update.getViewCycleId(), e);
+          }
+          sendEndMessage();
+          
+          getRemote().endBatch();
+        } while (continueUpdateThread());
+      }
+    });
+  }
+  
+  private boolean continueUpdateThread() {
+    _updateLock.lock();
+    try {
+      if (_continueUpdateThread) {
+        _continueUpdateThread = false;
+        return true;
+      } else {
+        _updateThreadRunning = false;
+        return false;
+      }
+    } finally {
+      _updateLock.unlock();
+    }
   }
   
   private void processResult(ViewComputationResultModel resultModel) {
@@ -309,140 +316,123 @@
     if (getPortfolioGrid() != null) {
       for (ComputationTargetSpecification target : getPortfolioGrid().getGridStructure().getTargets().keySet()) {
         getPortfolioGrid().processTargetResult(target, resultModel.getTargetResult(target), resultTimestamp);
->>>>>>> 9612956d
       }
       getPortfolioGrid().processDepGraphs(resultTimestamp);
     }
-    return null;
-  }
-
+  }
+  
   /**
-   *
+   * Tells the remote client that updates are starting.
    */
-  /* package */ Viewport configureViewport(ViewportDefinition viewportDefinition,
-                                           AnalyticsListener listener,
-                                           String viewportKey) {
-    synchronized (_lock) {
-      _viewportDefinition = viewportDefinition;
-      _listener = listener;
-      configureGridViewports();
-      return this;
-    }
-  }
-
-  private void configureGridViewports() {
-    if (!_initialized) {
-      return;
-    }
-    _portfolioGrid.setViewport(_viewportDefinition.getPortfolioRows());
-    _portfolioGrid.updateDepGraphCells(_viewportDefinition.getPortfolioDependencyGraphCells());
-    _primitivesGrid.setViewport(_viewportDefinition.getPrimitiveRows());
-    _primitivesGrid.updateDepGraphCells(_viewportDefinition.getPrimitiveDependencyGraphCells());
-    // TODO _client.setViewCycleAccessSupported()?
-    updateResults();
-  }
-
-  private void updateResults() {
-    synchronized (_lock) {
-      if (!_viewClient.isResultAvailable()) {
-        return;
-      }
-      ViewComputationResultModel resultModel = _viewClient.getLatestResult();
-      long resultTimestamp = resultModel.getCalculationTime().toEpochMillisLong();
-      HashMap<Integer, Map<String, Object>> portfolioResult = new HashMap<Integer, Map<String, Object>>();
-      HashMap<Integer, Map<String, Object>> primitiveResult = new HashMap<Integer, Map<String, Object>>();
-
-      for (ComputationTargetSpecification target : resultModel.getAllTargets()) {
-        switch (target.getType()) {
-          case PRIMITIVE:
-            if (_primitivesGrid != null) {
-              Map<String, Object> targetResult = _primitivesGrid.getTargetResult(target, resultModel.getTargetResult(target), resultTimestamp);
-              if (targetResult != null) {
-                Integer rowId = (Integer) targetResult.get("rowId");
-                primitiveResult.put(rowId, targetResult);
-              }
-            }
-            break;
-          case PORTFOLIO_NODE:
-          case POSITION:
-            if (_portfolioGrid != null) {
-              Map<String, Object> targetResult = _portfolioGrid.getTargetResult(target, resultModel.getTargetResult(target), resultTimestamp);
-              if (targetResult != null) {
-                Integer rowId = (Integer) targetResult.get("rowId");
-                portfolioResult.put(rowId, targetResult);
-              }
-            }
-        }
-      }
-      _latestResults.clear();
-      _latestResults.put("portfolio", portfolioResult);
-      _latestResults.put("primitive", primitiveResult);
-      if (_sendAnalyticsUpdates) {
-        _sendAnalyticsUpdates = false;
-        _listener.dataChanged();
-      }
-    }
-  }
-
-  // TODO this logic need to go in configureViewport
-  private void setIncludeDepGraph(WebGridCell cell, boolean includeDepGraph) {
-    // TODO this is ugly, the dep graph count belongs in the portfolio grid
+  private void sendStartMessage(long valuationTimeEpochMillis, long calculationDurationMillis) {
+    Map<String, Object> startMessage = new HashMap<String, Object>();
+    startMessage.put("valuationTime", valuationTimeEpochMillis);
+    startMessage.put("calculationDuration", calculationDurationMillis);
+    getRemote().deliver(getLocal(), "/updates/control/start", startMessage, null);
+  }
+
+  /**
+   * Tells the remote client that updates have finished.
+   */
+  private void sendEndMessage() {
+    getRemote().deliver(getLocal(), "/updates/control/end", new HashMap<String, Object>(), null);
+  }
+  
+  private void sendViewStatus(boolean isRunning, String status) {
+    Map<String, Object> output = new HashMap<String, Object>();
+    output.put("isRunning", isRunning);
+    output.put("status", status);
+    getRemote().deliver(getLocal(), "/status", output, null);
+  }
+  
+  //-------------------------------------------------------------------------
+  
+  public Map<String, Object> getInitialJsonGridStructures() {
+    Map<String, Object> gridStructures = new HashMap<String, Object>();
+    if (getPrimitivesGrid() != null) {
+      gridStructures.put("primitives", getPrimitivesGrid().getInitialJsonGridStructure());
+    }
+    if (getPortfolioGrid() != null) {
+      gridStructures.put("portfolio", getPortfolioGrid().getInitialJsonGridStructure());
+    }
+    return gridStructures;
+  }
+  
+  public void setIncludeDepGraph(String parentGridName, WebGridCell cell, boolean includeDepGraph) {
+    if (!getPortfolioGrid().getName().equals(parentGridName)) {
+      throw new OpenGammaRuntimeException("Invalid or unknown grid for dependency graph viewing: " + parentGridName);
+    }
+    
     if (includeDepGraph) {
       if (_activeDepGraphCount.getAndIncrement() == 0) {
-        _viewClient.setViewCycleAccessSupported(true);
+        getViewClient().setViewCycleAccessSupported(true);
       }
     } else {
       if (_activeDepGraphCount.decrementAndGet() == 0) {
-        _viewClient.setViewCycleAccessSupported(false);
-      }
-    }
-    /*WebViewGrid grid = _portfolioGrid.setIncludeDepGraph(cell, includeDepGraph);
+        getViewClient().setViewCycleAccessSupported(false);
+      }
+    }
+    WebViewGrid grid = getPortfolioGrid().setIncludeDepGraph(cell, includeDepGraph);
     if (grid != null) {
       if (includeDepGraph) {
-        _gridsByName.put(grid.getName(), grid);
+        registerGrid(grid);
       } else {
-        _gridsByName.remove(grid.getName());
-      }
-    }*/
-  }
-
-  // TODO refactor this?
-  // TODO CONCURRENCY
+        unregisterGrid(grid.getName());
+      }
+    }
+  }
+  
   public Pair<Instant, String> getGridContentsAsCsv(String gridName) {
     WebViewGrid grid = getGridByName(gridName);
     if (grid == null) {
-      throw new DataNotFoundException("Unknown grid '" + gridName + "'");
-    }
-    ViewComputationResultModel latestResult = _viewClient.getLatestResult();
+      throw new OpenGammaRuntimeException("Unknown grid '" + gridName + "'");
+    }
+    ViewComputationResultModel latestResult = getViewClient().getLatestResult();
     if (latestResult == null) {
       return null;
     }
     String csv = grid.dumpContentsToCsv(latestResult);
     return Pair.of(latestResult.getValuationTime(), csv);
   }
-
-  @Override
-  public Map<String, Object> getGridStructure() {
-    synchronized (_lock) {
-      return _gridStructures;
-    }
-  }
-
-  @Override
-  public Map<String, Object> getLatestResults() {
-    synchronized (_lock) {
-      _sendAnalyticsUpdates = true;
-      return _latestResults;
-    }
-  }
-
-  @Override
-  public void setRunning(boolean run) {
-    throw new UnsupportedOperationException("setRunning not implemented");
-  }
-
-  @Override
-  public void setConversionMode(ConversionMode mode) {
-    throw new UnsupportedOperationException("setConversionMode not implemented");
-  }
+  
+  //-------------------------------------------------------------------------
+  
+  private void registerGrid(WebViewGrid grid) {
+    _gridsByName.put(grid.getName(), grid);
+  }
+  
+  private void unregisterGrid(String gridName) {
+    _gridsByName.remove(gridName);
+  }
+  
+  //-------------------------------------------------------------------------
+  
+  private ExecutorService getExecutorService() {
+    return _executorService;
+  }
+  
+  private RequirementBasedWebViewGrid getPortfolioGrid() {
+    return _portfolioGrid;
+  }
+  
+  private RequirementBasedWebViewGrid getPrimitivesGrid() {
+    return _primitivesGrid;
+  }
+  
+  private ViewClient getViewClient() {
+    return _client;
+  }
+  
+  private Client getLocal() {
+    return _local;
+  }
+  
+  private Client getRemote() {
+    return _remote;
+  }
+  
+  private ResultConverterCache getResultConverterCache() {
+    return _resultConverterCache;
+  }
+  
 }