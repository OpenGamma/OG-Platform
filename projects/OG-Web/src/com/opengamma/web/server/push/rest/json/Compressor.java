/**
 * Copyright (C) 2012 - present by OpenGamma Inc. and the OpenGamma group of companies
 *
 * Please see distribution for license.
 */
package com.opengamma.web.server.push.rest.json;

import java.io.BufferedInputStream;
import java.io.BufferedOutputStream;
import java.io.ByteArrayInputStream;
<<<<<<< HEAD
=======
import java.io.ByteArrayOutputStream;
>>>>>>> 73cedab7
import java.io.IOException;
import java.io.InputStream;
import java.io.OutputStream;
import java.util.zip.GZIPInputStream;
import java.util.zip.GZIPOutputStream;

import javax.servlet.http.HttpServletResponse;
import javax.ws.rs.Consumes;
import javax.ws.rs.FormParam;
import javax.ws.rs.POST;
import javax.ws.rs.Path;
import javax.ws.rs.core.Context;
import javax.ws.rs.core.MediaType;
import javax.ws.rs.core.Response;

import org.apache.commons.codec.binary.Base64InputStream;
import org.apache.commons.codec.binary.Base64OutputStream;
<<<<<<< HEAD
=======
import org.json.JSONObject;

import com.google.common.collect.ImmutableMap;
>>>>>>> 73cedab7

/**
 * REST endpoint for compressing and decompressing the state of the web UI using GZIP and encoding it using base64.
 */
@Path("compressor")
public class Compressor {

  /**
   * Compresses the "content" parameter using GZIP, encodes it to base64 and returns it wrapped in a JSON object
   * with the key "data".
   * @param content The content that needs to be compressed
   * @return Response containing JSON with the compressed content keyed with "data"
   * @throws IOException If compression fails
   */
  @POST
  @Path("compress")
  @Consumes(MediaType.APPLICATION_FORM_URLENCODED)
<<<<<<< HEAD
  public void compress(@FormParam("content") String content, @Context HttpServletResponse response) throws IOException {
    compressStream(new ByteArrayInputStream(content.getBytes()), response.getOutputStream());
=======
  public Response compress(@FormParam("content") String content) throws IOException {
    ByteArrayOutputStream outputStream = new ByteArrayOutputStream();
    compressStream(new ByteArrayInputStream(content.getBytes()), outputStream);
    ImmutableMap<String, String> data = ImmutableMap.of("data", outputStream.toString());
    return Response.status(Response.Status.OK).entity(new JSONObject(data).toString()).build();
>>>>>>> 73cedab7
  }

  /**
   * Decodes the "content" parameter from base64, decompresses it using GZIP and returns it wrapped in a JSON object
   * with the key "data".
   * @param content The content that needs to be decompressed
   * @return Response containing JSON with the decompressed content keyed with "data"
   * @throws IOException If decompression fails
   */
  @POST
  @Path("decompress")
  @Consumes(MediaType.APPLICATION_FORM_URLENCODED)
<<<<<<< HEAD
  public void decompress(@FormParam("content") String content, @Context HttpServletResponse response) throws IOException {
    decompressStream(new ByteArrayInputStream(content.getBytes()), response.getOutputStream());
=======
  public Response decompress(@FormParam("content") String content, @Context HttpServletResponse response) throws IOException {
    ByteArrayOutputStream outputStream = new ByteArrayOutputStream();
    decompressStream(new ByteArrayInputStream(content.getBytes()), response.getOutputStream());
    ImmutableMap<String, String> data = ImmutableMap.of("data", outputStream.toString());
    return Response.status(Response.Status.OK).entity(new JSONObject(data).toString()).build();
>>>>>>> 73cedab7
  }

  /* package */ static void compressStream(InputStream inputStream, OutputStream outputStream) throws IOException {
    InputStream iStream = new BufferedInputStream(inputStream);
    GZIPOutputStream oStream = new GZIPOutputStream(new Base64OutputStream(new BufferedOutputStream(outputStream)), 2048);
    byte[] buffer = new byte[2048];
    int bytesRead;
    while ((bytesRead = iStream.read(buffer)) != -1) {
      oStream.write(buffer, 0, bytesRead);
    }
    oStream.close(); // this is necessary for the gzip and base64 streams
  }

  /* package */ static void decompressStream(InputStream inputStream, OutputStream outputStream) throws IOException {
    InputStream iStream = new GZIPInputStream(new Base64InputStream(new BufferedInputStream(inputStream)));
    OutputStream oStream = new BufferedOutputStream(outputStream);
    byte[] buffer = new byte[2048];
    int bytesRead;
    while ((bytesRead = iStream.read(buffer)) != -1) {
      oStream.write(buffer, 0, bytesRead);
    }
    oStream.flush();
  }
}<|MERGE_RESOLUTION|>--- conflicted
+++ resolved
@@ -8,10 +8,7 @@
 import java.io.BufferedInputStream;
 import java.io.BufferedOutputStream;
 import java.io.ByteArrayInputStream;
-<<<<<<< HEAD
-=======
 import java.io.ByteArrayOutputStream;
->>>>>>> 73cedab7
 import java.io.IOException;
 import java.io.InputStream;
 import java.io.OutputStream;
@@ -29,12 +26,9 @@
 
 import org.apache.commons.codec.binary.Base64InputStream;
 import org.apache.commons.codec.binary.Base64OutputStream;
-<<<<<<< HEAD
-=======
 import org.json.JSONObject;
 
 import com.google.common.collect.ImmutableMap;
->>>>>>> 73cedab7
 
 /**
  * REST endpoint for compressing and decompressing the state of the web UI using GZIP and encoding it using base64.
@@ -52,16 +46,11 @@
   @POST
   @Path("compress")
   @Consumes(MediaType.APPLICATION_FORM_URLENCODED)
-<<<<<<< HEAD
-  public void compress(@FormParam("content") String content, @Context HttpServletResponse response) throws IOException {
-    compressStream(new ByteArrayInputStream(content.getBytes()), response.getOutputStream());
-=======
   public Response compress(@FormParam("content") String content) throws IOException {
     ByteArrayOutputStream outputStream = new ByteArrayOutputStream();
     compressStream(new ByteArrayInputStream(content.getBytes()), outputStream);
     ImmutableMap<String, String> data = ImmutableMap.of("data", outputStream.toString());
     return Response.status(Response.Status.OK).entity(new JSONObject(data).toString()).build();
->>>>>>> 73cedab7
   }
 
   /**
@@ -74,16 +63,11 @@
   @POST
   @Path("decompress")
   @Consumes(MediaType.APPLICATION_FORM_URLENCODED)
-<<<<<<< HEAD
-  public void decompress(@FormParam("content") String content, @Context HttpServletResponse response) throws IOException {
-    decompressStream(new ByteArrayInputStream(content.getBytes()), response.getOutputStream());
-=======
   public Response decompress(@FormParam("content") String content, @Context HttpServletResponse response) throws IOException {
     ByteArrayOutputStream outputStream = new ByteArrayOutputStream();
     decompressStream(new ByteArrayInputStream(content.getBytes()), response.getOutputStream());
     ImmutableMap<String, String> data = ImmutableMap.of("data", outputStream.toString());
     return Response.status(Response.Status.OK).entity(new JSONObject(data).toString()).build();
->>>>>>> 73cedab7
   }
 
   /* package */ static void compressStream(InputStream inputStream, OutputStream outputStream) throws IOException {
