--- conflicted
+++ resolved
@@ -14,43 +14,20 @@
  * Custom JSON builder to convert ViewDefinition to JSON object and back again
  */
 public final class ViewDefinitionJSONBuilder extends AbstractJSONBuilder<ViewDefinition> {
-<<<<<<< HEAD
  
 //  private static final String CALCULATION_CONFIGURATION_FIELD = "calculationConfiguration";
 //  private static final String CURRENCY_FIELD = "currency";
-=======
-
-  private static final String IDENTIFIER_FIELD = "identifier";
-  private static final String USER_FIELD = "user";
-  private static final String MIN_DELTA_CALC_PERIOD_FIELD = "minDeltaCalcPeriod";
-  private static final String MAX_DELTA_CALC_PERIOD_FIELD = "maxDeltaCalcPeriod";
-  private static final String MIN_FULL_CALC_PERIOD_FIELD = "minFullCalcPeriod";
-  private static final String MAX_FULL_CALC_PERIOD_FIELD = "maxFullCalcPeriod";
-  private static final String RESULT_MODEL_DEFINITION_FIELD = "resultModelDefinition";
-  private static final String CALCULATION_CONFIGURATION_FIELD = "calculationConfiguration";
-  private static final String PORTFOLIO_REQUIREMENTS_BY_SECURITY_TYPE_FIELD = "portfolioRequirementsBySecurityType";
-  private static final String SECURITY_TYPE_FIELD = "securityType";
-  private static final String PORTFOLIO_REQUIREMENT_FIELD = "portfolioRequirement";
-  private static final String PORTFOLIO_REQUIREMENT_REQUIRED_OUTPUT_FIELD = "requiredOutput";
-  private static final String PORTFOLIO_REQUIREMENT_CONSTRAINTS_FIELD = "constraints";
-
-  private static final String SPECIFIC_REQUIREMENT_FIELD = "specificRequirement";
-  private static final String DELTA_DEFINITION_FIELD = "deltaDefinition";
-  private static final String CURRENCY_FIELD = "currency";
-  private static final String DEFAULT_PROPERTIES_FIELD = "defaultProperties";
-  private static final String RESOLUTION_RULE_TRANSFORM_FIELD = "resolutionRuleTransform";
->>>>>>> bbcf91cd
 
   /**
    * Singleton
    */
   public static final ViewDefinitionJSONBuilder INSTANCE = new ViewDefinitionJSONBuilder();
-
+  
   /**
    * JSON template
    */
   private static final String TEMPLATE = createTemplate();
-
+  
   /**
    * Restricted constructor
    */
@@ -60,7 +37,6 @@
   @Override
   public ViewDefinition fromJSON(final String json) {
     ArgumentChecker.notNull(json, "JSON document");
-<<<<<<< HEAD
     return fromJSON(ViewDefinition.class, json);
   }
  
@@ -68,173 +44,9 @@
   public String toJSON(final ViewDefinition viewDefinition) {
     ArgumentChecker.notNull(viewDefinition, "viewDefinition");
     return toJSON(viewDefinition, ViewDefinition.class);
-=======
-
-    ViewDefinition viewDefinition = null;
-    try {
-      JSONObject viewJSON = new JSONObject(json);
-      ObjectId portfolioOid = null;
-      if (viewJSON.opt(IDENTIFIER_FIELD) != null) {
-        portfolioOid = ObjectId.parse(viewJSON.getString(IDENTIFIER_FIELD));
-      }
-      String name = viewJSON.getString(NAME_FIELD);
-      UserPrincipal liveDataUser = convertJsonToObject(UserPrincipal.class, viewJSON.getJSONObject(USER_FIELD));
-      ResultModelDefinition resultModelDefinition = convertJsonToObject(ResultModelDefinition.class, viewJSON.getJSONObject(RESULT_MODEL_DEFINITION_FIELD));
-      viewDefinition = new ViewDefinition(null, name, portfolioOid, liveDataUser, resultModelDefinition);
-
-      if (viewJSON.opt(CURRENCY_FIELD) != null) {
-        String isoCode = viewJSON.getString(CURRENCY_FIELD);
-        viewDefinition.setDefaultCurrency(Currency.of(isoCode));
-      }
-
-      if (viewJSON.opt(MIN_DELTA_CALC_PERIOD_FIELD) != null) {
-        viewDefinition.setMinDeltaCalculationPeriod(viewJSON.getLong(MIN_DELTA_CALC_PERIOD_FIELD));
-      }
-      if (viewJSON.opt(MAX_DELTA_CALC_PERIOD_FIELD) != null) {
-        viewDefinition.setMaxDeltaCalculationPeriod(viewJSON.getLong(MAX_DELTA_CALC_PERIOD_FIELD));
-      }
-      if (viewJSON.opt(MIN_FULL_CALC_PERIOD_FIELD) != null) {
-        viewDefinition.setMinFullCalculationPeriod(viewJSON.getLong(MIN_FULL_CALC_PERIOD_FIELD));
-      }
-      if (viewJSON.opt(MAX_FULL_CALC_PERIOD_FIELD) != null) {
-        viewDefinition.setMaxFullCalculationPeriod(viewJSON.getLong(MAX_FULL_CALC_PERIOD_FIELD));
-      }
-      if (viewJSON.opt(CALCULATION_CONFIGURATION_FIELD) != null) {
-        JSONArray calConfigs = viewJSON.getJSONArray(CALCULATION_CONFIGURATION_FIELD);
-        for (int i = 0; i < calConfigs.length(); i++) {
-          JSONObject calcConfigJSON = calConfigs.getJSONObject(i);
-          ViewCalculationConfiguration calcConfig = new ViewCalculationConfiguration(viewDefinition, calcConfigJSON.getString(NAME_FIELD));
-          if (calcConfigJSON.opt(PORTFOLIO_REQUIREMENTS_BY_SECURITY_TYPE_FIELD) != null) {
-            JSONArray securityTypeRequirements = calcConfigJSON.getJSONArray(PORTFOLIO_REQUIREMENTS_BY_SECURITY_TYPE_FIELD);
-            for (int j = 0; j < securityTypeRequirements.length(); j++) {
-              JSONObject securityTypeRequirement = securityTypeRequirements.getJSONObject(j);
-              String securityType = securityTypeRequirement.getString(SECURITY_TYPE_FIELD);
-              Set<Pair<String, ValueProperties>> requirements = new HashSet<Pair<String, ValueProperties>>();
-              if (securityTypeRequirement.opt(PORTFOLIO_REQUIREMENT_FIELD) != null) {
-                JSONArray portfolioRequirements = securityTypeRequirement.getJSONArray(PORTFOLIO_REQUIREMENT_FIELD);
-                for (int k = 0; k < portfolioRequirements.length(); k++) {
-                  JSONObject portfolioRequirement = portfolioRequirements.getJSONObject(k);
-                  String requiredOutput = portfolioRequirement.getString(PORTFOLIO_REQUIREMENT_REQUIRED_OUTPUT_FIELD);
-                  if (portfolioRequirement.opt(PORTFOLIO_REQUIREMENT_CONSTRAINTS_FIELD) != null) {
-                    ValueProperties constraints = convertJsonToObject(ValueProperties.class, portfolioRequirement.getJSONObject(PORTFOLIO_REQUIREMENT_CONSTRAINTS_FIELD));
-                    requirements.add(Pair.of(requiredOutput, constraints));
-                  }
-                }
-              }
-              if (securityType != null) {
-                calcConfig.addPortfolioRequirements(securityType, requirements);
-              }
-            }
-          }
-          if (calcConfigJSON.opt(SPECIFIC_REQUIREMENT_FIELD) != null) {
-            JSONArray specificRequirements = calcConfigJSON.getJSONArray(SPECIFIC_REQUIREMENT_FIELD);
-            for (int j = 0; j < specificRequirements.length(); j++) {
-              JSONObject specificRequirement = specificRequirements.getJSONObject(j);
-              calcConfig.addSpecificRequirement(convertJsonToObject(ValueRequirement.class, specificRequirement));
-            }
-          }
-          if (calcConfigJSON.opt(DELTA_DEFINITION_FIELD) != null) {
-            calcConfig.setDeltaDefinition(convertJsonToObject(DeltaDefinition.class, calcConfigJSON.getJSONObject(DELTA_DEFINITION_FIELD)));
-          }
-          if (calcConfigJSON.opt(DEFAULT_PROPERTIES_FIELD) != null) {
-            calcConfig.setDefaultProperties(convertJsonToObject(ValueProperties.class, calcConfigJSON.getJSONObject(DEFAULT_PROPERTIES_FIELD)));
-          }
-          if (calcConfigJSON.opt(RESOLUTION_RULE_TRANSFORM_FIELD) != null) {
-            calcConfig.setResolutionRuleTransform(convertJsonToObject(ResolutionRuleTransform.class, calcConfigJSON.getJSONObject(RESOLUTION_RULE_TRANSFORM_FIELD)));
-          }
-          viewDefinition.addViewCalculationConfiguration(calcConfig);
-        }
-      }
-      if (viewJSON.opt(UNIQUE_ID_FIELD) != null) {
-        viewDefinition.setUniqueId(UniqueId.parse(viewJSON.getString(UNIQUE_ID_FIELD)));
-      }
-    } catch (JSONException ex) {
-      throw new OpenGammaRuntimeException("Unable to create ViewDefinition", ex);
-    }
-    return viewDefinition;
-  }
-
-  @Override
-  public String toJSON(final ViewDefinition viewDefinition) {
-    ArgumentChecker.notNull(viewDefinition, "viewDefinition");
-    JSONObject jsonObject = new JSONObject();
-    try {
-      jsonObject.put(String.valueOf(0), ViewDefinition.class.getName());
-      jsonObject.put(NAME_FIELD, viewDefinition.getName());
-      if (viewDefinition.getPortfolioOid() != null) {
-        jsonObject.put(IDENTIFIER_FIELD, viewDefinition.getPortfolioOid().toString());
-      }
-      jsonObject.put(USER_FIELD, toJSONObject(viewDefinition.getMarketDataUser()));
-      jsonObject.put(RESULT_MODEL_DEFINITION_FIELD, toJSONObject(viewDefinition.getResultModelDefinition()));
-      Currency defaultCurrency = viewDefinition.getDefaultCurrency();
-      if (defaultCurrency != null) {
-        jsonObject.put(CURRENCY_FIELD, defaultCurrency.getCode());
-      }
-      if (viewDefinition.getMinDeltaCalculationPeriod() != null) {
-        jsonObject.put(MIN_DELTA_CALC_PERIOD_FIELD, viewDefinition.getMinDeltaCalculationPeriod());
-      }
-      if (viewDefinition.getMaxDeltaCalculationPeriod() != null) {
-        jsonObject.put(MAX_DELTA_CALC_PERIOD_FIELD, viewDefinition.getMaxDeltaCalculationPeriod());
-      }
-      if (viewDefinition.getMinFullCalculationPeriod() != null) {
-        jsonObject.put(MIN_FULL_CALC_PERIOD_FIELD, viewDefinition.getMinFullCalculationPeriod());
-      }
-      if (viewDefinition.getMaxFullCalculationPeriod() != null) {
-        jsonObject.put(MAX_FULL_CALC_PERIOD_FIELD, viewDefinition.getMaxFullCalculationPeriod());
-      }
-      Map<String, ViewCalculationConfiguration> calculationConfigurations = viewDefinition.getAllCalculationConfigurationsByName();
-      List<JSONObject> calConfigJSONList = Lists.newArrayList();
-      for (ViewCalculationConfiguration calcConfig : calculationConfigurations.values()) {
-        JSONObject calcConfigJSON = new JSONObject();
-        calcConfigJSON.put(NAME_FIELD, calcConfig.getName());
-        List<JSONObject> portfolioRequirementsBySecurityType = Lists.newArrayList();
-        for (Map.Entry<String, Set<Pair<String, ValueProperties>>> securityTypeRequirements : calcConfig.getPortfolioRequirementsBySecurityType().entrySet()) {
-          JSONObject securityTypeRequirementJSON = new JSONObject();
-          securityTypeRequirementJSON.put(SECURITY_TYPE_FIELD, securityTypeRequirements.getKey());
-          List<JSONObject> portfolioRequirement = Lists.newArrayList();
-          for (Pair<String, ValueProperties> requirement : securityTypeRequirements.getValue()) {
-            JSONObject reqJSON = new JSONObject();
-            reqJSON.put(PORTFOLIO_REQUIREMENT_REQUIRED_OUTPUT_FIELD, requirement.getFirst());
-            reqJSON.put(PORTFOLIO_REQUIREMENT_CONSTRAINTS_FIELD, toJSONObject(requirement.getSecond()));
-            portfolioRequirement.add(reqJSON);
-          }
-          if (!portfolioRequirement.isEmpty()) {
-            securityTypeRequirementJSON.put(PORTFOLIO_REQUIREMENT_FIELD, portfolioRequirement);
-          }
-          portfolioRequirementsBySecurityType.add(securityTypeRequirementJSON);
-        }
-        if (!portfolioRequirementsBySecurityType.isEmpty()) {
-          calcConfigJSON.put(PORTFOLIO_REQUIREMENTS_BY_SECURITY_TYPE_FIELD, portfolioRequirementsBySecurityType);
-        }
-        List<JSONObject> specificRequirementList = Lists.newArrayList();
-        for (ValueRequirement specificRequirement : calcConfig.getSpecificRequirements()) {
-          specificRequirementList.add(toJSONObject(specificRequirement));
-        }
-        if (!specificRequirementList.isEmpty()) {
-          calcConfigJSON.put(SPECIFIC_REQUIREMENT_FIELD, specificRequirementList);
-        }
-        calcConfigJSON.put(DELTA_DEFINITION_FIELD, toJSONObject(calcConfig.getDeltaDefinition()));
-        calcConfigJSON.put(DEFAULT_PROPERTIES_FIELD, toJSONObject(calcConfig.getDefaultProperties()));
-        calcConfigJSON.put(RESOLUTION_RULE_TRANSFORM_FIELD, toJSONObject(calcConfig.getResolutionRuleTransform(), false));
-        calConfigJSONList.add(calcConfigJSON);
-      }
-      if (!calConfigJSONList.isEmpty()) {
-        jsonObject.put(CALCULATION_CONFIGURATION_FIELD, calConfigJSONList);
-      }
-      if (viewDefinition.getUniqueId() != null) {
-        jsonObject.put(UNIQUE_ID_FIELD, viewDefinition.getUniqueId().toString());
-      }
-
-    } catch (JSONException ex) {
-      throw new OpenGammaRuntimeException("unable to convert view definition to JSON", ex);
-    }
-
-    return jsonObject.toString();
->>>>>>> bbcf91cd
   }
   
   private static String createTemplate() {
-<<<<<<< HEAD
     ViewDefinitionJSONBuilder builder = ViewDefinitionJSONBuilder.INSTANCE; 
     return builder.toJSON(getDummyView());
 //    String result = null;
@@ -247,20 +59,6 @@
 //      throw new OpenGammaRuntimeException("invalid json produced from dummy view definition", ex);
 //    }
 //    return result;
-=======
-    ViewDefinitionJSONBuilder builder = ViewDefinitionJSONBuilder.INSTANCE;
-    String result = null;
-    try {
-      String s = builder.toJSON(getDummyView());
-      JSONObject jsonObject = new JSONObject(s);
-      jsonObject.put(CURRENCY_FIELD, "");
-      jsonObject.put(CALCULATION_CONFIGURATION_FIELD, new JSONArray());
-      result = jsonObject.toString();
-    } catch (JSONException ex) {
-      throw new OpenGammaRuntimeException("invalid json produced from dummy view definition", ex);
-    }
-    return result;
->>>>>>> bbcf91cd
   }
 
   private static ViewDefinition getDummyView() {
@@ -278,5 +76,5 @@
   public String getTemplate() {
     return TEMPLATE;
   }
-
+  
 }