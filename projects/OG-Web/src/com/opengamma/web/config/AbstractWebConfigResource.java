/**
 * Copyright (C) 2009 - present by OpenGamma Inc. and the OpenGamma group of companies
 *
 * Please see distribution for license.
 */
package com.opengamma.web.config;

import java.io.CharArrayReader;
import java.io.StringReader;
import java.io.StringWriter;
import java.util.Map;

import javax.ws.rs.core.Context;
import javax.ws.rs.core.UriInfo;
import javax.xml.parsers.DocumentBuilder;
import javax.xml.parsers.DocumentBuilderFactory;
import javax.xml.transform.OutputKeys;
import javax.xml.transform.Transformer;
import javax.xml.transform.TransformerFactory;
import javax.xml.transform.dom.DOMSource;
import javax.xml.transform.stream.StreamResult;

import org.fudgemsg.FudgeContext;
import org.fudgemsg.FudgeMsg;
import org.fudgemsg.FudgeMsgEnvelope;
import org.fudgemsg.mapping.FudgeDeserializer;
import org.fudgemsg.wire.FudgeMsgReader;
import org.fudgemsg.wire.FudgeMsgWriter;
import org.fudgemsg.wire.xml.FudgeXMLStreamReader;
import org.fudgemsg.wire.xml.FudgeXMLStreamWriter;
import org.joda.beans.impl.flexi.FlexiBean;
import org.json.JSONException;
import org.json.JSONObject;
import org.slf4j.Logger;
import org.slf4j.LoggerFactory;
import org.w3c.dom.Document;
import org.xml.sax.InputSource;

import com.opengamma.OpenGammaRuntimeException;
import com.opengamma.engine.view.ViewDefinition;
import com.opengamma.financial.analytics.ircurve.CurveSpecificationBuilderConfiguration;
import com.opengamma.financial.analytics.ircurve.YieldCurveDefinition;
import com.opengamma.financial.analytics.volatility.cube.VolatilityCubeDefinition;
import com.opengamma.financial.analytics.volatility.surface.VolatilitySurfaceDefinition;
import com.opengamma.financial.analytics.volatility.surface.VolatilitySurfaceSpecification;
import com.opengamma.master.config.ConfigDocument;
import com.opengamma.master.config.ConfigMaster;
import com.opengamma.master.config.ConfigMetaDataRequest;
import com.opengamma.master.config.ConfigMetaDataResult;
import com.opengamma.util.ArgumentChecker;
import com.opengamma.util.fudgemsg.OpenGammaFudgeContext;
import com.opengamma.util.tuple.Pair;
import com.opengamma.web.AbstractWebResource;
import com.opengamma.web.WebHomeUris;
import com.opengamma.web.json.CurveSpecificationBuilderConfigurationJSONBuilder;
import com.opengamma.web.json.FudgeMsgJSONReader;
import com.opengamma.web.json.JSONBuilder;
import com.opengamma.web.json.ViewDefinitionJSONBuilder;
import com.opengamma.web.json.VolatilityCubeDefinitionJSONBuilder;
import com.opengamma.web.json.VolatilitySurfaceDefinitionJSONBuilder;
import com.opengamma.web.json.VolatilitySurfaceSpecificationJSONBuilder;
import com.opengamma.web.json.YieldCurveDefinitionJSONBuilder;

/**
 * Abstract base class for RESTful config resources.
 * 
 */
public abstract class AbstractWebConfigResource extends AbstractWebResource {
  
  /**
   * Logger.
   */
  private static final Logger s_logger = LoggerFactory.getLogger(AbstractWebConfigResource.class);
  
  /**
   * The Fudge context.
   */
  protected static final FudgeContext FUDGE_CONTEXT = OpenGammaFudgeContext.getInstance();

  /**
   * The backing bean.
   */
  private final WebConfigData _data;

  /**
   * Creates the resource.
   * @param configMaster  the config master, not null
   */
  protected AbstractWebConfigResource(final ConfigMaster configMaster) {
    ArgumentChecker.notNull(configMaster, "configMaster");
    _data = new WebConfigData();
    data().setConfigMaster(configMaster);
    
    // init meta-data
    ConfigMetaDataResult metaData = configMaster.metaData(new ConfigMetaDataRequest());
    for (Class<?> configType : metaData.getConfigTypes()) {
      data().getTypeMap().put(configType.getSimpleName(), configType);
    }
    initializeJSONBuilders();
  }

  private void initializeJSONBuilders() {
    data().getJsonBuilderMap().put(ViewDefinition.class, ViewDefinitionJSONBuilder.INSTANCE);
    data().getJsonBuilderMap().put(YieldCurveDefinition.class, YieldCurveDefinitionJSONBuilder.INSTANCE);
    data().getJsonBuilderMap().put(CurveSpecificationBuilderConfiguration.class, CurveSpecificationBuilderConfigurationJSONBuilder.INSTANCE);
    data().getJsonBuilderMap().put(VolatilityCubeDefinition.class, VolatilityCubeDefinitionJSONBuilder.INSTANCE);
    data().getJsonBuilderMap().put(VolatilitySurfaceDefinition.class, VolatilitySurfaceDefinitionJSONBuilder.INSTANCE);
    data().getJsonBuilderMap().put(VolatilitySurfaceSpecification.class, VolatilitySurfaceSpecificationJSONBuilder.INSTANCE);
  }

  /**
   * Creates the resource.
   * @param parent  the parent resource, not null
   */
  protected AbstractWebConfigResource(final AbstractWebConfigResource parent) {
    super(parent);
    _data = parent._data;
  }
  
  /**
   * Setter used to inject the URIInfo.
   * This is a roundabout approach, because Spring and JSR-311 injection clash.
   * DO NOT CALL THIS METHOD DIRECTLY.
   * @param uriInfo  the URI info, not null
   */
  @Context
  public void setUriInfo(final UriInfo uriInfo) {
    data().setUriInfo(uriInfo);
  }

  //-------------------------------------------------------------------------
  /**
   * Creates the output root data.
   * @return the output root data, not null
   */
  protected FlexiBean createRootData() {
    FlexiBean out = getFreemarker().createRootData();
    out.put("homeUris", new WebHomeUris(data().getUriInfo()));
    out.put("uris", new WebConfigUris(data()));
    return out;
  }

  //-------------------------------------------------------------------------
  /**
   * Gets the backing bean.
   * @return the backing bean, not null
   */
  protected WebConfigData data() {
    return _data;
  }
  
  /**
   * Utility method to convert XML to configuration object
   * @param xml the configuration xml
   * @return the configuration object
   */
  @SuppressWarnings("unchecked")
  protected Pair<Object, Class<?>> parseXML(String xml) {
    final CharArrayReader car = new CharArrayReader(xml.toCharArray());
    final FudgeMsgReader fmr = new FudgeMsgReader(new FudgeXMLStreamReader(FUDGE_CONTEXT, car));
    final FudgeMsg message = fmr.nextMessage();
    final String logicalClassName = message.getString(0);
    final Class<?> logicalClass;
    try {
      logicalClass = Class.forName(logicalClassName);
    } catch (Throwable t) {
      throw new OpenGammaRuntimeException("Invalid logical class name in message " + message, t);
    }
    final Object value = FUDGE_CONTEXT.fromFudgeMsg(logicalClass, message);
    return (Pair<Object, Class<?>>) (Pair<?, ?>) Pair.of(value, logicalClass);
  }
  
  /**
   * Method to convert JSON to configuration object
   * 
   * @param json the config document in JSON
   * @return the configuration object
   */
  @SuppressWarnings("unchecked")
  protected Pair<Object, Class<?>> parseJSON(String json) {
    
    String className = null;
    try {
      JSONObject jsonObject = new JSONObject(json);
      if (!jsonObject.has(String.valueOf(0))) {
        throw new OpenGammaRuntimeException("class name(field 0) is missing in json document " + json);
      }
      className = jsonObject.getString(String.valueOf(0));
    } catch (JSONException ex) {
      throw new OpenGammaRuntimeException("Invalid json document ", ex);
    }
    
    final Class<?> clazz;
    try {
      clazz = Class.forName(className);
    } catch (ClassNotFoundException ex) {
      throw new OpenGammaRuntimeException("Invalid logical class name in json " + json, ex);
    }
    return (Pair<Object, Class<?>>) (Pair<?, ?>) Pair.of(createConfig(json, clazz), clazz);
  }
  
  /**
   * Utility to deserialize JSON to java object via FudgeMsgJSONReader
   * 
   * @param json the config document in JSON
   * @return the config object.
   */
  protected Object fromJSON(String json) {
<<<<<<< HEAD
    FudgeMsgJSONReader fudgeJSONReader = new FudgeMsgJSONReader(FUDGE_CONTEXT, new StringReader(json));
    return new FudgeDeserializer(FUDGE_CONTEXT).fudgeMsgToObject(fudgeJSONReader.readMessage());
=======
    s_logger.debug("convert JSON to java " + json);
    FudgeMsgJSONReader fudgeJSONReader = new FudgeMsgJSONReader(FUDGE_CONTEXT, new StringReader(json));
    
    FudgeMsg fudgeMsg = fudgeJSONReader.readMessage();
    s_logger.debug("converted FudgeMsg " + fudgeMsg);
    
    Object javaObj = new FudgeDeserializer(FUDGE_CONTEXT).fudgeMsgToObject(fudgeMsg);
    
    s_logger.debug("convert java obj " + javaObj.getClass() + " [" + javaObj.toString() + " ]");
    return javaObj;
>>>>>>> 56f9bf5d
  }

  private Object createConfig(String json, Class<?> configType) {
    Map<Class<?>, JSONBuilder<?>> jsonBuilderMap = data().getJsonBuilderMap();
    JSONBuilder<?> jsonBuilder = jsonBuilderMap.get(configType);
    if (jsonBuilder != null) {
      return jsonBuilder.fromJSON(json);
    }
    throw new OpenGammaRuntimeException("No custom JSON builder for  " + configType);
  }

  protected String createXML(ConfigDocument<?> doc) {
    String configXML = null;
    // get xml and pretty print it
    FudgeMsgEnvelope msg = FUDGE_CONTEXT.toFudgeMsg(doc.getValue());
    s_logger.debug("config doc {} converted to fudge {}", doc.getUniqueId(), msg);
    StringWriter buf = new StringWriter(1024);  
    FudgeMsgWriter writer = new FudgeMsgWriter(new FudgeXMLStreamWriter(FUDGE_CONTEXT, buf));
    writer.writeMessageEnvelope(msg);
    s_logger.debug("config doc {} converted to xmk {}", doc.getUniqueId(), buf.toString());
    try {
      DocumentBuilder db = DocumentBuilderFactory.newInstance().newDocumentBuilder();
      Document xmlDoc = db.parse(new InputSource(new StringReader(buf.toString())));
      xmlDoc.getDocumentElement().normalize();
      Transformer transformer = TransformerFactory.newInstance().newTransformer();
      transformer.setOutputProperty(OutputKeys.INDENT, "yes");
      DOMSource source = new DOMSource(xmlDoc);
      buf = new StringWriter(1024);
      StreamResult result =  new StreamResult(buf);
      transformer.transform(source, result);
      configXML = buf.toString();
    } catch (Exception ex) {
      throw new IllegalStateException(ex);
    }
    return configXML;
  }

}<|MERGE_RESOLUTION|>--- conflicted
+++ resolved
@@ -206,10 +206,6 @@
    * @return the config object.
    */
   protected Object fromJSON(String json) {
-<<<<<<< HEAD
-    FudgeMsgJSONReader fudgeJSONReader = new FudgeMsgJSONReader(FUDGE_CONTEXT, new StringReader(json));
-    return new FudgeDeserializer(FUDGE_CONTEXT).fudgeMsgToObject(fudgeJSONReader.readMessage());
-=======
     s_logger.debug("convert JSON to java " + json);
     FudgeMsgJSONReader fudgeJSONReader = new FudgeMsgJSONReader(FUDGE_CONTEXT, new StringReader(json));
     
@@ -220,7 +216,6 @@
     
     s_logger.debug("convert java obj " + javaObj.getClass() + " [" + javaObj.toString() + " ]");
     return javaObj;
->>>>>>> 56f9bf5d
   }
 
   private Object createConfig(String json, Class<?> configType) {
