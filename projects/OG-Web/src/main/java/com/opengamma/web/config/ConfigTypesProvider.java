/**
 * Copyright (C) 2013 - present by OpenGamma Inc. and the OpenGamma group of companies
 * 
 * Please see distribution for license.
 */
package com.opengamma.web.config;

import java.util.Map;
import java.util.Set;

import org.fudgemsg.AnnotationReflector;
import org.slf4j.Logger;
import org.slf4j.LoggerFactory;

import com.google.common.collect.HashBiMap;
import com.google.common.collect.ImmutableSortedMap;
import com.google.common.collect.ImmutableSortedSet;
import com.google.common.collect.Maps;
import com.opengamma.core.config.Config;
import com.opengamma.util.ClassUtils;

/**
 * Provides all supported configuration types
 */
public final class ConfigTypesProvider {

  /** Logger. */
  private static final Logger s_logger = LoggerFactory.getLogger(ConfigTypesProvider.class);
  /**
   * Singleton instance.
   */
  private static final ConfigTypesProvider s_instance = new ConfigTypesProvider();

  /**
   * Map of config types.
   */
  private final ImmutableSortedMap<String, Class<?>> _configTypeMap;
  /**
   * Map of config descriptions.
   */
  private final ImmutableSortedMap<String, String> _configDescriptionMap;

  //-------------------------------------------------------------------------
  /**
   * Gets the singleton instance.
   * 
   * @return the provider, not null
   */
  public static ConfigTypesProvider getInstance() {
    return s_instance;
  }

  //-------------------------------------------------------------------------
  /**
   * Restricted constructor
   */
  private ConfigTypesProvider() {
    Map<String, Class<?>> result = Maps.newHashMap();
    ImmutableSortedMap.Builder<String, String> descriptions = ImmutableSortedMap.naturalOrder();
    AnnotationReflector reflector = AnnotationReflector.getDefaultReflector();
    Set<Class<?>> configClasses = reflector.getReflector().getTypesAnnotatedWith(Config.class);
    for (Class<?> configClass : configClasses) {
<<<<<<< HEAD
      Config configValueAnnotation = configClass.getAnnotation(Config.class);
      if (configValueAnnotation != null) {
=======
      Annotation annotation = configClass.getAnnotation(Config.class);
      if (annotation instanceof Config) {
        Config configValueAnnotation = (Config) annotation;
>>>>>>> 4cc733b8
        // extract config type
        Class<?> configType = configValueAnnotation.searchType();
        if (configType == Object.class) {
          configType = configClass;
        }
<<<<<<< HEAD
        // ensure this class is fully loaded, to force static initialization
        ClassUtils.initClass(configType);
=======
>>>>>>> 4cc733b8
        // extract description
        String description = configValueAnnotation.description();
        if (description.length() == 0) {
          description = configType.getSimpleName();
        }
        // store
        Class<?> old = result.put(configType.getSimpleName(), configType);
        if (old != null) {
          s_logger.warn("Two classes exist with the same name: " + configType.getSimpleName());
        }
        descriptions.put(configType.getSimpleName(), description);
      }
    }
    _configTypeMap = ImmutableSortedMap.copyOf(result);
    _configDescriptionMap = descriptions.build();
  }

  //-------------------------------------------------------------------------
  /**
   * Gets the set of config keys.
   * 
   * @return the types, not null
   */
  public ImmutableSortedSet<String> getConfigTypes() {
    return ImmutableSortedSet.copyOf(_configTypeMap.keySet());
  }

  /**
   * Gets the map of config types by short key.
   * 
   * @return the map, not null
   */
  public ImmutableSortedMap<String, Class<?>> getConfigTypeMap() {
    return _configTypeMap;
  }

  /**
   * Gets the map of config descriptions by short key.
   * 
   * @return the map, not null
   */
  public ImmutableSortedMap<String, String> getDescriptionMap() {
    return _configDescriptionMap;
  }

  /**
   * Gets the description for a type.
   * 
   * @param type  the type, not null
   * @return the description, not null
   */
  public String getDescription(Class<?> type) {
    String key = HashBiMap.create(_configTypeMap).inverse().get(type);
    String description = null;
    if (key != null) {
      description = _configDescriptionMap.get(key);
    }
    return (description != null ? description : type.getSimpleName());
  }

}<|MERGE_RESOLUTION|>--- conflicted
+++ resolved
@@ -60,24 +60,13 @@
     AnnotationReflector reflector = AnnotationReflector.getDefaultReflector();
     Set<Class<?>> configClasses = reflector.getReflector().getTypesAnnotatedWith(Config.class);
     for (Class<?> configClass : configClasses) {
-<<<<<<< HEAD
       Config configValueAnnotation = configClass.getAnnotation(Config.class);
       if (configValueAnnotation != null) {
-=======
-      Annotation annotation = configClass.getAnnotation(Config.class);
-      if (annotation instanceof Config) {
-        Config configValueAnnotation = (Config) annotation;
->>>>>>> 4cc733b8
         // extract config type
         Class<?> configType = configValueAnnotation.searchType();
         if (configType == Object.class) {
           configType = configClass;
         }
-<<<<<<< HEAD
-        // ensure this class is fully loaded, to force static initialization
-        ClassUtils.initClass(configType);
-=======
->>>>>>> 4cc733b8
         // extract description
         String description = configValueAnnotation.description();
         if (description.length() == 0) {
