/**
 * Copyright (C) 2012 - present by OpenGamma Inc. and the OpenGamma group of companies
 *
 * Please see distribution for license.
 */
package com.opengamma.web.analytics;

import java.math.BigDecimal;
import java.util.Collections;
import java.util.List;
import java.util.Set;

import com.google.common.collect.ImmutableList;
import com.google.common.collect.Lists;
import com.google.common.collect.Sets;
import com.opengamma.core.position.Portfolio;
import com.opengamma.core.position.PortfolioNode;
import com.opengamma.core.position.Position;
import com.opengamma.core.position.impl.PortfolioMapper;
import com.opengamma.core.position.impl.PortfolioMapperFunction;
import com.opengamma.core.security.Security;
import com.opengamma.engine.ComputationTargetSpecification;
import com.opengamma.engine.target.ComputationTargetType;
import com.opengamma.engine.value.ValueProperties;
import com.opengamma.engine.view.ViewCalculationConfiguration;
import com.opengamma.engine.view.ViewDefinition;
import com.opengamma.engine.view.compilation.CompiledViewDefinition;
import com.opengamma.master.security.ManageableSecurity;
import com.opengamma.util.ArgumentChecker;
import com.opengamma.util.tuple.Pair;
import com.opengamma.web.analytics.blotter.BlotterColumn;
<<<<<<< HEAD
import com.opengamma.web.analytics.blotter.BlotterColumnMappings;
=======
import com.opengamma.web.analytics.blotter.BlotterColumnMapper;
>>>>>>> 6f1a4384

/**
 *
 */
public class PortfolioGridStructure extends MainGridStructure {

  private final AnalyticsNode _root;

  private PortfolioGridStructure(GridColumnGroups columnGroups,
                                 CompiledViewDefinition compiledViewDef,
                                 TargetLookup targetLookup) {
    super(columnGroups, targetLookup);
    _root = AnalyticsNode.portoflioRoot(compiledViewDef);
  }

  private PortfolioGridStructure() {
    _root = AnalyticsNode.emptyRoot();
  }

  /* package */ static PortfolioGridStructure forAnalytics(CompiledViewDefinition compiledViewDef,
                                                           ValueMappings valueMappings) {
<<<<<<< HEAD
=======
    ArgumentChecker.notNull(compiledViewDef, "compiledViewDef");
    ArgumentChecker.notNull(valueMappings, "valueMappings");
>>>>>>> 6f1a4384
    List<PortfolioGridRow> rows = buildRows(compiledViewDef);
    TargetLookup targetLookup = new TargetLookup(valueMappings, rows);
    GridColumnGroup fixedColumns = buildFixedColumns(rows);
    List<GridColumnGroup> analyticsColumns = buildAnalyticsColumns(compiledViewDef.getViewDefinition(), targetLookup);
    List<GridColumnGroup> groups = Lists.newArrayList(fixedColumns);
    groups.addAll(analyticsColumns);
    GridColumnGroups columnGroups = new GridColumnGroups(groups);
    return new PortfolioGridStructure(columnGroups, compiledViewDef, targetLookup);
  }

  /* package */ static PortfolioGridStructure forBlotter(CompiledViewDefinition compiledViewDef,
                                                         ValueMappings valueMappings,
<<<<<<< HEAD
                                                         BlotterColumnMappings columnMappings) {
=======
                                                         BlotterColumnMapper columnMappings) {
    ArgumentChecker.notNull(compiledViewDef, "compiledViewDef");
    ArgumentChecker.notNull(valueMappings, "valueMappings");
    ArgumentChecker.notNull(columnMappings, "columnMappings");
>>>>>>> 6f1a4384
    List<PortfolioGridRow> rows = buildRows(compiledViewDef);
    TargetLookup targetLookup = new TargetLookup(valueMappings, rows);
    GridColumnGroup fixedColumns = buildFixedColumns(rows);
    GridColumnGroup blotterColumns = buildBlotterColumns(columnMappings, rows);
    List<GridColumnGroup> analyticsColumns = buildAnalyticsColumns(compiledViewDef.getViewDefinition(), targetLookup);
    List<GridColumnGroup> groups = Lists.newArrayList(fixedColumns);
    groups.add(blotterColumns);
    groups.addAll(analyticsColumns);
    GridColumnGroups columnGroups = new GridColumnGroups(groups);
    return new PortfolioGridStructure(columnGroups, compiledViewDef, targetLookup);
  }

  /* package */ static PortfolioGridStructure empty() {
    return new PortfolioGridStructure();
  }

  public AnalyticsNode getRoot() {
    return _root;
  }

  private static GridColumnGroup buildFixedColumns(List<? extends Row> rows) {
    GridColumn labelColumn = new GridColumn("Label", "", null, new PortfolioLabelRenderer(rows));
    GridColumn quantityColumn = new GridColumn("Quantity", "", BigDecimal.class, new QuantityRenderer(rows), null);
    return new GridColumnGroup("fixed", ImmutableList.of(labelColumn, quantityColumn));
  }

  /**
   * @param viewDef The view definition
   * @return Columns for displaying calculated analytics data, one group per calculation configuration
   */
  private static List<GridColumnGroup> buildAnalyticsColumns(ViewDefinition viewDef, TargetLookup targetLookup) {
    List<GridColumnGroup> columnGroups = Lists.newArrayList();
    Set<ColumnSpecification> columnSpecs = Sets.newHashSet();
    for (ViewCalculationConfiguration calcConfig : viewDef.getAllCalculationConfigurations()) {
      List<GridColumn> columns = Lists.newArrayList();
      for (Pair<String, ValueProperties> portfolioOutput : calcConfig.getAllPortfolioRequirements()) {
        String valueName = portfolioOutput.getFirst();
        Class<?> columnType = ValueTypes.getTypeForValueName(valueName);
        ValueProperties constraints = portfolioOutput.getSecond();
        ColumnSpecification columnSpec = new ColumnSpecification(calcConfig.getName(), valueName, constraints);
        // ensure columnSpec isn't a duplicate
        if (columnSpecs.add(columnSpec)) {
          columns.add(GridColumn.forKey(columnSpec, columnType, targetLookup));
        }
      }
      columnGroups.add(new GridColumnGroup(calcConfig.getName(), columns));
    }
    return columnGroups;
<<<<<<< HEAD
  }

  private static GridColumnGroup buildBlotterColumns(BlotterColumnMappings columnMappings,
                                                     List<PortfolioGridRow> rows) {
    List<GridColumn> columns = Lists.newArrayList(
        blotterColumn(BlotterColumn.TYPE, columnMappings, rows),
        blotterColumn(BlotterColumn.PRODUCT, columnMappings, rows),
        blotterColumn(BlotterColumn.QUANTITY, columnMappings, rows),
        blotterColumn(BlotterColumn.START, columnMappings, rows),
        blotterColumn(BlotterColumn.MATURITY, columnMappings, rows),
        blotterColumn(BlotterColumn.RATE, columnMappings, rows),
        blotterColumn(BlotterColumn.DIRECTION, columnMappings, rows),
        blotterColumn(BlotterColumn.FREQUENCY, columnMappings, rows),
        blotterColumn(BlotterColumn.FLOAT_FREQUENCY, columnMappings, rows),
        blotterColumn(BlotterColumn.INDEX, columnMappings, rows));
    return new GridColumnGroup("Blotter", columns);
  }

  private static GridColumn blotterColumn(BlotterColumn column,
                                          BlotterColumnMappings columnMappings,
                                          List<PortfolioGridRow> rows) {
    return new GridColumn(column.getName(), "", String.class, new BlotterColumnRenderer(column, columnMappings, rows));
  }

=======
  }

  private static GridColumnGroup buildBlotterColumns(BlotterColumnMapper columnMappings,
                                                     List<PortfolioGridRow> rows) {
    List<GridColumn> columns = Lists.newArrayList(
        blotterColumn(BlotterColumn.TYPE, columnMappings, rows),
        blotterColumn(BlotterColumn.PRODUCT, columnMappings, rows),
        blotterColumn(BlotterColumn.QUANTITY, columnMappings, rows),
        blotterColumn(BlotterColumn.DIRECTION, columnMappings, rows),
        blotterColumn(BlotterColumn.START, columnMappings, rows),
        blotterColumn(BlotterColumn.MATURITY, columnMappings, rows),
        blotterColumn(BlotterColumn.RATE, columnMappings, rows),
        blotterColumn(BlotterColumn.INDEX, columnMappings, rows),
        blotterColumn(BlotterColumn.FREQUENCY, columnMappings, rows),
        blotterColumn(BlotterColumn.FLOAT_FREQUENCY, columnMappings, rows));
    return new GridColumnGroup("Blotter", columns);
  }

  private static GridColumn blotterColumn(BlotterColumn column,
                                          BlotterColumnMapper columnMappings,
                                          List<PortfolioGridRow> rows) {
    return new GridColumn(column.getName(), "", String.class, new BlotterColumnRenderer(column, columnMappings, rows));
  }

>>>>>>> 6f1a4384

  private static List<PortfolioGridRow> buildRows(final CompiledViewDefinition viewDef) {
    final Portfolio portfolio = viewDef.getPortfolio();
    if (portfolio == null) {
      return Collections.emptyList();
    }
    PortfolioMapperFunction<PortfolioGridRow> targetFn = new PortfolioMapperFunction<PortfolioGridRow>() {

      @Override
      public PortfolioGridRow apply(PortfolioNode node) {
        ComputationTargetSpecification target =
            new ComputationTargetSpecification(ComputationTargetType.PORTFOLIO_NODE, node.getUniqueId());
        String nodeName;
        // if the parent ID is null it's the root node
        if (node.getParentNodeId() == null) {
          // the root node is called "Root" which isn't any use for displaying in the UI, use the portfolio name instead
          nodeName = portfolio.getName();
        } else {
          nodeName = node.getName();
        }
        return new PortfolioGridRow(target, nodeName);
      }

      @Override
      public PortfolioGridRow apply(PortfolioNode parentNode, Position position) {
        // TODO I don't think toLatest() will do long term. resolution time available on the result model
        ComputationTargetSpecification target = ComputationTargetSpecification.of(parentNode).containing(
            ComputationTargetType.POSITION, position.getUniqueId().toLatest());
        Security security = position.getSecurity();
        // TODO check the cast
        ManageableSecurity manageableSecurity = (ManageableSecurity) security;
        return new PortfolioGridRow(target, manageableSecurity, position.getQuantity());
      }
    };
    return PortfolioMapper.map(portfolio.getRootNode(), targetFn);
  }

  /* package */ static class PortfolioGridRow extends Row {

    private final ManageableSecurity _security;

    private PortfolioGridRow(ComputationTargetSpecification target, String name) {
      super(target, name, null);
      _security = null;
    }

    private PortfolioGridRow(ComputationTargetSpecification target, ManageableSecurity security, BigDecimal quantity) {
      super(target, securityName(security), quantity);
      _security = security;
    }

    private static String securityName(ManageableSecurity security) {
      ArgumentChecker.notNull(security, "security");
      return security.getName();
    }

    /* package */ ManageableSecurity getSecurity() {
      return _security;
    }
  }
}<|MERGE_RESOLUTION|>--- conflicted
+++ resolved
@@ -29,11 +29,7 @@
 import com.opengamma.util.ArgumentChecker;
 import com.opengamma.util.tuple.Pair;
 import com.opengamma.web.analytics.blotter.BlotterColumn;
-<<<<<<< HEAD
-import com.opengamma.web.analytics.blotter.BlotterColumnMappings;
-=======
 import com.opengamma.web.analytics.blotter.BlotterColumnMapper;
->>>>>>> 6f1a4384
 
 /**
  *
@@ -55,11 +51,8 @@
 
   /* package */ static PortfolioGridStructure forAnalytics(CompiledViewDefinition compiledViewDef,
                                                            ValueMappings valueMappings) {
-<<<<<<< HEAD
-=======
     ArgumentChecker.notNull(compiledViewDef, "compiledViewDef");
     ArgumentChecker.notNull(valueMappings, "valueMappings");
->>>>>>> 6f1a4384
     List<PortfolioGridRow> rows = buildRows(compiledViewDef);
     TargetLookup targetLookup = new TargetLookup(valueMappings, rows);
     GridColumnGroup fixedColumns = buildFixedColumns(rows);
@@ -72,14 +65,10 @@
 
   /* package */ static PortfolioGridStructure forBlotter(CompiledViewDefinition compiledViewDef,
                                                          ValueMappings valueMappings,
-<<<<<<< HEAD
-                                                         BlotterColumnMappings columnMappings) {
-=======
                                                          BlotterColumnMapper columnMappings) {
     ArgumentChecker.notNull(compiledViewDef, "compiledViewDef");
     ArgumentChecker.notNull(valueMappings, "valueMappings");
     ArgumentChecker.notNull(columnMappings, "columnMappings");
->>>>>>> 6f1a4384
     List<PortfolioGridRow> rows = buildRows(compiledViewDef);
     TargetLookup targetLookup = new TargetLookup(valueMappings, rows);
     GridColumnGroup fixedColumns = buildFixedColumns(rows);
@@ -128,32 +117,6 @@
       columnGroups.add(new GridColumnGroup(calcConfig.getName(), columns));
     }
     return columnGroups;
-<<<<<<< HEAD
-  }
-
-  private static GridColumnGroup buildBlotterColumns(BlotterColumnMappings columnMappings,
-                                                     List<PortfolioGridRow> rows) {
-    List<GridColumn> columns = Lists.newArrayList(
-        blotterColumn(BlotterColumn.TYPE, columnMappings, rows),
-        blotterColumn(BlotterColumn.PRODUCT, columnMappings, rows),
-        blotterColumn(BlotterColumn.QUANTITY, columnMappings, rows),
-        blotterColumn(BlotterColumn.START, columnMappings, rows),
-        blotterColumn(BlotterColumn.MATURITY, columnMappings, rows),
-        blotterColumn(BlotterColumn.RATE, columnMappings, rows),
-        blotterColumn(BlotterColumn.DIRECTION, columnMappings, rows),
-        blotterColumn(BlotterColumn.FREQUENCY, columnMappings, rows),
-        blotterColumn(BlotterColumn.FLOAT_FREQUENCY, columnMappings, rows),
-        blotterColumn(BlotterColumn.INDEX, columnMappings, rows));
-    return new GridColumnGroup("Blotter", columns);
-  }
-
-  private static GridColumn blotterColumn(BlotterColumn column,
-                                          BlotterColumnMappings columnMappings,
-                                          List<PortfolioGridRow> rows) {
-    return new GridColumn(column.getName(), "", String.class, new BlotterColumnRenderer(column, columnMappings, rows));
-  }
-
-=======
   }
 
   private static GridColumnGroup buildBlotterColumns(BlotterColumnMapper columnMappings,
@@ -178,7 +141,6 @@
     return new GridColumn(column.getName(), "", String.class, new BlotterColumnRenderer(column, columnMappings, rows));
   }
 
->>>>>>> 6f1a4384
 
   private static List<PortfolioGridRow> buildRows(final CompiledViewDefinition viewDef) {
     final Portfolio portfolio = viewDef.getPortfolio();
