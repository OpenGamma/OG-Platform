--- conflicted
+++ resolved
@@ -211,7 +211,6 @@
         margin-left: 0px;
     }
 
-<<<<<<< HEAD
 /* temporal */
     .OG-analytics-form-menu.og-menu-temporal{
         background: none;
@@ -295,13 +294,12 @@
     .OG-analytics-form-menu.og-menu-temporal .portfolio-version p,
     .OG-analytics-form-menu.og-menu-temporal .portfolio-correction p{
         margin-bottom: 10px;
-    }
-=======
+}
+
 /* filters */
 .OG-analytics-form-menu.og-filters input[type=radio] {
     vertical-align: top;
 }
->>>>>>> 8d9484bd
 
 /* ie8 doesnt support nth or last child...degrade */
     .ie8 .OG-analytics-form-menu select {
