/*
 * @copyright 2009 - present by OpenGamma Inc
 * @license See distribution for license
 */
(function ($, undefined) {
    var table_resizers = [], t, scrollbar_width = 0;
    $(window).resize(function () {
        if (t) clearTimeout(t);
        t = setTimeout(function () {$.each(table_resizers, function (idx, val) {val();});}, 300);
    });
    $.fn.awesometable = function (options) {
        var $self = this, $dup;
        if (!$self.is('table')) throw new TypeError('awesometable: needs to be called on a table element');
        if (!options || !options.height || typeof options.height !== 'number')
            throw new TypeError('awesometable: requires an object with numeric height property');
        scrollbar_width = scrollbar_width || (function () {
            var html = '<div style="width: 100px; height: 100px; position: absolute; \
                visibility: hidden; overflow: auto; left: -10000px; z-index: -10000; bottom: 100px" />';
            return 100 - $(html).appendTo('body').append('<div />').find('div').css('height', '200px').width();
        })();
        if (!$self.parent().parent().hasClass('js-awesometable')) { // initialize
            if ($self.height() - $self.find('thead').height() <= options.height) return;
            $self.css('margin-top', '-1px'); // compensate for thead height being 1px
            $self.wrap('<div />').parent().css({height: options.height + 'px', overflow: 'auto'})
                .wrap('<div class="js-awesometable"></div>').css({width: $self.width() + scrollbar_width + 'px'});
            ($dup = $self.clone()).find('tbody').remove();
            $self.parentsUntil('.js-awesometable').parent().prepend($dup);
            table_resizers.push(function () {$.fn.awesometable.call($self, options);});
        } else {
            $self.parentsUntil('.js-awesometable').css({
                width: $self.parentsUntil('.js-awesometable').parent().find(' > table thead').width() + 'px'
            });
        }
<<<<<<< HEAD
        $self.find('thead tr').hide().parent().find('tr:last').show(); // if multiple header rows, use last only
        // cascade header click
        $dup.find('th').click(function () {$($self.find('tr:last-child th')[$(this).index()]).click();});
=======
        // cascade header click
        $dup.find('th').click(function () {$($self.find('th')[$(this).index()]).click();});
>>>>>>> 74884e87
        // resize the new header to mimic original
        (function () {
            var len = $self.find('th').length, $dup = $('.js-awesometable > table th'),
                reset_css = {
                    'padding-top': '0', 'padding-bottom': '0', 'margin-top': '0', 'margin-bottom': '0',
                    'height': '0', 'line-height': '0', 'overflow': 'hidden', 'visibility': 'hidden'
                };
            $self.find('thead').css(reset_css).find('*').css(reset_css);
            $self.find('th').each(function (idx, elm) {
                $($dup[idx]).width($(elm).width() + (idx === len - 1 ? scrollbar_width : 0));
            });
        }());
        // deal with and css before and after content
        (function () {
            if (table_resizers.length > 1) return;
            var $style = $('<style type="text/css" />').appendTo($('head')),
                css = '.js-awesometable div thead :before, .js-awesometable div thead :after {display: none}';
            if ($style[0].styleSheet) $style[0].styleSheet.cssText = css; // IE
            else $style[0].appendChild(document.createTextNode(css));
        }());
        return $self;
    };
})(jQuery);<|MERGE_RESOLUTION|>--- conflicted
+++ resolved
@@ -31,14 +31,10 @@
                 width: $self.parentsUntil('.js-awesometable').parent().find(' > table thead').width() + 'px'
             });
         }
-<<<<<<< HEAD
+
         $self.find('thead tr').hide().parent().find('tr:last').show(); // if multiple header rows, use last only
         // cascade header click
         $dup.find('th').click(function () {$($self.find('tr:last-child th')[$(this).index()]).click();});
-=======
-        // cascade header click
-        $dup.find('th').click(function () {$($self.find('th')[$(this).index()]).click();});
->>>>>>> 74884e87
         // resize the new header to mimic original
         (function () {
             var len = $self.find('th').length, $dup = $('.js-awesometable > table th'),
