--- conflicted
+++ resolved
@@ -10,7 +10,7 @@
         'og.analytics.DatasourcesMenu',
         'og.views.common.layout'
     ],
-    obj: function () { 
+    obj: function () {
         return function (selector) {
             var emitter = new EventEmitter(), Form, ag_dropmenu = og.analytics.AggregatorsMenu,
                 ds_dropmenu = og.analytics.DatasourcesMenu, Status, MastHead, events = {
@@ -51,8 +51,8 @@
             };
             MastHead = function (template, search, aggregators, datasource) {
                 var MastHead = this, Form, ag_dropdwn, ds_dropdwn, vd_s = '.og-view',
-                    fcntrls_s = 'input, select, button', ac_s = 'input autocompletechange autocompleteselect', 
-                    $form = $(selector).html(template), $ag = $('.og-aggregation', $form), 
+                    fcntrls_s = 'input, select, button', ac_s = 'input autocompletechange autocompleteselect',
+                    $form = $(selector).html(template), $ag = $('.og-aggregation', $form),
                     $ds = $('.og-datasources', $form), $ag_fcntrls, $ds_fcntrls, $load_btn = $('.og-load', $form),
                     status, ac_menu;
                 return Form = function(){
@@ -73,12 +73,12 @@
                                 if (ag_dropdwn.is_opened()) {
                                     ds_dropdwn.emitEvent(events.open).emitEvent(events.focus);
                                 } else if (ds_dropdwn.is_opened()) {
-                                    ds_dropdwn.emitEvent(events.close); 
+                                    ds_dropdwn.emitEvent(events.close);
                                     $load_btn.focus();
                                 }
                             } else if (val === 'Cancel') {
                                 emitter.emitEvent(events.closeall);
-                                ac_menu.$input.select(); 
+                                ac_menu.$input.select();
                             }
                         },
                         click_handler = function (event) {
@@ -110,123 +110,17 @@
                             close_dropmenu(ag_dropdwn);
                             close_dropmenu(ds_dropdwn);
                         }),
-                        og.views.common.layout.main.allowOverflow('north'), 
+                        og.views.common.layout.main.allowOverflow('north'),
                         status = new Status(selector + ' .og-status'),
                         form;
                 }, Form.prototype = EventEmitter.prototype, MastHead = new Form();
             };
             $.when(
                 og.api.text({module: 'og.analytics.form_tash'}),
-<<<<<<< HEAD
                 og.api.rest.viewdefinitions.get(),
                 og.api.rest.aggregators.get(),
                 {data: ['Live', 'Snapshot', 'Historical']}
             ).then(MastHead);
         };
-=======
-                og.api.rest.viewdefinitions.get({}),
-                og.api.rest.aggregators.get()
-            ).then(function (template, search, aggregators) {
-                search.data.sort((function(i){ // sort by name
-                    return function (a, b) {return (a[i] === b[i] ? 0 : (a[i] < b[i] ? -1 : 1));};
-                })('name'));
-                var response = { // dummy response
-                    view: search.data,
-                    aggregation: {
-                        aggregators: aggregators.data,
-                        row: [
-                            {num: 1, label: 'Aggregated by', by: 'Long / Short'},
-                            {num: 2, label: 'Then by', by: 'Asset Class', last: true}
-                        ]
-                    },
-                    datasources: {
-                        type: ['Live', 'Snapsot', 'Historical', 'Data Type'],
-                        live: ['Bloomberg', 'Reuters'],
-                        snapshot: ['Alan', 'Alan 2'],
-                        historical: ['01 June 2012', '02 June 2012', '03 June 2012'],
-                        datatype: ['type 1', 'type 2'],
-                        row: [
-                            {num: 1, type: 'Live', value: 'Bloomberg'},
-                            {num: 2, type: 'Snapshot', value: 'Alan'},
-                            {num: 3, type: 'Historical', value: '02 June 2012'},
-                            {num: 4, type: 'Data Type', value: 'type 2', last: true}
-                        ]
-                    }
-                };
-                $(selector).html(template)
-                    /**
-                     * Custom tab event, only triggers between top level menu items. e.g. a tab event will trigger
-                     * when tab entering or tab leaving the evented element
-                     */
-                    .on('keydown', 'input, select, button', function (event) {
-                        if (event.keyCode !== 9) return;
-                        var $aggr = $(selector + ' .og-aggregation').find('input, select, button'),
-                            $data = $(selector + ' .og-datasources').find('input, select, button'),
-                            $self = $(this), shift_key = event.shiftKey,
-                            trigger = function (menu) {$self.trigger('tab', menu);},
-                            active_pos = function (elms, pos) {return $self.is(elms[pos]())},
-                            view = $self.closest('.og-view').length,
-                            aggregation = $self.closest('.og-aggregation').length,
-                            datasources = $self.closest('.og-datasources').length,
-                            load = $self.hasClass('og-load');
-                        if (view && shift_key) return;
-                        if (view && !shift_key) return trigger('aggregation');
-                        if (aggregation && active_pos($aggr, 'last') && !shift_key) return trigger('datasources');
-                        if (datasources && active_pos($data, 'first') && shift_key) return trigger('aggregation');
-                        if (datasources && active_pos($data, 'last') && !shift_key) return trigger('load');
-                        if (load && shift_key) return trigger('datasources');
-                    })
-                    .on('tab', function (event, type) {
-                        switch (type) {
-                            case 'aggregation': aggregation_menu.open(); break;
-                            case 'datasources': datasources_menu.open(); break;
-                            case 'load': aggregation_menu.close(); datasources_menu.close(); break;
-                        }
-                    })
-                    /**
-                     * The "open" event fires everytime a menu item is opened
-                     */
-                    .on('open', function (event, elm) {
-                        if (!aggregation_menu || !datasources_menu) return;
-                        if ($(elm).closest('.og-view').length) datasources_menu.close(), aggregation_menu.close();
-                        if ($(elm).closest('.og-aggregation').length) datasources_menu.close();
-                        if ($(elm).closest('.og-datasources').length) aggregation_menu.close();
-                    })
-                    .on('click', '.og-load', function () {
-                        if (!~auto_combo_menu[0].value.indexOf('Db')) return;
-                        og.analytics.url.main({
-                            type: 'portfolio', depgraph: false,
-                            viewdefinition: auto_combo_menu[0].value,
-                            providers: [{'marketDataType': 'live', 'source': 'Bloomberg'}]
-                        });
-                    })
-                    .on('click', '.og-menu-aggregation button', function () {
-                        var val = $(this).text();
-                        if (val === 'OK') $(selector).trigger('tab', 'datasources'), datasources_menu.focus();
-                        if (val === 'Cancel') aggregation_menu.close(), auto_combo_menu.select();
-                    })
-                    .on('click', '.og-menu-datasources button', function () {
-                        var val = $(this).text();
-                        if (val === 'OK') $(selector).trigger('tab', 'load'), $(selector + ' .og-load').focus();
-                        if (val === 'Cancel') datasources_menu.close(), auto_combo_menu.select();
-                    });
-                var auto_combo_menu = new og.common.util.ui.AutoCombo(
-                        '.OG-analytics-form .og-view', 'search...', response.view)
-                    .on('input autocompletechange autocompleteselect', function (event, ui) {
-                        var $load = $(selector + ' .og-load');
-                        if ((ui && ui.item && ui.item.value || $(this).val()) !== '') $load.removeClass('og-disabled');
-                        else $load.addClass('og-disabled').off('click');
-                    });
-                var aggregation_menu = new FormCombo(
-                    selector + ' .og-aggregation', 'og.analytics.form_aggregation_tash', response.aggregation
-                );
-                var datasources_menu = new FormCombo(
-                    selector + ' .og-datasources', 'og.analytics.form_datasources_tash', response.datasources
-                );
-                var status = new Status(selector + ' .og-status');
-                og.views.common.layout.main.allowOverflow('north');
-            });
-        }
->>>>>>> 79e311a3
     }
 });