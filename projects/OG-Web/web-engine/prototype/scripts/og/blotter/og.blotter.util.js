--- conflicted
+++ resolved
@@ -6,21 +6,14 @@
     name: 'og.blotter.util',
     dependencies: [],
     obj: function () {
-<<<<<<< HEAD
-=======
 
->>>>>>> 8d9484bd
          var FAKE_ATTRIBUTES = [
                 {key: 'what',value: 'that'},
                 {key: 'colour',value: 'white'},
                 {key: 'moral',value: 'bad'},
                 {key: 'direction',value: 'down'},
-<<<<<<< HEAD
-                {key: 'speed',value: 'fast'}];  
-=======
                 {key: 'speed',value: 'fast'}],
             bools = {"false": false, "true": true};  
->>>>>>> 8d9484bd
         return {
             /* Util methods */
             update_block : function (section, extras){
@@ -35,13 +28,9 @@
                 $('select[name="'+ name +'"]').val(value);
             },
             check_checkbox : function (name, value){
-<<<<<<< HEAD
-                $('input:checkbox[name= "'+ name +'"]').attr('checked', value); 
-=======
                 
                 $('input:checkbox[name= "'+ name +'"]').prop('checked', bools[value]); 
            
->>>>>>> 8d9484bd
             },
             add_datetimepicker : function (name){
                 $('input[name="'+ name +'"]').datetimepicker({
@@ -49,12 +38,9 @@
                     timeSuffix: '+00:00[UTC]'
                 });
             },
-<<<<<<< HEAD
-=======
             get_checkbox : function (name) {
                 return $('input:checkbox[name="'+ name +'"]').is(':checked').toString();
             },
->>>>>>> 8d9484bd
             set_datetime : function (name, value){
                 $('input[name="'+ name +'"]').datetimepicker('setDate', value);
             },
@@ -66,10 +52,7 @@
                 });
                 return attributes;
             },
-<<<<<<< HEAD
-=======
             
->>>>>>> 8d9484bd
             option : Handlebars.compile('<option value="{{{value}}}">{{{name}}}</option>'),
             /* Util data */
             otc_trade : {                
