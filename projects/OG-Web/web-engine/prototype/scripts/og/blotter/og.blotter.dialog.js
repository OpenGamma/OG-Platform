--- conflicted
+++ resolved
@@ -42,11 +42,7 @@
             };
             dialog.create = function () {
                 og.common.util.ui.dialog({
-<<<<<<< HEAD
-                    type: 'input', title: title, width: 530, height: 700, custom: $selector,
-=======
                     type: 'input', title: title, width: 530, height: 1200, custom: $selector,
->>>>>>> a5732400
                     buttons: {
                         'Create': function () {form_wrapper.submit(); $(this).dialog('close');},
                         'Cancel': function () {$(this).dialog('close');}
