/*
 * Copyright 2009 - present by OpenGamma Inc. and the OpenGamma group of companies
 * Please see distribution for license.
 *
 * provides wrappers for the REST API
 */
$.register_module({
    name: 'og.api.rest',
    dependencies: ['og.dev', 'og.api.common', 'og.common.events', 'og.common.routes'],
    obj: function () {
        jQuery.ajaxSettings.traditional = true; // instead of arr[]=1&arr[]=2 we want arr=1&arr=2
        var module = this, live_data_root = module.live_data_root, api, warn = og.dev.warn,
            common = og.api.common, routes = og.common.routes, loading_start = common.loading_start,
            loading_end = common.loading_end, encode = window['encodeURIComponent'],
            // convert all incoming params into strings (so for example, the value 0 ought to be truthy, not falsey)
            str = common.str,
            outstanding_requests = {}, registrations = [], subscribe, post_processors = {},
            meta_data = {configs: null, holidays: null, securities: null, viewrequirementnames: null},
            singular = {
                configs: 'config', exchanges: 'exchange', holidays: 'holiday',
                portfolios: 'portfolio', positions: 'position', regions: 'region', securities: 'security',
                timeseries: 'timeseries'
            },
            has_id_search = {
                configs: true, exchanges: true, holidays: true, portfolios: true,
                positions: true, regions: true, securities: true, timeseries: false
            },
            request_id = 1,
            MAX_INT = Math.pow(2, 31) - 1, PAGE_SIZE = 50, PAGE = 1, STALL = 500 /* 500ms */,
            INSTANT = 0 /* 0ms */, RESUBSCRIBE = 10000 /* 10s */,
            TIMEOUTSOON = 120000 /* 2m */, TIMEOUTFOREVER = 7200000 /* 2h */
        var cache_get = function (key) {return common.cache_get(module.name + key);};
        var cache_set = function (key, value) {return common.cache_set(module.name + key, value);};
        var cache_del = function (key) {return common.cache_del(module.name + key);};
        var check = function (params) {
            common.check(params);
            if (typeof params.bundle.config.handler !== 'function') params.bundle.config.handler = $.noop;
            if (params.bundle.config.page && (params.bundle.config.from || params.bundle.config.to))
                throw new TypeError(params.bundle.method + ': config.page + config.from/to is ambiguous');
            if (str(params.bundle.config.to) && !str(params.bundle.config.from))
                throw new TypeError(params.bundle.method + ': config.to requires config.from');
            if (params.bundle.config.page_size === '*' || params.bundle.config.page === '*')
                params.bundle.config.page_size = MAX_INT, params.bundle.config.page = PAGE;
            return ['handler', 'loading', 'update', 'dependencies', 'cache_for', 'dry'].reduce(function (acc, val) {
                return (val in params.bundle.config) && (acc[val] = params.bundle.config[val]), acc;
            }, {type: 'GET'});
        };
        var default_del = function (config) {
            config = config || {};
            var root = this.root, method = [root], meta, id = str(config.id), version = str(config.version);
            meta = check({
                bundle: {method: root + '#del', config: config},
                required: [{all_of: ['id']}],
                dependencies: [{fields: ['version'], require: 'id'}]
            });
            meta.type = 'DELETE';
            return request(method.concat(version ? [id, 'versions', version] : id), {data: {}, meta: meta});
        };
        var default_get = function (fields, api_fields, config) {
            config = config || {};
            var root = this.root, method = [root], data = {}, meta,
                all = fields.concat('id', 'version', 'page_size', 'page', 'from', 'to'),
                id = str(config.id), version = str(config.version), version_search = version === '*',
                field_search = fields.some(function (val) {return val in config;}),
                ids = config.ids, id_search = ids && $.isArray(ids) && ids.length,
                search = field_search || id_search || version_search || !id,
                has_meta = root in meta_data, meta_request = has_meta && config.meta;
            meta = check({
                bundle: {method: root + '#get', config: config},
                dependencies: [{fields: ['version'], require: 'id'}],
                empties: [
                    {condition: field_search || id_search, label: 'search request', fields: ['version', 'id']},
                    {condition: !has_meta, label: 'meta data unavailable for /' + root, fields: ['meta']},
                    {condition: meta_request, label: 'meta data request', fields: all},
                    {condition: !has_id_search[root], label: 'id search unavailable for ' + root, fields: ['ids']}
                ]
            });
            if (meta_request) method.push('metaData');
            if (search) data = paginate(config);
            if (field_search) fields.forEach(function (val, idx) {
                if (val = str(config[val])) data[(api_fields || fields)[idx]] = val;
            });
            if (id_search) data[singular[root] + 'Id'] = ids;
            version = version ? [id, 'versions', version_search ? false : version].filter(Boolean) : id;
            if (id) method = method.concat(version);
            return request(method, {data: data, meta: meta});
        };
        var not_available = function (method) {
            throw new Error(this.root + '#' + method + ' does not exist in the REST API');
        };
        var not_available_del = not_available.partial('del');
        var not_available_get = not_available.partial('get');
        var not_available_put = not_available.partial('put');
        var not_implemented = function (method) {
            throw new Error(this.root + '#' + method + ' exists in the REST API, but does not have a JS version');
        };
        var not_implemented_del = not_implemented.partial('del');
        var not_implemented_get = not_implemented.partial('get');
        var not_implemented_put = not_implemented.partial('put');
        var paginate = function (config) {
            var from = str(config.from), to = str(config.to);
            return from ? {'pgIdx': from, 'pgSze': to ? +to - +from : str(config.page_size) || PAGE_SIZE}
                : {'pgSze': str(config.page_size) || PAGE_SIZE, 'pgNum': str(config.page) || PAGE};
        }
        var post_process = function (data, url) {return post_processors[url] ? post_processors[url](data) : data;};
        post_processors[live_data_root + 'compressor/compress'] = function (data) {
            return (data.data = data.data.replace(/\=/g, '-').replace(/\//g, '_').replace(/\+/g, '.')), data;
        };
        var Promise = function () {
            var deferred = new $.Deferred, promise = deferred.promise();
            promise.deferred = deferred;
            promise.id = ++request_id;
            return promise;
        };
        var register = function (req) {
            if (!req.config.meta.update) return true;
            if (!api.id) return false;
            if (registrations.reduce(function (acc, val) { // do not add duplicates
                return val === null ? false
                    : acc || val.method.join('/') === req.method.join('/') && val.update === req.config.meta.update;
            }, false)) return true;
            return !!registrations.push({
                id: req.id, dependencies: req.config.meta.dependencies || [], config: req.config, url: req.url,
                method: req.method, update: req.config.meta.update, current: req.current
            });
        };
        var request = function (method, config, promise) {
            var no_post_body = {GET: 0, DELETE: 0}, current = routes.current(),
                is_get = config.meta.type === 'GET',
                is_delete = config.meta.type === 'DELETE',
                // build GET/DELETE URLs instead of letting $.ajax do it
                url = config.url || (config.meta.type in no_post_body ?
                    [live_data_root + method.map(encode).join('/'), $.param(config.data, true)]
                        .filter(Boolean).join('?')
                            : live_data_root + method.map(encode).join('/')),
            promise = promise || new Promise;
            /** @ignore */
            var send = function () {
                // GETs are being POSTed with method=GET so they do not cache. TODO: change this
                outstanding_requests[promise.id].ajax = $.ajax({
                    url: url,
                    type: is_get ? 'POST' : config.meta.type,
                    data: is_get ? $.extend(config.data, {method: 'GET'}) : config.data,
                    headers: {'Accept': 'application/json', 'Cache-Control': 'no-cache'},
                    dataType: 'json',
                    timeout: config.meta.timeout || (is_get ? TIMEOUTSOON : TIMEOUTFOREVER),
                    beforeSend: function (xhr, req) {
                        var aborted = !(promise.id in outstanding_requests),
                            message = (aborted ? 'ABORTED: ' : '') + req.type + ' ' + req.url + ' HTTP/1.1' +
                                (!is_get ? '\n\n' + req.data : '');
                        og.dev.log(message);
                        if (aborted) return false;
                    },
                    error: function (xhr, status, error) {
                        // re-send requests that have timed out only if they are GETs (/updates requests don't time out)
                        if (error === 'timeout' && is_get && !config.meta.is_update) return send();
                        var result = {
                            error: xhr.status || true, data: null,
                            meta: {content_length: (xhr.responseText || '').length, url: url},
                            message: status === 'parsererror' ? 'JSON parser failed'
                                : xhr.responseText || 'There was no response from the server.'
                        };
                        delete outstanding_requests[promise.id];
                        if (error === 'abort') return; // do not call handler if request was cancelled
                        config.meta.handler(result);
                        promise.deferred.resolve(result);
                    },
                    success: function (data, status, xhr) {
                        if (promise.ignore) return;
                        var meta = {content_length: xhr.responseText.length, url: url},
                            location = xhr.getResponseHeader('Location'), result, cache_for;
                        delete outstanding_requests[promise.id];
                        if (location && ~!location.indexOf('?')) meta.id = location.split('/').pop();
                        result = {error: false, message: status, data: post_process(data, url), meta: meta};
                        if (cache_for = config.meta.cache_for)
                            cache_set(url, result), setTimeout(function () {cache_del(url);}, cache_for);
                        config.meta.handler(result);
                        promise.deferred.resolve(result);
                    },
                    complete: loading_end
                });
            };
            if (is_get && !register({id: promise.id, config: config, current: current, url: url, method: method}))
                // if registration fails, it's because we don't have a client ID yet, so stall
                return setTimeout(request.partial(method, config, promise), STALL), promise;
            if (!is_get && og.app.READ_ONLY) return setTimeout(function () {
                var result = {error: true, data: null, meta: {}, message: 'The app is in read-only mode.'};
                config.meta.handler(result);
                promise.deferred.resolve(result);
            }, INSTANT), promise;
            if (config.meta.update) if (is_get) config.data['clientId'] = api.id;
                else warn(module.name + ': update functions are only for GETs');
            if (config.meta.cache_for && !is_get)
                warn(module.name + ': only GETs can be cached'), delete config.meta.cache_for;
            loading_start(config.meta.loading);
            if (is_get) { // deal with client-side caching of GETs
                if (cache_get(url) && typeof cache_get(url) === 'object') return setTimeout((function (result) {
                    return function () {config.meta.handler(result), promise.deferred.resolve(result);};
                })(cache_get(url)), INSTANT), promise;
                if (cache_get(url)) // if cache_get returns true a request is already outstanding, so stall
                    return setTimeout(request.partial(method, config, promise), STALL), promise;
                if (config.meta.cache_for) cache_set(url, true);
            }
            outstanding_requests[promise.id] = {
                current: current, dependencies: config.meta.dependencies, promise: promise
            };
            if (is_delete) registrations = registrations
                .filter(function (reg) {return !~reg.method.join('/').indexOf(method.join('/'));});
            return config.meta.dry ? promise : send(), promise;
        };
        var request_expired = function (request, current) {
            return (current.page !== request.current.page) || request.dependencies.some(function (field) {
                return current.args[field] !== request.current.args[field];
            });
        };
        var simple_get = function (config) {
            var meta = check({bundle: {method: this.root + '#get', config: config || {}}});
            return request(this.root.split('/'), {data: {}, meta: meta});
        };
        api = {
            abort: function (promise) {
                if (!promise) return;
                var xhr = outstanding_requests[promise.id] && outstanding_requests[promise.id].ajax;
                api.deregister(promise);
                // if request is still outstanding remove it
                if (!xhr) return; else delete outstanding_requests[promise.id];
                if (typeof xhr === 'object' && 'abort' in xhr) xhr.abort();
            },
            aggregators: { // all requests that begin with /aggregators
                root: 'aggregators',
                get: simple_get,
                put: not_available_put,
                del: not_available_del
            },
            blotter: (function () { // all requests that begin with /blotter
                var blotter = {  
                    root: 'blotter',
                    get: not_available_get, put: not_available_put, del: not_available_del, // no requests to /blotter
                    trades: {root: 'blotter/trades'}
                };
                [ // blotter/lookup/* endpoints
                    'barrierdirections', 'barriertypes', 'businessdayconventions', 'daycountconventions',
<<<<<<< HEAD
                    'exercisetypes', 'floatingratetypes', 'frequencies', 'longshort', 'monitoringtype',
=======
                    'exercisetypes', 'floatingratetypes', 'frequencies', 'idschemes', 'longshort', 'monitoringtype',
>>>>>>> 8d9484bd
                    'samplingfrequencies'
                ].forEach(function (key) {
                    blotter[key] = {
                        root: 'blotter/lookup/' + key, get: simple_get, put: not_available_put, del: not_available_del
                    };
                });
                blotter.trades.get = function (config) {
                    config = config || {};
                    var root = this.root, method = root.split('/'), meta;
                    meta = check({bundle: {method: root + '#get', config: config}, required: [{all_of: ['id']}]});
                    return request(method.concat(config.id), {data: {}, meta: meta});
                };
                blotter.trades.put = function (config) {
                    config = config || {};
                    var root = this.root, method = root.split('/'), meta, data = {trade: {}}, id = config.id;
                    meta = check({bundle: {method: root + '#put', config: config}, required: [{all_of: ['trade']}]});
                    data.trade = str({trade: config.trade, security: config.security});
                    meta.type = id ? 'PUT' : 'POST';
                    if (id) method.push(id);
                    return request(method, {data: data, meta: meta});
                };
                blotter.trades.del = function (config) {
                    config = config || {};
                    var root = this.root, method = root.split('/'), meta;
                    meta = check({bundle: {method: root + '#del', config: config}, required: [{all_of: ['id']}]});
                    meta.type = 'DELETE';
                    return request(method.concat(config.id), {data: {}, meta: meta});
                };
                return blotter;
            })(),
            clean: function () {
                var id, current = routes.current(), request;
                for (id in outstanding_requests) { // clean up outstanding requests
                    if (!(request = outstanding_requests[id]).dependencies) continue;
                    if (request_expired(request, current)) api.abort({id: id});
                }
                // clean up registrations
                registrations.filter(request_expired.partial(void 0, current)).pluck('id')
                    .forEach(function (id) {api.abort({id: id});});
            },
            compressor: { // all requests that begin with /compressor
                root: 'compressor',
                get: function (config) {
                    var root = this.root, method = [root, 'decompress'], data = {}, meta;
                    meta = check({bundle: {method: root + '#get', config: config}, required: [{all_of: ['content']}]});
                    meta.type = 'POST';
                    data.content = config.content.replace(/\-/g, '=').replace(/\_/g, '\/').replace(/\./g, '+');
                    return request(method, {data: data, meta: meta});
                },
                put: function (config) {
                    var root = this.root, method = [root, 'compress'], data = {}, meta;
                    meta = check({bundle: {method: root + '#put', config: config}, required: [{all_of: ['content']}]});
                    meta.type = 'POST';
                    data.content = JSON.stringify(config.content);
                    return request(method, {data: data, meta: meta});
                },
                del: not_available_del
            },
            configs: { // all requests that begin with /configs
                root: 'configs',
                get: function (config) {
                    config = config || {};
                    var root = this.root, method = [root], data = {}, meta,
                        id = str(config.id), version = str(config.version), version_search = version === '*',
                        fields = ['name', 'type'], field_search = fields.some(function (val) {return val in config;}),
                        all = fields.concat('id', 'version', 'page_size', 'page', 'from', 'to'),
                        ids = config.ids, id_search = ids && $.isArray(ids) && ids.length,
                        meta_request = config.meta, template = str(config.template);
                    meta = check({
                        bundle: {method: root + '#get', config: config},
                        dependencies: [{fields: ['version'], require: 'id'}],
                        empties: [
                            {condition: template, label: 'template request', fields: all.concat('meta')},
                            {condition: field_search || id_search, label: 'search request', fields: ['version', 'id']},
                            {condition: meta_request, label: 'meta data request', fields: all}
                        ]
                    });
                    if (meta_request) method.push('metaData');
                    if (!meta_request && !template && (field_search || version_search || id_search || !id))
                        data = paginate(config);
                    if (field_search) fields
                        .forEach(function (val, idx) {if (val = str(config[val])) data[fields[idx]] = val;});
                    if (data.type === '*') delete data.type; // * is superfluous here
                    if (id_search) data.configId = ids;
                    if (template) method.push('templates', template);
                    if (id) method = method.concat(version ? [id, 'versions', version_search ? '' : version] : id);
                    return request(method, {data: data, meta: meta});
                },
                put: function (config) {
                    config = config || {};
                    var root = this.root, method = [root], data = {}, meta,
                        id = str(config.id), fields = ['name', 'json', 'type', 'xml'],
                        api_fields = ['name', 'configJSON', 'type', 'configXML'];
                    meta = check({
                        bundle: {method: root + '#put', config: config},
                        empties: [{
                            condition: !!config.json, label: 'json and xml are mutually exclusive', fields: ['xml']
                        }]
                    });
                    meta.type = id ? 'PUT' : 'POST';
                    fields.forEach(function (val, idx) {if (val = str(config[val])) data[api_fields[idx]] = val;});
                    if (id) method.push(id);
                    return request(method, {data: data, meta: meta});
                },
                del: default_del
            },
            deregister: function (promise) {
                registrations = registrations.filter(function (val) {return val.id !== promise.id;});
            },
            disconnected: false,
            exchanges: { // all requests that begin with /exchanges
                root: 'exchanges',
                get: default_get.partial(['name'], null),
                put: not_implemented_put,
                del: not_implemented_del
            },
            fire: og.common.events.fire,
            handshake: { // all requests that begin with /handshake
                root: 'handshake',
                get: function (config) {
                    config = config || {};
                    if (api.id) warn(module.name + ': handshake has already been called');
                    var root = this.root, data = {}, meta;
                    meta = check({bundle: {method: root + '#get', config: config}});
                    return request(null, {url: '/handshake', data: data, meta: meta});
                },
                put: not_available_put,
                del: not_available_del
            },
            holidays: { // all requests that begin with /holidays
                root: 'holidays',
                get: default_get.partial(['name', 'type', 'currency'], null),
                put: not_implemented_put,
                del: not_implemented_del
            },
            id: null,
            livedatasources: { // all requests that begin with /livedatasources
                root: 'livedatasources',
                get: simple_get,
                put: not_available_put,
                del: not_available_del
            },
            marketdatasnapshots: { // all requests that begin with /marketdatasnapshots
                root: 'marketdatasnapshots',
                get: default_get.partial([], null),
                put: not_available_put,
                del: not_available_del
            },
            off: og.common.events.off,
            on: og.common.events.on,
            portfolios: { // all requests that begin with /portfolios
                root: 'portfolios',
                get: function (config) {
                    config = config || {};
                    var root = this.root, method = [root], data = {}, meta,
                        id = str(config.id), node = str(config.node), version = str(config.version),
                        name = str(config.name), name_search =  config.name, version_search = version === '*',
                        ids = config.ids, id_search = ids && $.isArray(ids) && ids.length,
                        nodes = config.nodes, node_search = nodes && $.isArray(nodes) && nodes.length,
                        search = !id || id_search || node_search || name_search || version_search;
                    meta = check({
                        bundle: {method: root + '#get', config: config},
                        dependencies: [{fields: ['node', 'version'], require: 'id'}],
                        required: [{condition: version_search, one_of: ['id', 'node']}],
                        empties: [
                            {
                                condition: name_search || id_search || node_search,
                                label: 'search request cannot have id, node, or version',
                                fields: ['id', 'node', 'version']
                            },
                            {label: 'meta data unavailable for /' + root, fields: ['meta']}
                        ]
                    });
                    if (search) data = paginate(config);
                    if (name_search) data.name = name;
                    if (id_search) data['portfolioId'] = ids;
                    if (node_search) data['nodeId'] = nodes;
                    version = version ? [id, 'versions', version_search ? false : version].filter(Boolean) : id;
                    if (id) method = method.concat(version);
                    if (node) method.push('nodes', node);
                    return request(method, {data: data, meta: meta});
                },
                put: function (config) {
                    config = config || {};
                    var root = this.root, method = [root], data = {}, meta,
                        name = str(config.name), id = str(config.id), version = str(config.version),
                        node = str(config.node), new_node = config['new'], position = str(config.position);
                    meta = check({
                        bundle: {method: root + '#put', config: config},
                        required: [{one_of: ['name', 'id']}, {one_of: ['name', 'position']}],
                        dependencies: [
                            {fields: ['node', 'version', 'position'], require: 'id'},
                            {fields: ['position'], require: 'node'}
                        ],
                        empties: [
                            {condition: !!name, label: 'name exists', fields: ['position']},
                            {condition: new_node, label: 'node is not set to an ID', fields: ['position']}
                        ]
                    });
                    meta.type = !id || new_node || position ? 'POST' : 'PUT';
                    if (name) data.name = name;
                    if (id) method = method.concat(version ? [id, 'versions', version] : id);
                    if (new_node || node) method = method.concat(new_node && !node ? 'nodes' : ['nodes', node]);
                    if (position) method.push('positions'), data.uid = position;
                    return request(method, {data: data, meta: meta});
                },
                del: function (config) {
                    config = config || {};
                    var root = this.root, method = [root], meta,
                        id = str(config.id), version = str(config.version),
                        node = str(config.node), position = str(config.position);
                    meta = check({
                        bundle: {method: root + '#del', config: config},
                        required: [{all_of: ['id']}],
                        dependencies: [
                            {fields: ['node', 'version', 'position'], require: 'id'},
                            {fields: ['position'], require: 'node'}
                        ]
                    });
                    meta.type = 'DELETE';
                    method = method.concat(version ? [id, 'versions', version] : id);
                    if (node) method.push('nodes', node);
                    if (position) method.push('positions', position);
                    return request(method, {data: {}, meta: meta});
                }
            },
            positions: { // all requests that begin with /positions
                root: 'positions',
                get: default_get.partial(['min_quantity', 'max_quantity', 'identifier'],
                        ['minquantity', 'maxquantity', 'identifier']),
                put: function (config) {
                    config = config || {};
                    var root = this.root, method = [root], data = {}, meta,
                        id = str(config.id), version = str(config.version),
                        fields = ['identifier', 'quantity', 'scheme_type', 'trades'],
                        api_fields = ['idvalue', 'quantity', 'idscheme', 'tradesJson'];
                    meta = check({
                        bundle: {method: root + '#put', config: config},
                        dependencies: [{fields: ['version'], require: 'id'}],
                        required: [
                            {condition: !id, all_of:  ['identifier', 'quantity', 'scheme_type']},
                            {condition: !!id, all_of: ['quantity']}
                        ]
                    });
                    meta.type = id ? 'PUT' : 'POST';
                    fields.forEach(function (val, idx) {if (val = str(config[val])) data[api_fields[idx]] = val;});
                    if (config['trades']) // the trades data structure needs to be serialized and sent as a string
                        data['tradesJson'] = JSON.stringify({trades: config['trades']});
                    if (id) method = method.concat(version ? [id, 'versions', version] : id);
                    return request(method, {data: data, meta: meta});
                },
                del: default_del
            },
            regions: { // all requests that begin with /regions
                root: 'regions',
                get: default_get.partial(['name', 'classification'], null),
                put: not_implemented_put,
                del: not_implemented_del
            },
            register: register,
            registrations: function () {return registrations;},
            securities: { // all requests that begin with /securities
                root: 'securities',
                get: default_get.partial(['name', 'type'], null),
                put: function (config) {
                    config = config || {};
                    var root = this.root, method = [root], data = {}, meta,
                        id = str(config.id), fields = ['identifier', 'scheme_type'],
                        api_fields = ['idvalue', 'idscheme'];
                    meta = check({
                        bundle: {method: root + '#put', config: config},
                        empties: [{condition: !!id, label: 'ID exists', fields: fields}],
                        required: [{condition: !id, all_of: fields}]
                    });
                    meta.type = id ? 'PUT' : 'POST';
                    fields.forEach(function (val, idx) {if (val = str(config[val])) data[api_fields[idx]] = val;});
                    if (id) method.push(id);
                    return request(method, {data: data, meta: meta});
                },
                del: default_del
            },
            sync: {  // all requests that begin with /sync
                root: 'sync',
                get: function (config) {
                    config = config || {};
                    var root = this.root, method = [root], data = {}, meta, fields = ['status', 'trades'];
                    meta = check({
                        bundle: {method: root + '#get', config: config},
                        required: [{one_of: fields}],
                        empties: [{condition: config.status, fields: ['trades'], label: 'status exists'}]
                    });
                    fields.forEach(function (field) {if (config[field]) method.push(config[field], field);});
                    return request(method, {data: data, meta: meta});
                },
                put: not_implemented_put,
                del: not_available_del
            },
            timeseries: { // all requests that begin with /timeseries
                root: 'timeseries',
                get: function (config) {
                    config = config || {};
                    var root = this.root, method = [root], data = {}, meta,
                        id = str(config.id),
                        fields = ['identifier', 'data_source', 'data_provider', 'data_field', 'observation_time'],
                        api_fields = ['identifier', 'dataSource', 'dataProvider', 'dataField', 'observationTime'],
                        search = !id || fields.some(function (val) {return val in config;});
                    meta = check({
                        bundle: {method: root + '#get', config: config},
                        empties: [{condition: search, label: 'search request', fields: ['id']}]
                    });
                    if (search) {
                        data = paginate(config);
                        fields.forEach(function (val, idx) {if (val = str(config[val])) data[api_fields[idx]] = val;});
                    } else {
                        method.push(id);
                    }
                    return request(method, {data: data, meta: meta});
                },
                put: function (config) {
                    config = config || {};
                    var root = this.root, method = [root], data = {}, meta,
                        fields = ['data_provider', 'data_field', 'start', 'end', 'scheme_type', 'identifier'],
                        api_fields = ['dataProvider', 'dataField', 'start', 'end', 'idscheme', 'idvalue'];
                    meta = check({
                        bundle: {method: root + '#put', config: config},
                        required: [{all_of: ['data_provider', 'data_field', 'scheme_type', 'identifier']}]
                    });
                    meta.type = 'POST';
                    fields.forEach(function (val, idx) {if (val = str(config[val])) data[api_fields[idx]] = val;});
                    return request(method, {data: data, meta: meta});
                },
                del: default_del
            },
            updates: { // all requests that begin with /updates
                root: 'updates',
                get: function (config) {
                    config = config || {};
                    var root = this.root, data = {}, meta;
                    meta = check({bundle: {method: root + '#get', config: config}});
                    meta.timeout = 12500; meta.is_update = true; // back-end will timeout at 10s, so 12.5 should be fine
                    return request(null, {url: ['', root, api.id].join('/'), data: data, meta: meta});
                },
                put: not_available_put,
                del: not_available_del
            },
            valuerequirementnames: {
                root: 'valuerequirementnames',
                get: function (config) {
                    config = config || {};
                    var root = this.root, method = [root], data = {}, meta, meta_request = config.meta;
                    meta = check({
                        bundle: {method: root + '#get', config: config},
                        required: [{all_of: ['meta']}]
                    });
                    data = paginate(config);
                    if (meta_request) method.push('metaData');
                    return request(method, {data: data, meta: meta});
                },
                put: not_implemented_put,
                del: not_implemented_del
            },
            viewdefinitions: { // all requests that begin with /viewdefinitions
                root: 'viewdefinitions',
                get: default_get.partial([], null),
                put: not_available_put,
                del: not_available_del
            },
            views: { // all requests that begin with /views
                root: 'views',
                get: not_available_get,
                put: function (config, promise) {
                    config = config || {};
                    var promise = promise || new Promise,
                        root = this.root, method = [root], data = {}, meta,
                        fields = [
                            'viewdefinition', 'aggregators', 'providers', 'valuation', 'version', 'correction'
                        ],
                        api_fields = [
                            'viewDefinitionId', 'aggregators', 'marketDataProviders',
                            'valuationTime', 'portfolioVersionTime', 'portfolioCorrectionTime'
                        ];
                    if (!api.id) return setTimeout((function (context) {                    // if handshake isn't
                        return function () {api.views.put.call(context, config, promise);}; // complete, return a
                    })(this), STALL), promise;                                              // promise and try again
                    meta = check({
                        bundle: {method: root + '#put', config: config},
                        required: [{all_of: ['viewdefinition', 'providers']}]
                    });
                    meta.type = 'POST';
                    promise.ignore = true; // this request will be answered in fire_updates NOT in ajax handler
                    fields.forEach(function (val, idx) {
                        var is_object = typeof config[val] === 'object';
                        if (is_object ? val = JSON.stringify(config[val]) : val = str(config[val])) // is truthy
                            data[api_fields[idx]] = val;
                    });
                    data['requestId'] = promise.id;
                    data['aggregators'] = config.aggregators; // send traditional form array and not JSON
                    data['clientId'] = api.id;
                    return request(method, {data: data, meta: meta}, promise);
                },
                del: function (config) {
                    config = config || {};
                    var root = this.root, method = [root], meta, view_id = config.view_id;
                    meta = check({
                        bundle: {method: root + '#del', config: config},
                        required: [{all_of: ['view_id']}]
                    });
                    meta.type = 'DELETE';
                    method = method.concat(view_id);
                    return request(method, {data: {}, meta: meta});
                },
                grid: {
                    depgraphs: {
                        root: 'views/{{view_id}}/{{grid_type}}/depgraphs',
                        del: not_implemented_del,
                        get: not_available_get,
                        structure: {
                            root: 'views/{{view_id}}/{{grid_type}}/depgraphs/{{graph_id}}',
                            get: function (config) {
                                config = config || {};
                                var root = this.root, method = root.split('/'), data = {}, meta;
                                meta = check({
                                    bundle: {method: root + '#get', config: config},
                                    required: [{all_of: ['view_id', 'grid_type', 'graph_id']}]
                                });
                                method[1] = config.view_id;
                                method[2] = config.grid_type;
                                method[4] = config.graph_id;
                                return request(method, {data: data, meta: meta});
                            },
                            put: not_available_put,
                            del: not_available_del
                        },
                        put: function (config) {
                            config = config || {};
                            var promise = new Promise, root = this.root, method = root.split('/'), data = {}, meta,
                                fields = ['view_id', 'grid_type', 'row', 'col'],
                            meta = check({
                                bundle: {method: root + '#put', config: config}, required: [{all_of: fields}]
                            });
                            meta.type = 'POST';
                            promise.ignore = true; // this request will be answered in fire_updates NOT in ajax handler
                            data['requestId'] = promise.id;
                            data['clientId'] = api.id;
                            method[1] = config.view_id;
                            method[2] = config.grid_type;
                            fields.forEach(function (val, idx) {if (val = str(config[val])) data[fields[idx]] = val;});
                            return request(method, {data: data, meta: meta}, promise);
                        },
                        viewports: {
                            root: 'views/{{view_id}}/{{grid_type}}/depgraphs/{{graph_id}}/viewports',
                            get: function (config) {
                                config = config || {};
                                var root = this.root, method = root.split('/'), data = {}, meta;
                                meta = check({
                                    bundle: {method: root + '#get', config: config},
                                    required: [{all_of: ['view_id', 'grid_type', 'graph_id', 'viewport_id']}]
                                });
                                method[1] = config.view_id;
                                method[2] = config.grid_type;
                                method[4] = config.graph_id;
                                method.push(config.viewport_id);
                                return request(method, {data: data, meta: meta});
                            },
                            put: function (config) {
                                config = config || {};
                                var promise = new Promise, root = this.root, method = root.split('/'), data = {}, meta,
                                    fields = ['cells', 'rows', 'cols', 'format', 'log'],
                                    api_fields = ['cells', 'rows', 'columns', 'format', 'enableLogging'];
                                meta = check({
                                    bundle: {method: root + '#put', config: config},
                                    required: [
                                        {all_of: ['view_id', 'graph_id', 'format']},
                                        {either: ['rows', 'cols'], or: ['cells']}
                                    ]
                                });
                                meta.type = 'POST';
                                fields.forEach(function (key, idx) {data[api_fields[idx]] = config[key];});
                                data['clientId'] = api.id;
                                data['enableLogging'] = !!data['enableLogging'];
                                data.version = promise.id;
                                method[1] = config.view_id;
                                method[2] = config.grid_type;
                                method[4] = config.graph_id;
                                if (config.viewport_id) // use the promise id as viewport_version
                                    (meta.type = 'PUT'), method.push(config.viewport_id);
                                else // the response will come back in fire_updates
                                    (promise.ignore = true), (data['requestId'] = promise.id);
                                return request(method, {data: data, meta: meta}, promise);
                            },
                            del: function (config) {
                                config = config || {};
                                var root = this.root, method = root.split('/'), data = {}, meta;
                                meta = check({
                                    bundle: {method: root + '#del', config: config},
                                    required: [{all_of: ['view_id', 'grid_type', 'graph_id', 'viewport_id']}]
                                });
                                meta.type = 'DELETE';
                                method[1] = config.view_id;
                                method[2] = config.grid_type;
                                method[4] = config.graph_id;
                                method.push(config.viewport_id);
                                return request(method, {data: {}, meta: meta});
                            }
                        }
                    },
                    structure: {
                        root: 'views/{{view_id}}/{{grid_type}}',
                        get: function (config) {
                            config = config || {};
                            var root = this.root, method = root.split('/'), data = {}, meta;
                            meta = check({
                                bundle: {method: root + '#get', config: config},
                                required: [{all_of: ['view_id', 'grid_type']}]
                            });
                            method[1] = config.view_id;
                            method[2] = config.grid_type;
                            return request(method, {data: data, meta: meta});
                        },
                        put: not_available_put,
                        del: not_available_del
                    },
                    viewports: {
                        root: 'views/{{view_id}}/{{grid_type}}/viewports',
                        get: function (config) {
                            config = config || {};
                            var root = this.root, method = root.split('/'), data = {}, meta;
                            meta = check({
                                bundle: {method: root + '#get', config: config},
                                required: [{all_of: ['view_id', 'grid_type', 'viewport_id']}]
                            });
                            method[1] = config.view_id;
                            method[2] = config.grid_type;
                            method.push(config.viewport_id);
                            return request(method, {data: data, meta: meta});
                        },
                        put: function (config) {
                            config = config || {};
                            var promise = new Promise, root = this.root, method = root.split('/'), data = {}, meta,
                                fields = ['cells', 'rows', 'cols', 'format', 'log'],
                                api_fields = ['cells', 'rows', 'columns', 'format', 'enableLogging'];
                            meta = check({
                                bundle: {method: root + '#put', config: config},
                                required: [
                                    {all_of: ['view_id', 'format']},
                                    {either: ['rows', 'cols'], or: ['cells']}
                                ]
                            });
                            meta.type = 'POST';
                            fields.forEach(function (key, idx) {data[api_fields[idx]] = config[key];});
                            data['clientId'] = api.id;
                            data['enableLogging'] = !!data['enableLogging'];
                            data.version = promise.id;
                            method[1] = config.view_id;
                            method[2] = config.grid_type;
                            if (config.viewport_id) // use the promise id as viewport_version
                                (meta.type = 'PUT'), method.push(config.viewport_id);
                            else // the response will come back in fire_updates
                                (promise.ignore = true), (data['requestId'] = promise.id);
                            return request(method, {data: data, meta: meta}, promise);
                        },
                        del: function (config) {
                            config = config || {};
                            var root = this.root, method = root.split('/'), data = {}, meta;
                            meta = check({
                                bundle: {method: root + '#del', config: config},
                                required: [{all_of: ['view_id', 'grid_type', 'viewport_id']}]
                            });
                            meta.type = 'DELETE';
                            method[1] = config.view_id;
                            method[2] = config.grid_type;
                            method.push(config.viewport_id);
                            return request(method, {data: {}, meta: meta});
                        }
                    }
                }
            }
        };
        common.cache_clear(module.name); // empty the cache from another session or window if it still exists
        api.subscribe = subscribe = api.handshake.get.partial({handler: function (result) {
            var listen, fire_updates;
            if (result.error)
                return warn(module.name + ': handshake failed\n', result.message), setTimeout(subscribe, RESUBSCRIBE);
            api.id = result.data['clientId'];
            (fire_updates = function (reset, result) {
                var current = routes.current();
                if (reset && api.disconnected) (api.disconnected = false), api.fire('reconnect');
                registrations = registrations // throw out stale registrations
                    .filter(function (reg) {return !request_expired(reg, current);});
                if (reset) return registrations = registrations // fire all updates if connection is reset (and clear)
                    .filter(function (reg) {return reg.update($.extend({reset: true}, reg)) && false;});
                result.data.updates.filter(function (update) {
                    var simple = typeof update === 'string', promise, request;
                    if (!simple && (promise = (request = outstanding_requests[update.id]) && request.promise)){
                        promise.deferred
                            .resolve({error: false, data: null, meta: {id: update.message.split('/').pop()}});
                        delete outstanding_requests[promise.id];
                    }
                    return simple;
                }).forEach(function (update) {
                    var lcv, len = registrations.length, reg;
                    for (lcv = 0; lcv < len; lcv += 1)
                        if ((reg = registrations[lcv]).url === update) (registrations[lcv] = null), reg.update(reg);
                    registrations = registrations.filter(Boolean);
                });
            })(true, null); // there are no registrations when subscribe() is called unless the connection's been reset
            (listen = function () {
                api.updates.get({handler: function (result) {
                    if (result.error) {
                        if (!api.disconnected) (api.disconnected = true), api.fire('disconnect'), (api.id = null);
                        warn(module.name + ': subscription failed\n', result.message);
                        return setTimeout(subscribe, RESUBSCRIBE);
                    }
                    if (!result.data || !result.data.updates.length) return setTimeout(listen, INSTANT);
                    fire_updates(false, result);
                    setTimeout(listen, INSTANT);
                }});
            })();
        }});
        return api;
    }
});<|MERGE_RESOLUTION|>--- conflicted
+++ resolved
@@ -240,11 +240,7 @@
                 };
                 [ // blotter/lookup/* endpoints
                     'barrierdirections', 'barriertypes', 'businessdayconventions', 'daycountconventions',
-<<<<<<< HEAD
-                    'exercisetypes', 'floatingratetypes', 'frequencies', 'longshort', 'monitoringtype',
-=======
                     'exercisetypes', 'floatingratetypes', 'frequencies', 'idschemes', 'longshort', 'monitoringtype',
->>>>>>> 8d9484bd
                     'samplingfrequencies'
                 ].forEach(function (key) {
                     blotter[key] = {
