/*
 * Copyright 2009 - present by OpenGamma Inc. and the OpenGamma group of companies
 * Please see distribution for license.
 */
$.register_module({
    name: 'og.views.analytics2',
    dependencies: [],
    obj: function () {
        var routes = og.common.routes, module = this, view,
            main_selector = '.OG-layout-analytics-center', form;
        module.rules = {load: {route: '/', method: module.name + '.load'}};
        return view = {
            check_state: og.views.common.state.check.partial('/'),
            load: function (args) {
                $('.OG-masthead .og-analytics-beta').addClass('og-active');
                var new_page = false;
                if (!form) form = new og.analytics.form2();
                view.check_state({args: args, conditions: [
                    {new_page: function () {new_page = true; og.analytics.containers.initialize();}}
                ]});
                og.analytics.resize();
                if (!new_page && !args.data && og.analytics.url.last.main) {
                    og.analytics.url.clear_main(), $(main_selector).html('');
<<<<<<< HEAD
                    if (!og.analytics.url.last.main) form.fire('reset');
                } else form.fire('replay', og.analytics.url.last.main);
=======
                    if (!og.analytics.url.last.main) form.reset_query();
                }
//                $('body').awesome_contextmenu({
//                    defaults: true, zindex: 4, items: [
//                        {name: 'Insert Above', callback: $.noop},
//                        {name: 'Insert Below', callback: $.noop}
//                    ]
//                });
>>>>>>> 7789e4ee
            },
            load_item: function (args) {
                view.check_state({args: args, conditions: [{new_page: view.load}]});
                og.analytics.url.process(args, function () {
                    form.fire('replay', og.analytics.url.last.main);
                });
            },
            init: function () {for (var rule in view.rules) routes.add(view.rules[rule]);},
            rules: {
                load: {route: '/', method: module.name + '.load'},
                load_item: {route: '/:data', method: module.name + '.load_item'}
            }
        };
    }
});<|MERGE_RESOLUTION|>--- conflicted
+++ resolved
@@ -14,17 +14,14 @@
             load: function (args) {
                 $('.OG-masthead .og-analytics-beta').addClass('og-active');
                 var new_page = false;
-                if (!form) form = new og.analytics.form2();
+                if (!form) form = new og.analytics.Form({selector:'.OG-layout-analytics-masthead .og-form'});
+                form.replay_query(og.analytics.url.last.main);
                 view.check_state({args: args, conditions: [
                     {new_page: function () {new_page = true; og.analytics.containers.initialize();}}
                 ]});
                 og.analytics.resize();
                 if (!new_page && !args.data && og.analytics.url.last.main) {
                     og.analytics.url.clear_main(), $(main_selector).html('');
-<<<<<<< HEAD
-                    if (!og.analytics.url.last.main) form.fire('reset');
-                } else form.fire('replay', og.analytics.url.last.main);
-=======
                     if (!og.analytics.url.last.main) form.reset_query();
                 }
 //                $('body').awesome_contextmenu({
@@ -33,12 +30,11 @@
 //                        {name: 'Insert Below', callback: $.noop}
 //                    ]
 //                });
->>>>>>> 7789e4ee
             },
             load_item: function (args) {
                 view.check_state({args: args, conditions: [{new_page: view.load}]});
                 og.analytics.url.process(args, function () {
-                    form.fire('replay', og.analytics.url.last.main);
+                    form.replay_query(og.analytics.url.last.main);
                 });
             },
             init: function () {for (var rule in view.rules) routes.add(view.rules[rule]);},
