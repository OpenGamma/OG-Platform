--- conflicted
+++ resolved
@@ -16,11 +16,7 @@
             block: function (args) {
                 var block = args.block.split('.').reduce(function (acc, val) {return acc[val];}, window), form;
                 form = new og.common.util.ui.Form({selector: content});
-<<<<<<< HEAD
-                form.children.push(new block({form: form}));
-=======
                 form.children.push(new block({form: form, portfolio: 'DbPrt~105394', node: 'DbPrt~105401'}));
->>>>>>> c57a8e47
                 form.dom();
             },
             gadgetscontainer: function (args) {
