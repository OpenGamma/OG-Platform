--- conflicted
+++ resolved
@@ -11,8 +11,6 @@
       </list>
     </property>
   </bean>
-
-  <import resource="common.xml" />
 
   <bean id="abstractDbSource" class="com.opengamma.util.db.DbSourceFactoryBean" abstract="true">
     <property name="transactionIsolationLevelName" value="ISOLATION_SERIALIZABLE" />
@@ -37,14 +35,13 @@
     <property name="dialect" value="${opengamma.financial.db.dbhelper}"/>
   </bean>
 
-<<<<<<< HEAD
   <bean id="cacheManager" class="org.springframework.cache.ehcache.EhCacheManagerFactoryBean">
     <property name="shared" value="true"/>
-=======
+  </bean>
+  
   <bean id="mongoDBConfigurationSettings" class="com.opengamma.util.MongoDBConnectionSettings">
     <property name="host" value="${mongoDB.host}" />
     <property name="database" value="${mongoDB.config.database}" />
->>>>>>> 4d8c4f68
   </bean>
   
   <!-- SecurityMaster -->
