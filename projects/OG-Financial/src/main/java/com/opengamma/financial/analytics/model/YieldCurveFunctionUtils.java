--- conflicted
+++ resolved
@@ -22,6 +22,7 @@
 import com.opengamma.engine.value.ValueRequirementNames;
 import com.opengamma.financial.analytics.ircurve.calcconfig.ConfigDBCurveCalculationConfigSource;
 import com.opengamma.financial.analytics.ircurve.calcconfig.MultiCurveCalculationConfig;
+import com.opengamma.id.UniqueIdentifiable;
 
 /**
  *
@@ -53,9 +54,6 @@
     return requirements;
   }
 
-<<<<<<< HEAD
-  public static ValueRequirement getCurveRequirement(final ComputationTargetSpecification target, final String yieldCurveName, final String curveCalculationConfigName,
-=======
   public static Set<ValueRequirement> getCurveRequirements(final MultiCurveCalculationConfig curveConfig, final ConfigDBCurveCalculationConfigSource configSource,
       final ValueRequirement desiredValue) {
     final Set<ValueRequirement> requirements = new HashSet<ValueRequirement>();
@@ -89,7 +87,6 @@
   }
 
   public static ValueRequirement getCurveRequirement(final UniqueIdentifiable id, final String yieldCurveName, final String curveCalculationConfigName,
->>>>>>> 33740b5b
       final String curveCalculationMethod) {
     final ValueProperties properties = ValueProperties.builder()
         .with(ValuePropertyNames.CURVE, yieldCurveName)
