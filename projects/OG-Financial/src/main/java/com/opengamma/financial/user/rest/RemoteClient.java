--- conflicted
+++ resolved
@@ -121,11 +121,7 @@
       return (_securityMaster != null) ? _securityMaster : super.getSecurityMaster();
     }
 
-<<<<<<< HEAD
-    public void setConfigMasterUri(final URI configMaster) {
-=======
     public void setConfigMaster(final URI configMaster) {
->>>>>>> 97cf6786
       _configMaster = configMaster;
     }
 
