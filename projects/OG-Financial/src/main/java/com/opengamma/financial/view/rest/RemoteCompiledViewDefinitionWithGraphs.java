/**
 * Copyright (C) 2009 - present by OpenGamma Inc. and the OpenGamma group of companies
 *
 * Please see distribution for license.
 */
package com.opengamma.financial.view.rest;

import static com.opengamma.lambdava.streams.Lambdava.merge;

import java.net.URI;
import java.util.ArrayList;
import java.util.Collection;
import java.util.HashMap;
import java.util.List;
import java.util.Map;
import java.util.Set;

import javax.ws.rs.core.UriBuilder;

import org.threeten.bp.Instant;

import com.opengamma.core.position.Portfolio;
import com.opengamma.engine.ComputationTargetSpecification;
import com.opengamma.engine.depgraph.DependencyGraphExplorer;
import com.opengamma.engine.target.ComputationTargetReference;
import com.opengamma.engine.value.ValueRequirement;
import com.opengamma.engine.value.ValueSpecification;
import com.opengamma.engine.view.ViewDefinition;
import com.opengamma.engine.view.compilation.CompiledViewCalculationConfiguration;
import com.opengamma.engine.view.compilation.CompiledViewDefinition;
import com.opengamma.engine.view.compilation.CompiledViewDefinitionWithGraphs;
import com.opengamma.id.UniqueId;
import com.opengamma.id.VersionCorrection;
import com.opengamma.util.rest.FudgeRestClient;

/**
 * Remote implementation of {@link CompiledViewDefinition}.
 */
public class RemoteCompiledViewDefinitionWithGraphs implements CompiledViewDefinitionWithGraphs {

  private final URI _baseUri;
  private final FudgeRestClient _client;

<<<<<<< HEAD
  public RemoteCompiledViewDefinitionWithGraphs(final URI baseUri) {
=======
  public RemoteCompiledViewDefinitionWithGraphs(URI baseUri) {
>>>>>>> 1b433850
    _baseUri = baseUri;
    _client = FudgeRestClient.create();
  }

  private RemoteCompiledViewDefinitionWithGraphs(final URI baseUri, final FudgeRestClient client) {
    _baseUri = baseUri;
    _client = client;
  }

  @Override
  public VersionCorrection getResolverVersionCorrection() {
    throw new UnsupportedOperationException("TODO: Implement this method over REST");
  }

  @Override
  public String getCompilationIdentifier() {
    throw new UnsupportedOperationException("TODO: Implement this method over REST");
  }

  @Override
  public CompiledViewDefinitionWithGraphs withResolverVersionCorrection(final VersionCorrection versionCorrection) {
    return new RemoteCompiledViewDefinitionWithGraphs(_baseUri, _client) {
      @Override
      public VersionCorrection getResolverVersionCorrection() {
        return versionCorrection;
      }
    };
  }

  @Override
  public ViewDefinition getViewDefinition() {
    final URI uri = UriBuilder.fromUri(_baseUri).path(DataCompiledViewDefinitionResource.PATH_VIEW_DEFINITION).build();
    return _client.accessFudge(uri).get(ViewDefinition.class);
  }

  @Override
  public Portfolio getPortfolio() {
    final URI uri = UriBuilder.fromUri(_baseUri).path(DataCompiledViewDefinitionResource.PATH_PORTFOLIO).build();
    return _client.accessFudge(uri).get(Portfolio.class);
  }

  @Override
  public CompiledViewCalculationConfiguration getCompiledCalculationConfiguration(final String viewCalculationConfiguration) {
    final URI baseUri = UriBuilder.fromUri(_baseUri).path(DataCompiledViewDefinitionResource.PATH_COMPILED_CALCULATION_CONFIGURATIONS).build();
    final URI uri = DataCompiledViewDefinitionResource.uriCompiledCalculationConfiguration(baseUri, viewCalculationConfiguration);
    return _client.accessFudge(uri).get(CompiledViewCalculationConfiguration.class);
  }

  @SuppressWarnings("unchecked")
  @Override
  public Collection<CompiledViewCalculationConfiguration> getCompiledCalculationConfigurations() {
    final URI uri = UriBuilder.fromUri(_baseUri).path(DataCompiledViewDefinitionResource.PATH_COMPILED_CALCULATION_CONFIGURATIONS).build();
    return _client.accessFudge(uri).get(List.class);
  }

  @SuppressWarnings("unchecked")
  @Override
  public Set<ValueSpecification> getMarketDataRequirements() {
    final URI uri = UriBuilder.fromUri(_baseUri).path(DataCompiledViewDefinitionResource.PATH_MARKET_DATA_REQUIREMENTS).build();
    return _client.accessFudge(uri).get(Set.class);
  }

  @SuppressWarnings("unchecked")
  @Override
  public Set<ComputationTargetSpecification> getComputationTargets() {
    final URI uri = UriBuilder.fromUri(_baseUri).path(DataCompiledViewDefinitionResource.PATH_COMPUTATION_TARGETS).build();
    return _client.accessFudge(uri).get(Set.class);
  }

  @Override
  public Instant getValidFrom() {
    final URI uri = UriBuilder.fromUri(_baseUri).path(DataCompiledViewDefinitionResource.PATH_VALID_FROM).build();
    return _client.accessFudge(uri).get(Instant.class);
  }

  @Override
  public Instant getValidTo() {
    final URI uri = UriBuilder.fromUri(_baseUri).path(DataCompiledViewDefinitionResource.PATH_VALID_TO).build();
    return _client.accessFudge(uri).get(Instant.class);
  }

  @Override
  public Collection<DependencyGraphExplorer> getDependencyGraphExplorers() {
    final Collection<CompiledViewCalculationConfiguration> configurations = getCompiledCalculationConfigurations();
    final List<DependencyGraphExplorer> explorers = new ArrayList<DependencyGraphExplorer>(configurations.size());
    for (CompiledViewCalculationConfiguration configuration : configurations) {
      explorers.add(getDependencyGraphExplorer(configuration.getName()));
    }
    return explorers;
  }

  @Override
  public DependencyGraphExplorer getDependencyGraphExplorer(final String calcConfig) {
    final URI uri = UriBuilder.fromUri(_baseUri).path(DataCompiledViewDefinitionResource.PATH_GRAPHS).path(calcConfig).build();
    return new RemoteDependencyGraphExplorer(uri);
  }

  @Override
  public Map<ComputationTargetReference, UniqueId> getResolvedIdentifiers() {
    throw new UnsupportedOperationException("TODO: Implement this method over REST");
  }

  @Override
  public Map<ValueSpecification, Set<ValueRequirement>> getTerminalValuesRequirements() {
    final Map<ValueSpecification, Set<ValueRequirement>> terminalValuesRequirements = new HashMap<ValueSpecification, Set<ValueRequirement>>();
    final Collection<CompiledViewCalculationConfiguration> compiledCalculationConfigurations = getCompiledCalculationConfigurations();
    for (final CompiledViewCalculationConfiguration compiledCalculationConfiguration : compiledCalculationConfigurations) {
      merge(terminalValuesRequirements, compiledCalculationConfiguration.getTerminalOutputSpecifications());
    }
    return terminalValuesRequirements;
  }
}<|MERGE_RESOLUTION|>--- conflicted
+++ resolved
@@ -41,11 +41,7 @@
   private final URI _baseUri;
   private final FudgeRestClient _client;
 
-<<<<<<< HEAD
   public RemoteCompiledViewDefinitionWithGraphs(final URI baseUri) {
-=======
-  public RemoteCompiledViewDefinitionWithGraphs(URI baseUri) {
->>>>>>> 1b433850
     _baseUri = baseUri;
     _client = FudgeRestClient.create();
   }
