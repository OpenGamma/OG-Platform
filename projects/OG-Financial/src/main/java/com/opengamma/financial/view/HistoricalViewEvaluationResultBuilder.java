/**
 * Copyright (C) 2012 - present by OpenGamma Inc. and the OpenGamma group of companies
 *
 * Please see distribution for license.
 */
package com.opengamma.financial.view;

import it.unimi.dsi.fastutil.ints.Int2ObjectRBTreeMap;

import java.util.ArrayList;
import java.util.Collection;
import java.util.HashMap;
import java.util.Map;
import java.util.Set;
import java.util.SortedMap;

import org.slf4j.Logger;
import org.slf4j.LoggerFactory;
import org.threeten.bp.LocalDate;

import com.google.common.collect.Iterables;
import com.google.common.collect.Maps;
import com.opengamma.OpenGammaRuntimeException;
import com.opengamma.engine.calcnode.MissingInput;
import com.opengamma.engine.value.ComputedValue;
import com.opengamma.engine.value.ValueRequirement;
import com.opengamma.engine.value.ValueSpecification;
import com.opengamma.engine.view.ViewCalculationConfiguration;
import com.opengamma.engine.view.ViewComputationResultModel;
import com.opengamma.engine.view.ViewDefinition;
import com.opengamma.engine.view.ViewResultEntry;
import com.opengamma.engine.view.compilation.CompiledViewCalculationConfiguration;
import com.opengamma.engine.view.compilation.CompiledViewDefinition;
import com.opengamma.timeseries.TimeSeries;
import com.opengamma.timeseries.date.localdate.ImmutableLocalDateDoubleTimeSeries;
import com.opengamma.timeseries.date.localdate.ImmutableLocalDateObjectTimeSeries;
import com.opengamma.timeseries.date.localdate.LocalDateDoubleTimeSeries;
import com.opengamma.timeseries.date.localdate.LocalDateObjectTimeSeries;

/* package */class HistoricalViewEvaluationResultBuilder {

  private static final Logger s_logger = LoggerFactory.getLogger(HistoricalViewEvaluationResultBuilder.class);

  // TODO: If the duration of the time series is high, or there are simply a large quantity then we could modify these builders to
  // write directly to the time series database instead (or batch up the points in internal arrays) and the result bundle will be
  // the identifiers of the time series that were written to the database

  /**
   * Builder for time-series where there is at most one result for a given date. Points may be added in any order, allowing the results to be executed in parallel.
   */
  private static class TimeSeriesBuilder {

    private final SortedMap<Integer, Object> _datedResultMap = new Int2ObjectRBTreeMap<Object>();

    public TimeSeriesBuilder() {
    }

    public TimeSeriesBuilder addPoint(final int date, final Object value) {
      if (_datedResultMap.put(date, value) != null) {
        throw new OpenGammaRuntimeException("Received multiple results for date " + date);
      }
      return this;
    }

    @SuppressWarnings("rawtypes")
    public TimeSeries makeTimeSeries() {
      if (_datedResultMap.isEmpty() || Iterables.get(_datedResultMap.values(), 0) instanceof Number) {
        return makeDoubleTimeSeries();
      } else {
        return makeObjectTimeSeries();
      }
    }

    private LocalDateDoubleTimeSeries makeDoubleTimeSeries() {
      int[] dates = new int[_datedResultMap.size()];
      double[] values = new double[_datedResultMap.size()];
      int i = 0;
      for (Map.Entry<Integer, Object> datedResult : _datedResultMap.entrySet()) {
        dates[i] = datedResult.getKey();
        values[i] = (Double) datedResult.getValue();
        i++;
      }
      return ImmutableLocalDateDoubleTimeSeries.of(dates, values);
    }
<<<<<<< HEAD
    
=======

    @SuppressWarnings("unchecked")
>>>>>>> 744f45f7
    private LocalDateObjectTimeSeries<?> makeObjectTimeSeries() {
      int[] dates = new int[_datedResultMap.size()];
      Object[] values = new Object[_datedResultMap.size()];
      int i = 0;
      for (Map.Entry<Integer, Object> datedResult : _datedResultMap.entrySet()) {
        dates[i] = datedResult.getKey();
        values[i] = datedResult.getValue();
        i++;
      }
      return ImmutableLocalDateObjectTimeSeries.of(dates, values);
    }
<<<<<<< HEAD
=======

>>>>>>> 744f45f7
  }

  private static class ConfigurationResults {

    private Map<ValueSpecification, Set<ValueRequirement>> _requirements;
    private final Map<ValueRequirement, TimeSeriesBuilder> _results = new HashMap<ValueRequirement, TimeSeriesBuilder>();

    public ConfigurationResults(final Collection<ValueRequirement> requirements) {
      for (final ValueRequirement requirement : requirements) {
        _results.put(requirement, new TimeSeriesBuilder());
      }
    }

    public void setRequirements(final Map<ValueSpecification, Set<ValueRequirement>> requirements) {
      _requirements = requirements;
    }

    public void store(final int date, final ValueSpecification specification, final Object value) {
      final Set<ValueRequirement> requirements = _requirements.get(specification);
      if (requirements != null) {
        for (final ValueRequirement requirement : requirements) {
          final TimeSeriesBuilder builder = _results.get(requirement);
          if (builder == null) {
            s_logger.warn("View produced value {} for unrequested requirement {}", specification, requirement);
          } else {
            final TimeSeriesBuilder newBuilder = builder.addPoint(date, value);
            if (newBuilder != builder) {
              _results.put(requirement, newBuilder);
            }
          }
        }
      } else {
        s_logger.warn("View produced unrequested value {}", specification);
      }
    }

    public HistoricalViewEvaluationResult makeResult() {
      final HistoricalViewEvaluationResult results = new HistoricalViewEvaluationResult();
      for (final Map.Entry<ValueRequirement, TimeSeriesBuilder> result : _results.entrySet()) {
        results.addTimeSeries(result.getKey(), result.getValue().makeTimeSeries());
      }
      return results;
    }

  }

  private static class MarketData {

    private final TimeSeriesBuilder _builder = new TimeSeriesBuilder();
    private Collection<ValueSpecification> _alias;

  }

  private static class MarketDataResults extends HashMap<ValueSpecification, MarketData> {

    private static final long serialVersionUID = 1L;

    public void addMarketDataAlias(final ValueSpecification valueSpec, final Collection<ValueSpecification> aliasValueSpecs) {
      MarketData data = get(valueSpec);
      if (data == null) {
        data = new MarketData();
        put(valueSpec, data);
      }
      if (aliasValueSpecs != null) {
        if (data._alias == null) {
          data._alias = new ArrayList<ValueSpecification>(aliasValueSpecs);
        } else {
          data._alias.addAll(aliasValueSpecs);
        }
      }
    }

    public void store(final int date, final ValueSpecification specification, final Object value) {
      MarketData data = get(specification);
      if (data != null) {
        data._builder.addPoint(date, value);
      } else {
        s_logger.warn("View produced unrequested market data {}", specification);
      }
    }

    @SuppressWarnings("rawtypes")
    public HistoricalViewEvaluationMarketData makeResult() {
      final HistoricalViewEvaluationMarketData results = new HistoricalViewEvaluationMarketData();
      for (final Map.Entry<ValueSpecification, MarketData> result : entrySet()) {
        final TimeSeries timeSeries = result.getValue()._builder.makeTimeSeries();
        for (ValueSpecification alias : result.getValue()._alias) {
          results.addTimeSeries(alias, timeSeries);
        }
      }
      return results;
    }

  }

  private final Map<String, ConfigurationResults> _results = new HashMap<String, ConfigurationResults>();
  private final MarketDataResults _marketData;
  private boolean _compiled;

  public HistoricalViewEvaluationResultBuilder(final ViewDefinition viewDefinition, final boolean includeMarketData) {
    for (final ViewCalculationConfiguration calcConfig : viewDefinition.getAllCalculationConfigurations()) {
      final ConfigurationResults configResults = new ConfigurationResults(calcConfig.getSpecificRequirements());
      _results.put(calcConfig.getName(), configResults);
    }
    if (includeMarketData) {
      _marketData = new MarketDataResults();
    } else {
      _marketData = null;
    }
  }

  public synchronized void store(final CompiledViewDefinition viewDefinition) {
    if (!_compiled) {
      for (final CompiledViewCalculationConfiguration calcConfig : viewDefinition.getCompiledCalculationConfigurations()) {
        final ConfigurationResults configResults = _results.get(calcConfig.getName());
        configResults.setRequirements(calcConfig.getTerminalOutputSpecifications());
        if (_marketData != null) {
          for (Map.Entry<ValueSpecification, Collection<ValueSpecification>> marketDataAlias : calcConfig.getMarketDataAliases().entrySet()) {
            _marketData.addMarketDataAlias(marketDataAlias.getKey(), marketDataAlias.getValue());
          }
        }
      }
      _compiled = true;
    }
  }

  public synchronized void store(LocalDate resultsDate, ViewComputationResultModel results) {
    assert _compiled;
    final int date = (int) resultsDate.toEpochDay();
    for (final ViewResultEntry viewResult : results.getAllResults()) {
      final ComputedValue computedValue = viewResult.getComputedValue();
      final Object value = computedValue.getValue();
      if ((value != null) && !(value instanceof MissingInput)) {
        final ConfigurationResults configResults = _results.get(viewResult.getCalculationConfiguration());
        configResults.store(date, computedValue.getSpecification(), value);
      }
    }
    if (_marketData != null) {
      for (final ComputedValue computedValue : results.getAllMarketData()) {
        final Object value = computedValue.getValue();
        if ((value != null) && !(value instanceof MissingInput)) {
          _marketData.store(date, computedValue.getSpecification(), value);
        }
      }
    }
  }

  public synchronized Map<String, HistoricalViewEvaluationResult> getResults() {
    final Map<String, HistoricalViewEvaluationResult> results = Maps.newHashMapWithExpectedSize(_results.size());
    for (final Map.Entry<String, ConfigurationResults> result : _results.entrySet()) {
      results.put(result.getKey(), result.getValue().makeResult());
    }
    return results;
  }

  public synchronized HistoricalViewEvaluationMarketData getMarketData() {
    if (_marketData == null) {
      return null;
    }
    return _marketData.makeResult();
  }

}<|MERGE_RESOLUTION|>--- conflicted
+++ resolved
@@ -46,7 +46,8 @@
   // the identifiers of the time series that were written to the database
 
   /**
-   * Builder for time-series where there is at most one result for a given date. Points may be added in any order, allowing the results to be executed in parallel.
+   * Builder for time-series where there is at most one result for a given date.
+   * Points may be added in any order, allowing the results to be executed in parallel.
    */
   private static class TimeSeriesBuilder {
 
@@ -82,12 +83,7 @@
       }
       return ImmutableLocalDateDoubleTimeSeries.of(dates, values);
     }
-<<<<<<< HEAD
-    
-=======
-
-    @SuppressWarnings("unchecked")
->>>>>>> 744f45f7
+
     private LocalDateObjectTimeSeries<?> makeObjectTimeSeries() {
       int[] dates = new int[_datedResultMap.size()];
       Object[] values = new Object[_datedResultMap.size()];
@@ -99,10 +95,6 @@
       }
       return ImmutableLocalDateObjectTimeSeries.of(dates, values);
     }
-<<<<<<< HEAD
-=======
-
->>>>>>> 744f45f7
   }
 
   private static class ConfigurationResults {
