--- conflicted
+++ resolved
@@ -69,19 +69,11 @@
       @QueryParam("name") final String name) {
     if (versionAsOfStr != null) {
       final VersionCorrection versionCorrection = VersionCorrection.parse(versionAsOfStr, null);
-<<<<<<< HEAD
       final VolatilityCubeDefinition<?, ?, ?> result = getVolatilityCubeDefinitionSource().getDefinition(name, versionCorrection);
-      return responseOkFudge(result);
-=======
-      VolatilityCubeDefinition result = getVolatilityCubeDefinitionSource().getDefinition(currency, name, versionCorrection);
       return responseOkObject(result);
-    } else {
-      VolatilityCubeDefinition result = getVolatilityCubeDefinitionSource().getDefinition(currency, name);
-      return responseOkObject(result);
->>>>>>> d828f2b1
     }
     final VolatilityCubeDefinition<?, ?, ?> result = getVolatilityCubeDefinitionSource().getDefinition(name);
-    return responseOkFudge(result);
+    return responseOkObject(result);
   }
 
   /**
