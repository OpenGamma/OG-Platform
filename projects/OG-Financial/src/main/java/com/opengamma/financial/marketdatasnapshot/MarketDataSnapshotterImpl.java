--- conflicted
+++ resolved
@@ -124,23 +124,10 @@
     final ManageableUnstructuredMarketDataSnapshot snapshot = new ManageableUnstructuredMarketDataSnapshot();
     for (final Entry<String, DependencyGraph> graphEntry : graphs.entrySet()) {
       final DependencyGraph graph = graphEntry.getValue();
-<<<<<<< HEAD
       final Collection<ComputedValue> marketData = results.getAllMarketData();
       final Map<ValueSpecification, ComputedValue> resolvedValues = Maps.newHashMapWithExpectedSize(marketData.size());
       for (ComputedValue computedValue : marketData) {
         resolvedValues.put(computedValue.getSpecification(), computedValue);
-=======
-      Set<ValueSpecification> resolvedValues = Sets.newHashSet();
-      for (ComputedValue computedValue : results.getAllMarketData()) {
-        resolvedValues.add(computedValue.getSpecification());
-        final DependencyNode nodeProducing = graph.getNodeProducing(computedValue.getSpecification());
-        if ((nodeProducing != null) && isTerminalUnstructuredOutput(nodeProducing, graph)) {
-          ExternalIdBundle identifiers = resolveExternalIdBundle(resolver, computedValue.getSpecification());
-          if (identifiers != null) {
-            snapshot.putValue(identifiers, computedValue.getSpecification().getValueName(), ValueSnapshot.of(computedValue.getValue()));
-          }
-        }
->>>>>>> 4d6504e6
       }
       final int roots = graph.getRootCount();
       final Map<ValueSpecification, ?> terminalOutputs = graph.getTerminalOutputs();
@@ -165,7 +152,7 @@
             if (pathToRoot || terminalOutputs.containsKey(value)) {
               final ExternalIdBundle identifiers = resolveExternalIdBundle(resolver, value);
               if (identifiers != null) {
-                snapshot.putValue(identifiers, value.getValueName(), new ValueSnapshot(resolvedValue.getValue()));
+                snapshot.putValue(identifiers, value.getValueName(), ValueSnapshot.of(resolvedValue.getValue()));
               }
             }
           } else {
