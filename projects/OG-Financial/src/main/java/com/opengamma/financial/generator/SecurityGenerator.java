--- conflicted
+++ resolved
@@ -65,11 +65,8 @@
 import com.opengamma.id.ExternalId;
 import com.opengamma.id.ExternalScheme;
 import com.opengamma.id.UniqueId;
-<<<<<<< HEAD
 import com.opengamma.id.VersionCorrection;
-=======
 import com.opengamma.master.config.ConfigMaster;
->>>>>>> dc91738c
 import com.opengamma.master.exchange.ExchangeMaster;
 import com.opengamma.master.historicaltimeseries.HistoricalTimeSeriesMaster;
 import com.opengamma.master.historicaltimeseries.impl.DefaultHistoricalTimeSeriesResolver;
@@ -247,7 +244,7 @@
   }
 
   protected CurveSpecificationBuilderConfiguration getCurrencyCurveConfig(final Currency currency) {
-    CurveSpecificationBuilderConfiguration config = getConfigSource().getConfig(CurveSpecificationBuilderConfiguration.class, getCurrencyCurveName() + "_" + currency.getCode(), null);
+    final CurveSpecificationBuilderConfiguration config = getConfigSource().getConfig(CurveSpecificationBuilderConfiguration.class, getCurrencyCurveName() + "_" + currency.getCode(), null);
     return config;
   }
 
@@ -299,7 +296,7 @@
     Set<ComputedValue> result;
     try {
       result = function.getFunctionInvoker().execute(context, functionInputs, target, Collections.singleton(output));
-    } catch (AsynchronousExecution ex) {
+    } catch (final AsynchronousExecution ex) {
       result = AsynchronousOperation.getResult(ex);
     }
     return result.iterator().next();
@@ -320,7 +317,7 @@
     final ComputationTargetSpecificationResolver.AtVersionCorrection resolver = compilationContext.getComputationTargetResolver().getSpecificationResolver();
     final ComputedValue[] values = new ComputedValue[requirements.size()];
     int i = 0;
-    for (ValueRequirement requirement : requirements) {
+    for (final ValueRequirement requirement : requirements) {
       final ComputedValue value = findMarketData(lookup, resolver, requirement);
       if (value == null) {
         s_logger.debug("Couldn't resolve {}", requirement);
@@ -403,7 +400,7 @@
         new ComputedValue(ValueSpecification.of(MarketDataRequirementNames.MARKET_VALUE, ComputationTargetType.PRIMITIVE,
             UniqueId.of(spotRateIdentifier.getScheme().getName(), spotRateIdentifier.getValue()),
             ValueProperties.with(ValuePropertyNames.FUNCTION, "SPOT").get()), spotRate.getSecond())).getValue();
-    double rate = fxForwardCurve.getForward((double) Period.between(spotRate.getFirst(), date).getDays() / YEAR_LENGTH);
+    double rate = fxForwardCurve.getForward(Period.between(spotRate.getFirst(), date).getDays() / YEAR_LENGTH);
     if (!FXUtils.isInBaseQuoteOrder(currencies.getFirst(), currencies.getSecond())) {
       rate = 1 / rate;
     }
@@ -423,7 +420,7 @@
     return new Currency[] {Currency.USD, Currency.GBP, Currency.EUR, Currency.JPY, Currency.CHF };
   }
   
-  public void setCurrencies(Currency[] currencies) {
+  public void setCurrencies(final Currency[] currencies) {
     _currencies = currencies;
   }
 
@@ -466,7 +463,7 @@
   protected ZonedDateTime nextWorkingDay(ZonedDateTime zdt, final Currency... currencies) {
     ArgumentChecker.isTrue(currencies.length > 0, "currencies");
     do {
-      for (Currency currency : currencies) {
+      for (final Currency currency : currencies) {
         if (!isWorkday(zdt.getDayOfWeek(), currency) || isHoliday(zdt, currency)) {
           zdt = zdt.plusDays(1);
           continue;
@@ -494,7 +491,7 @@
   protected ZonedDateTime previousWorkingDay(ZonedDateTime zdt, final Currency... currencies) {
     ArgumentChecker.isTrue(currencies.length > 0, "currencies");
     do {
-      for (Currency currency : currencies) {
+      for (final Currency currency : currencies) {
         if (!isWorkday(zdt.getDayOfWeek(), currency) || isHoliday(zdt, currency)) {
           zdt = zdt.minusDays(1);
           continue;
@@ -521,9 +518,9 @@
    */
   public ManageableTrade createSecurityTrade(final QuantityGenerator quantityGenerator, final SecurityPersister securityPersister, final NameGenerator counterPartyGenerator) {
     ManageableTrade trade = null;
-    T security = createSecurity();
+    final T security = createSecurity();
     if (security != null) {
-      ZonedDateTime tradeDate = previousWorkingDay(ZonedDateTime.now().minusDays(getRandom(30)), getRandomCurrency());
+      final ZonedDateTime tradeDate = previousWorkingDay(ZonedDateTime.now().minusDays(getRandom(30)), getRandomCurrency());
       trade = new ManageableTrade(quantityGenerator.createQuantity(), securityPersister.storeSecurity(security), tradeDate.toLocalDate(), tradeDate.toOffsetTime(), 
           ExternalId.of(Counterparty.DEFAULT_SCHEME, counterPartyGenerator.createName()));
     }
