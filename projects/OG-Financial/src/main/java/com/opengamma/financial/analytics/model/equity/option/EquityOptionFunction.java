--- conflicted
+++ resolved
@@ -117,6 +117,7 @@
 
   /**
    * Constructs a market data bundle
+   * 
    * @param underlyingId The underlying id of the index option
    * @param executionContext The execution context
    * @param inputs The market data inputs
@@ -158,6 +159,7 @@
 
   /**
    * Calculates the result
+   * 
    * @param derivative The derivative
    * @param market The market data bundle
    * @param inputs The market data inputs
@@ -315,9 +317,9 @@
 
   private ValueRequirement getDiscountCurveRequirement(final String fundingCurveName, final String curveCalculationConfigName, final Security security) {
     final ValueProperties properties = ValueProperties.builder()
-      .with(ValuePropertyNames.CURVE, fundingCurveName)
-      .with(ValuePropertyNames.CURVE_CALCULATION_CONFIG, curveCalculationConfigName)
-      .get();
+        .with(ValuePropertyNames.CURVE, fundingCurveName)
+        .with(ValuePropertyNames.CURVE_CALCULATION_CONFIG, curveCalculationConfigName)
+        .get();
     return new ValueRequirement(ValueRequirementNames.YIELD_CURVE, ComputationTargetSpecification.of(FinancialSecurityUtils.getCurrency(security)), properties);
   }
 
@@ -330,23 +332,10 @@
     return new ValueRequirement(ValueRequirementNames.FORWARD_CURVE, ComputationTargetType.PRIMITIVE, getWeakUnderlyingId(underlyingBuid, tsSource, securitySource), properties);
   }
 
-<<<<<<< HEAD
-  private ValueRequirement getVolatilitySurfaceRequirement(final HistoricalTimeSeriesSource tsSource, final ValueRequirement desiredValue, final Security security,
-      final String surfaceName, final String surfaceCalculationMethod, final ExternalId underlyingBuid) {
-    // Targets for equity vol surfaces are the underlying tickers
-    final String bbgTicker = getBloombergTicker(tsSource, underlyingBuid);
-    if (bbgTicker == null) {
-      s_logger.error("Could not get Bloomberg ticker for underlying");
-      return null;
-    }
-    final ExternalId surfaceId = ExternalId.of(ExternalSchemes.BLOOMBERG_TICKER_WEAK.getName(), bbgTicker); // FIXME: WEAK Tickers mean stale data. Also, this should NOT be hardcoded
-    return BlackVolatilitySurfacePropertyUtils.getSurfaceRequirement(desiredValue, surfaceName, InstrumentTypeProperties.EQUITY_OPTION, surfaceId);
-=======
   private ValueRequirement getVolatilitySurfaceRequirement(final HistoricalTimeSeriesSource tsSource, final SecuritySource securitySource,
       final ValueRequirement desiredValue, final Security security, final String surfaceName, final String surfaceCalculationMethod, final ExternalId underlyingBuid) {
     return BlackVolatilitySurfacePropertyUtils.getSurfaceRequirement(desiredValue, surfaceName, InstrumentTypeProperties.EQUITY_OPTION,
         getWeakUnderlyingId(underlyingBuid, tsSource, securitySource));
->>>>>>> d2af2552
   }
 
   private UniqueId getWeakUnderlyingId(final ExternalId underlyingId, final HistoricalTimeSeriesSource tsSource, final SecuritySource securitySource) {
@@ -373,6 +362,7 @@
 
   /**
    * Gets the value requirement names
+   * 
    * @return The value requirement names
    */
   protected String[] getValueRequirementNames() {
@@ -381,12 +371,14 @@
 
   /**
    * Gets the calculation method.
+   * 
    * @return The calculation method
    */
   protected abstract String getCalculationMethod();
 
   /**
    * Gets the model type.
+   * 
    * @return The model type
    */
   protected abstract String getModelType();
