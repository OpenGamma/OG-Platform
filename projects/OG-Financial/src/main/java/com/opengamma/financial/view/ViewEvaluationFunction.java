/**
 * Copyright (C) 2012 - present by OpenGamma Inc. and the OpenGamma group of companies
 *
 * Please see distribution for license.
 */
package com.opengamma.financial.view;

import java.util.Collection;
import java.util.Collections;
import java.util.EnumSet;
import java.util.Set;
import java.util.concurrent.atomic.AtomicReference;

import org.slf4j.Logger;
import org.slf4j.LoggerFactory;
import org.threeten.bp.Instant;

import com.google.common.collect.Sets;
import com.opengamma.OpenGammaRuntimeException;
import com.opengamma.core.config.impl.ConfigItem;
import com.opengamma.engine.ComputationTarget;
import com.opengamma.engine.ComputationTargetSpecification;
import com.opengamma.engine.function.AbstractFunction;
import com.opengamma.engine.function.FunctionCompilationContext;
import com.opengamma.engine.function.FunctionExecutionContext;
import com.opengamma.engine.function.FunctionInputs;
import com.opengamma.engine.target.ComputationTargetType;
import com.opengamma.engine.value.ComputedValue;
import com.opengamma.engine.value.ValueProperties;
import com.opengamma.engine.value.ValueRequirement;
import com.opengamma.engine.value.ValueSpecification;
import com.opengamma.engine.view.ViewComputationResultModel;
import com.opengamma.engine.view.ViewDefinition;
import com.opengamma.engine.view.ViewDeltaResultModel;
import com.opengamma.engine.view.ViewProcessor;
import com.opengamma.engine.view.calc.ViewCycleMetadata;
import com.opengamma.engine.view.client.ViewClient;
import com.opengamma.engine.view.compilation.CompiledViewDefinition;
import com.opengamma.engine.view.execution.ExecutionOptions;
import com.opengamma.engine.view.execution.ViewCycleExecutionOptions;
import com.opengamma.engine.view.execution.ViewExecutionFlags;
import com.opengamma.engine.view.listener.ViewResultListener;
import com.opengamma.financial.OpenGammaExecutionContext;
import com.opengamma.id.UniqueId;
import com.opengamma.livedata.UserPrincipal;
import com.opengamma.master.config.ConfigDocument;
import com.opengamma.master.config.ConfigMaster;
import com.opengamma.master.config.ConfigSearchRequest;
import com.opengamma.master.config.ConfigSearchResult;
import com.opengamma.util.async.AsynchronousExecution;
import com.opengamma.util.async.AsynchronousOperation;
import com.opengamma.util.async.ResultCallback;

/**
<<<<<<< HEAD
 * Runs an arbitrary execution sequence on a view definition to produce values for one or more targets. The job is encoded into a {@link ViewEvaluationTarget}. The results are written as a
 * {@link ViewEvaluationResult} for each configuration and dependent nodes in the graph will extract time series appropriate to their specific targets.
=======
 * Runs an arbitrary execution sequence on a view definition to produce values for one or more targets. The job is
 * encoded into a {@link ViewEvaluationTarget}.
>>>>>>> f1eaae63
 * 
 * @param <TTarget> the computation target type
 * @param <TResultBuilder> the type of the result builder used throughout execution
 */
public abstract class ViewEvaluationFunction<TTarget extends ViewEvaluationTarget, TResultBuilder> extends AbstractFunction.NonCompiledInvoker {

  /**
   * Name of the property used to distinguish the outputs when the view definition has multiple calculation configurations.
   */
  public static final String PROPERTY_CALC_CONFIG = "config";

  private static final Logger s_logger = LoggerFactory.getLogger(ViewEvaluationFunction.class);

  private final String _valueRequirementName;
  private final Class<TTarget> _targetType;

  public ViewEvaluationFunction(String valueRequirementName, Class<TTarget> targetType) {
    _valueRequirementName = valueRequirementName;
    _targetType = targetType;
  }

  // CompiledFunctionDefinition

  @Override
  public ComputationTargetType getTargetType() {
    return ComputationTargetType.of(_targetType);
  }

  @Override
  @SuppressWarnings("unchecked")
  public Set<ValueSpecification> getResults(final FunctionCompilationContext context, final ComputationTarget target) {
    final TTarget viewEvaluation = (TTarget) target.getValue();
    final Collection<String> calcConfigs = viewEvaluation.getViewDefinition().getAllCalculationConfigurationNames();
    final Set<ValueSpecification> results = Sets.newHashSetWithExpectedSize(calcConfigs.size());
    for (final String calcConfig : calcConfigs) {
      ComputationTargetSpecification targetSpec = target.toSpecification();
      results.add(getResultSpec(calcConfig, targetSpec));
    }
    return results;
  }

  @Override
  public Set<ValueRequirement> getRequirements(final FunctionCompilationContext context, final ComputationTarget target, final ValueRequirement desiredValue) {
    return Collections.emptySet();
  }

  protected UniqueId storeViewDefinition(final FunctionExecutionContext executionContext, final UniqueId targetId, final ViewDefinition viewDefinition) {
    final String name = targetId.toString(); // Use the tempTarget identifier as a name to reuse an existing config item
    final ConfigMaster master = OpenGammaExecutionContext.getConfigMaster(executionContext);
    if (master == null) {
      throw new IllegalStateException("Execution context does not contain a " + OpenGammaExecutionContext.CONFIG_MASTER_NAME);
    }
    final ConfigSearchRequest<ViewDefinition> request = new ConfigSearchRequest<ViewDefinition>(ViewDefinition.class);
    request.setName(name);
    final ConfigSearchResult<ViewDefinition> result = master.search(request);
    if (result.getDocuments() != null) {
      for (final ConfigDocument document : result.getDocuments()) {
        if (viewDefinition.equals(document.getValue().getValue())) {
          // Found a matching one
          s_logger.debug("Using previous view definition {}", document.getUniqueId());
          return document.getUniqueId();
        } else {
          // Found a dead one; either our temp target unique identifiers are not unique (different repositories MUST have different schemes) or the identifier
          // sequence has been restarted/repeated and is colliding with old or dead configuration documents.
          s_logger.info("Deleting expired view definition {}", document.getUniqueId());
          master.removeVersion(document.getUniqueId());
        }
      }
    }
    final ConfigItem<ViewDefinition> item = ConfigItem.of(viewDefinition);
    item.setName(name);
    final UniqueId uid = master.add(new ConfigDocument(item)).getUniqueId();
    s_logger.info("Created new view definition {} for {}", uid, name);
    return uid;
  }

  // FunctionInvoker

  @Override
  public Set<ComputedValue> execute(final FunctionExecutionContext executionContext, final FunctionInputs inputs, final ComputationTarget target,
      final Set<ValueRequirement> desiredValues) throws AsynchronousExecution {
    final ViewEvaluationTarget viewEvaluation = (ViewEvaluationTarget) target.getValue();
    final UniqueId viewId = storeViewDefinition(executionContext, target.getUniqueId(), viewEvaluation.getViewDefinition());
    final ViewProcessor viewProcessor = OpenGammaExecutionContext.getViewProcessor(executionContext);
    if (viewProcessor == null) {
      throw new IllegalStateException("Execution context does not contain a " + OpenGammaExecutionContext.VIEW_PROCESSOR_NAME);
    }
    final ViewClient viewClient = viewProcessor.createViewClient(viewEvaluation.getViewDefinition().getMarketDataUser());
    final UniqueId viewClientId = viewClient.getUniqueId();
    s_logger.info("Created view client {}, connecting to {}", viewClientId, viewId);
<<<<<<< HEAD
    viewClient.attachToViewProcess(viewId,
        ExecutionOptions.of(viewEvaluation.getExecutionSequence().createSequence(executionContext), getDefaultCycleOptions(executionContext), EnumSet.of(ViewExecutionFlags.WAIT_FOR_INITIAL_TRIGGER)),
        true);
=======
    viewClient.attachToViewProcess(viewId, ExecutionOptions.of(viewEvaluation.getExecutionSequence(),
        getDefaultCycleOptions(executionContext), EnumSet.of(ViewExecutionFlags.WAIT_FOR_INITIAL_TRIGGER)), true);
>>>>>>> f1eaae63
    final TResultBuilder resultBuilder = createResultBuilder(viewEvaluation);
    final AsynchronousOperation<Set<ComputedValue>> async = AsynchronousOperation.createSet();
    final AtomicReference<ResultCallback<Set<ComputedValue>>> asyncResult = new AtomicReference<ResultCallback<Set<ComputedValue>>>(async.getCallback());
    viewClient.setResultListener(new ViewResultListener() {

      private void reportException(final RuntimeException e) {
        final ResultCallback<?> callback = asyncResult.getAndSet(null);
        if (callback != null) {
          try {
            callback.setException(e);
          } finally {
            s_logger.info("Shutting down view client {}", viewClientId);
            viewClient.shutdown();
          }
        } else {
          s_logger.warn("Callback already made before exception for {}", viewClientId);
        }
      }

      private void reportResult(final Set<ComputedValue> values) {
        final ResultCallback<Set<ComputedValue>> callback = asyncResult.getAndSet(null);
        if (callback != null) {
          try {
            callback.setResult(values);
          } finally {
            s_logger.info("Shutting down view client {}", viewClientId);
            viewClient.shutdown();
          }
        } else {
          s_logger.warn("Callback already made before results for {}", viewClientId);
        }
      }

      @Override
      public UserPrincipal getUser() {
        return viewEvaluation.getViewDefinition().getMarketDataUser();
      }

      @Override
      public void viewDefinitionCompiled(final CompiledViewDefinition compiledViewDefinition, final boolean hasMarketDataPermissions) {
        s_logger.debug("View definition compiled for {}", viewClientId);
        store(compiledViewDefinition, resultBuilder);
      }

      @Override
      public void viewDefinitionCompilationFailed(final Instant valuationTime, final Exception exception) {
        s_logger.error("View compilation failure for {} - {}", viewClientId, exception);
        reportException(new OpenGammaRuntimeException("View definition compilation failed for " + valuationTime, exception));
      }

      @Override
      public void cycleStarted(final ViewCycleMetadata cycleMetadata) {
        // This is good. Don't need to do anything.
        s_logger.debug("Cycle started for {}", viewClientId);
      }

      @Override
      public void cycleFragmentCompleted(final ViewComputationResultModel fullFragment, final ViewDeltaResultModel deltaFragment) {
        // This shouldn't happen. We've asked for full results only
        s_logger.error("Cycle fragment completed for {}", viewClientId);
        reportException(new OpenGammaRuntimeException("Assertion error"));
        assert false;
      }

      @Override
      public void cycleCompleted(final ViewComputationResultModel fullResult, final ViewDeltaResultModel deltaResult) {
        s_logger.debug("Cycle completed for {}", viewClientId);
        try {
          viewClient.triggerCycle();
          store(fullResult, resultBuilder);
        } catch (final RuntimeException e) {
          s_logger.error("Caught exception during cycle completed callback", e);
          reportException(e);
        }
      }

      @Override
      public void cycleExecutionFailed(final ViewCycleExecutionOptions executionOptions, final Exception exception) {
        s_logger.error("Cycle execution failed for {}", viewClientId);
        reportException(new OpenGammaRuntimeException("View cycle execution failed for " + executionOptions, exception));
      }

      @Override
      public void processCompleted() {
        s_logger.info("View process completed for {}", viewClientId);
        try {
          Set<ComputedValue> results = buildResults(target, resultBuilder);
          reportResult(results);
        } catch (final RuntimeException e) {
          s_logger.error("Caught exception during process completed callback", e);
          reportException(e);
        }
      }

      @Override
      public void processTerminated(final boolean executionInterrupted) {
        // Normally we would have expected one of the other notifications, so if the callback exists we report an error
        final ResultCallback<?> callback = asyncResult.getAndSet(null);
        if (callback != null) {
          s_logger.error("View process terminated for {}", viewClientId);
          reportException(new OpenGammaRuntimeException(executionInterrupted ? "Execution interrupted" : "View process terminated"));
        } else {
          s_logger.debug("View process terminated for {}", viewClientId);
        }
      }

      @Override
      public void clientShutdown(final Exception e) {
        // Normally we would have expected one of the other notifications or this in response to us calling "shutdown", so if the callback exists we report an error
        final ResultCallback<?> callback = asyncResult.getAndSet(null);
        if (callback != null) {
          s_logger.error("View client shutdown for {}", viewClientId);
          reportException(new OpenGammaRuntimeException("View client shutdown", e));
        } else {
          s_logger.debug("View client shutdown for {}", viewClientId);
        }
      }

    });
    viewClient.triggerCycle();
    return async.getResult();
  }

  //-------------------------------------------------------------------------
  protected ValueSpecification getResultSpec(String calcConfigName, ComputationTargetSpecification targetSpec) {
    ValueProperties.Builder properties = createValueProperties().withoutAny(PROPERTY_CALC_CONFIG).with(PROPERTY_CALC_CONFIG, calcConfigName);
    return new ValueSpecification(_valueRequirementName, targetSpec, properties.get());
  }

  protected abstract ViewCycleExecutionOptions getDefaultCycleOptions(FunctionExecutionContext context);

  protected abstract TResultBuilder createResultBuilder(ViewEvaluationTarget viewEvaluation);

  protected abstract void store(ViewComputationResultModel results, TResultBuilder resultBuilder);

  protected abstract void store(CompiledViewDefinition compiledViewDefinition, TResultBuilder resultBuilder);

  protected abstract Set<ComputedValue> buildResults(ComputationTarget target, TResultBuilder resultBuilder);

}<|MERGE_RESOLUTION|>--- conflicted
+++ resolved
@@ -52,13 +52,7 @@
 import com.opengamma.util.async.ResultCallback;
 
 /**
-<<<<<<< HEAD
- * Runs an arbitrary execution sequence on a view definition to produce values for one or more targets. The job is encoded into a {@link ViewEvaluationTarget}. The results are written as a
- * {@link ViewEvaluationResult} for each configuration and dependent nodes in the graph will extract time series appropriate to their specific targets.
-=======
- * Runs an arbitrary execution sequence on a view definition to produce values for one or more targets. The job is
- * encoded into a {@link ViewEvaluationTarget}.
->>>>>>> f1eaae63
+ * Runs an arbitrary execution sequence on a view definition to produce values for one or more targets. The job is encoded into a {@link ViewEvaluationTarget}.
  * 
  * @param <TTarget> the computation target type
  * @param <TResultBuilder> the type of the result builder used throughout execution
@@ -149,14 +143,9 @@
     final ViewClient viewClient = viewProcessor.createViewClient(viewEvaluation.getViewDefinition().getMarketDataUser());
     final UniqueId viewClientId = viewClient.getUniqueId();
     s_logger.info("Created view client {}, connecting to {}", viewClientId, viewId);
-<<<<<<< HEAD
     viewClient.attachToViewProcess(viewId,
         ExecutionOptions.of(viewEvaluation.getExecutionSequence().createSequence(executionContext), getDefaultCycleOptions(executionContext), EnumSet.of(ViewExecutionFlags.WAIT_FOR_INITIAL_TRIGGER)),
         true);
-=======
-    viewClient.attachToViewProcess(viewId, ExecutionOptions.of(viewEvaluation.getExecutionSequence(),
-        getDefaultCycleOptions(executionContext), EnumSet.of(ViewExecutionFlags.WAIT_FOR_INITIAL_TRIGGER)), true);
->>>>>>> f1eaae63
     final TResultBuilder resultBuilder = createResultBuilder(viewEvaluation);
     final AsynchronousOperation<Set<ComputedValue>> async = AsynchronousOperation.createSet();
     final AtomicReference<ResultCallback<Set<ComputedValue>>> asyncResult = new AtomicReference<ResultCallback<Set<ComputedValue>>>(async.getCallback());
