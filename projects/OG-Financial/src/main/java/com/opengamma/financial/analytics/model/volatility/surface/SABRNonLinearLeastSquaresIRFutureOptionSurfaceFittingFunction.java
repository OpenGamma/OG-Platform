/**
 * Copyright (C) 2011 - present by OpenGamma Inc. and the OpenGamma group of companies
 *
 * Please see distribution for license.
 */
package com.opengamma.financial.analytics.model.volatility.surface;

import static com.opengamma.financial.analytics.model.volatility.surface.SABRFittingProperties.PROPERTY_ERROR;
import it.unimi.dsi.fastutil.doubles.DoubleArrayList;

import java.util.ArrayList;
import java.util.BitSet;
import java.util.HashMap;
import java.util.List;
import java.util.Map;
import java.util.Set;
import java.util.SortedSet;

import org.slf4j.Logger;
import org.slf4j.LoggerFactory;

import com.google.common.collect.Iterables;
import com.google.common.collect.Sets;
import com.opengamma.OpenGammaRuntimeException;
import com.opengamma.analytics.financial.model.volatility.smile.fitting.SABRModelFitter;
import com.opengamma.analytics.financial.model.volatility.smile.function.SABRHaganVolatilityFunction;
import com.opengamma.analytics.math.curve.NodalDoublesCurve;
import com.opengamma.analytics.math.interpolation.Interpolator2D;
import com.opengamma.analytics.math.matrix.DoubleMatrix1D;
import com.opengamma.analytics.math.matrix.DoubleMatrix2D;
import com.opengamma.analytics.math.statistics.leastsquare.LeastSquareResultsWithTransform;
import com.opengamma.analytics.math.surface.InterpolatedDoublesSurface;
import com.opengamma.core.marketdatasnapshot.VolatilitySurfaceData;
import com.opengamma.engine.ComputationTarget;
import com.opengamma.engine.function.AbstractFunction;
import com.opengamma.engine.function.FunctionCompilationContext;
import com.opengamma.engine.function.FunctionExecutionContext;
import com.opengamma.engine.function.FunctionInputs;
import com.opengamma.engine.target.ComputationTargetType;
import com.opengamma.engine.target.PrimitiveComputationTargetType;
import com.opengamma.engine.value.ComputedValue;
import com.opengamma.engine.value.ValueProperties;
import com.opengamma.engine.value.ValuePropertyNames;
import com.opengamma.engine.value.ValueRequirement;
import com.opengamma.engine.value.ValueRequirementNames;
import com.opengamma.engine.value.ValueSpecification;
import com.opengamma.financial.analytics.model.InstrumentTypeProperties;
import com.opengamma.financial.analytics.model.volatility.SmileFittingProperties;
import com.opengamma.financial.analytics.model.volatility.surface.fitted.SurfaceFittedSmileDataPoints;
import com.opengamma.financial.analytics.volatility.fittedresults.SABRFittedSurfaces;
import com.opengamma.util.money.Currency;
import com.opengamma.util.tuple.DoublesPair;
import com.opengamma.util.tuple.ObjectsPair;

/**
 *
 */
public class SABRNonLinearLeastSquaresIRFutureOptionSurfaceFittingFunction extends AbstractFunction.NonCompiledInvoker {
  /** A logger */
  private static final Logger s_logger = LoggerFactory.getLogger(SABRNonLinearLeastSquaresIRFutureOptionSurfaceFittingFunction.class);
  /** Hagan SABR function */
  private static final SABRHaganVolatilityFunction SABR_FUNCTION = new SABRHaganVolatilityFunction();

  @Override
  public Set<ComputedValue> execute(final FunctionExecutionContext executionContext, final FunctionInputs inputs, final ComputationTarget target, final Set<ValueRequirement> desiredValues) {
    final ValueRequirement desiredValue = desiredValues.iterator().next();
    final Object objectSurfaceData = inputs.getValue(ValueRequirementNames.STANDARD_VOLATILITY_SURFACE_DATA);
    if (objectSurfaceData == null) {
      throw new OpenGammaRuntimeException("Could not get volatility surface data");
    }
    @SuppressWarnings("unchecked")
    final VolatilitySurfaceData<Number, Double> volatilitySurfaceData = (VolatilitySurfaceData<Number, Double>) objectSurfaceData;
    final Object objectFuturePriceData = inputs.getValue(ValueRequirementNames.FUTURE_PRICE_CURVE_DATA);
    if (objectFuturePriceData == null) {
      throw new OpenGammaRuntimeException("Could not get futures price data");
    }
    final NodalDoublesCurve futurePriceData = (NodalDoublesCurve) objectFuturePriceData;
    //assumes that the sorting is first x, then y
    if (volatilitySurfaceData.size() == 0) {
      throw new OpenGammaRuntimeException("Interest rate future option volatility surface name" + desiredValue.getConstraint(ValuePropertyNames.SURFACE) + " contains no data");
    }
    final Double error = Double.parseDouble(desiredValue.getConstraint(PROPERTY_ERROR));
    final DoubleMatrix1D sabrInitialValues = SABRFittingPropertyUtils.getStartingValues(desiredValue);
    final BitSet fixed = SABRFittingPropertyUtils.getFixedValues(desiredValue);
    final Interpolator2D interpolator = SABRFittingPropertyUtils.getInterpolator(desiredValue);
    final SortedSet<Number> timeValues = volatilitySurfaceData.getUniqueXValues();
    final DoubleArrayList fittedOptionExpiryList = new DoubleArrayList();
    final DoubleArrayList futureDelayList = new DoubleArrayList();
    final DoubleArrayList alphaList = new DoubleArrayList();
    final DoubleArrayList betaList = new DoubleArrayList();
    final DoubleArrayList nuList = new DoubleArrayList();
    final DoubleArrayList rhoList = new DoubleArrayList();
    final DoubleArrayList chiSqList = new DoubleArrayList();
    final Map<DoublesPair, DoubleMatrix2D> inverseJacobians = new HashMap<DoublesPair, DoubleMatrix2D>();
    final Map<Double, List<Double>> dataPointsForStrip = new HashMap<Double, List<Double>>();
    for (final Number ttm : timeValues) {
      final List<Double> fittedPointsForStrip = new ArrayList<Double>();
      final List<ObjectsPair<Double, Double>> strip = volatilitySurfaceData.getYValuesForX(ttm);
      final DoubleArrayList errors = new DoubleArrayList();
      final DoubleArrayList strikes = new DoubleArrayList();
      final DoubleArrayList blackVols = new DoubleArrayList();
      if (strip.size() > 4) {
        try {
          final Double forward = futurePriceData.getYValue(ttm.doubleValue());
          for (final ObjectsPair<Double, Double> value : strip) {
            if (value.second != null) {
              strikes.add(1 - value.first);
              blackVols.add(value.second);
              errors.add(error);
              fittedPointsForStrip.add(value.first);
            }
          }
          if (blackVols.size() > 4) {
            final LeastSquareResultsWithTransform fittedResult = new SABRModelFitter(forward, strikes.toDoubleArray(), ttm.doubleValue(), blackVols.toDoubleArray(),
                errors.toDoubleArray(), SABR_FUNCTION).solve(sabrInitialValues, fixed);
            final DoubleMatrix1D parameters = fittedResult.getModelParameters();
            fittedOptionExpiryList.add(ttm.doubleValue());
            futureDelayList.add(0);
            alphaList.add(parameters.getEntry(0));
            betaList.add(parameters.getEntry(1));
            nuList.add(parameters.getEntry(2));
            rhoList.add(parameters.getEntry(3));
            inverseJacobians.put(DoublesPair.of(ttm.doubleValue(), 0.), fittedResult.getModelParameterSensitivityToData());
            chiSqList.add(fittedResult.getChiSq());
            dataPointsForStrip.put(ttm.doubleValue(), fittedPointsForStrip);
          }
        } catch (final IllegalArgumentException e) {
          s_logger.info("Could not get values for forward for x={}", ttm);
        }
      }
    }
    if (fittedOptionExpiryList.size() < 4) { //don't have sufficient fits to construct a surface
      throw new OpenGammaRuntimeException("Could not construct SABR parameter surfaces; have less than 3 surface points");
    }
    final double[] fittedOptionExpiry = fittedOptionExpiryList.toDoubleArray();
    final double[] futureDelay = futureDelayList.toDoubleArray();
    final double[] alpha = alphaList.toDoubleArray();
    final double[] beta = betaList.toDoubleArray();
    final double[] nu = nuList.toDoubleArray();
    final double[] rho = rhoList.toDoubleArray();
    final InterpolatedDoublesSurface alphaSurface = InterpolatedDoublesSurface.from(fittedOptionExpiry, futureDelay, alpha, interpolator, "SABR alpha surface");
    final InterpolatedDoublesSurface betaSurface = InterpolatedDoublesSurface.from(fittedOptionExpiry, futureDelay, beta, interpolator, "SABR beta surface");
    final InterpolatedDoublesSurface nuSurface = InterpolatedDoublesSurface.from(fittedOptionExpiry, futureDelay, nu, interpolator, "SABR nu surface");
    final InterpolatedDoublesSurface rhoSurface = InterpolatedDoublesSurface.from(fittedOptionExpiry, futureDelay, rho, interpolator, "SABR rho surface");
    final SABRFittedSurfaces fittedSurfaces = new SABRFittedSurfaces(alphaSurface, betaSurface, nuSurface, rhoSurface, inverseJacobians);
    final ValueProperties resultProperties = desiredValue.getConstraints().copy()
        .withoutAny(ValuePropertyNames.FUNCTION)
        .with(ValuePropertyNames.FUNCTION, getUniqueId()).get();
    final ValueSpecification resultSpecification = new ValueSpecification(ValueRequirementNames.SABR_SURFACES, target.toSpecification(), resultProperties);
    final ValueSpecification fittedPointsSpecification = new ValueSpecification(ValueRequirementNames.VOLATILITY_SURFACE_FITTED_POINTS, target.toSpecification(), resultProperties);
    return Sets.newHashSet(new ComputedValue(resultSpecification, fittedSurfaces), new ComputedValue(fittedPointsSpecification, new SurfaceFittedSmileDataPoints(dataPointsForStrip)));
  }

  @Override
  public ComputationTargetType getTargetType() {
    return ComputationTargetType.CURRENCY;
  }

  @Override
  public Set<ValueSpecification> getResults(final FunctionCompilationContext context, final ComputationTarget target) {
<<<<<<< HEAD
    final Currency currency = target.getValue(PrimitiveComputationTargetType.CURRENCY);
    final ValueProperties resultProperties = SABRFittingPropertyUtils.addNLSSFittingProperties(createValueProperties()
=======
    final Currency currency = Currency.of(target.getUniqueId().getValue());
    final ValueProperties resultProperties = SABRFittingPropertyUtils.addNLSSFittingProperties(createValueProperties().get())
>>>>>>> 77912cad
        .with(ValuePropertyNames.CURRENCY, currency.getCode())
        .withAny(ValuePropertyNames.SURFACE)
        .with(InstrumentTypeProperties.PROPERTY_SURFACE_INSTRUMENT_TYPE, InstrumentTypeProperties.IR_FUTURE_OPTION)
        .with(SmileFittingProperties.PROPERTY_VOLATILITY_MODEL, SmileFittingProperties.SABR)
        .with(SmileFittingProperties.PROPERTY_FITTING_METHOD, SmileFittingProperties.NON_LINEAR_LEAST_SQUARES).get();
    final ValueSpecification resultSpecification = new ValueSpecification(ValueRequirementNames.SABR_SURFACES, target.toSpecification(), resultProperties);
    final ValueSpecification fittedPointsSpecification = new ValueSpecification(ValueRequirementNames.VOLATILITY_SURFACE_FITTED_POINTS, target.toSpecification(), resultProperties);
    return Sets.newHashSet(resultSpecification, fittedPointsSpecification);
  }

  @Override
  public Set<ValueRequirement> getRequirements(final FunctionCompilationContext context, final ComputationTarget target, final ValueRequirement desiredValue) {
    final Set<String> surfaceNames = desiredValue.getConstraints().getValues(ValuePropertyNames.SURFACE);
    if (surfaceNames == null || surfaceNames.size() != 1) {
      s_logger.error("Need to provide a single surface name; have {}", surfaceNames);
      return null;
    }
    if (!SABRFittingPropertyUtils.ensureNLSSFittingProperties(desiredValue)) {
      return null;
    }
    final String surfaceName = Iterables.getOnlyElement(surfaceNames);
    final ValueProperties surfaceProperties = ValueProperties.builder()
        .with(ValuePropertyNames.SURFACE, surfaceName)
        .with(InstrumentTypeProperties.PROPERTY_SURFACE_INSTRUMENT_TYPE, InstrumentTypeProperties.IR_FUTURE_OPTION).get();
    final ValueProperties futurePriceProperties = ValueProperties.builder()
        .with(ValuePropertyNames.CURVE, surfaceName)
        .with(InstrumentTypeProperties.PROPERTY_SURFACE_INSTRUMENT_TYPE, InstrumentTypeProperties.IR_FUTURE_PRICE).get();
    final ValueRequirement surfaceRequirement = new ValueRequirement(ValueRequirementNames.STANDARD_VOLATILITY_SURFACE_DATA, target.toSpecification(), surfaceProperties);
    final ValueRequirement futurePriceRequirement = new ValueRequirement(ValueRequirementNames.FUTURE_PRICE_CURVE_DATA, target.toSpecification(), futurePriceProperties);
    return Sets.newHashSet(futurePriceRequirement, surfaceRequirement);
  }

}<|MERGE_RESOLUTION|>--- conflicted
+++ resolved
@@ -158,13 +158,8 @@
 
   @Override
   public Set<ValueSpecification> getResults(final FunctionCompilationContext context, final ComputationTarget target) {
-<<<<<<< HEAD
     final Currency currency = target.getValue(PrimitiveComputationTargetType.CURRENCY);
-    final ValueProperties resultProperties = SABRFittingPropertyUtils.addNLSSFittingProperties(createValueProperties()
-=======
-    final Currency currency = Currency.of(target.getUniqueId().getValue());
-    final ValueProperties resultProperties = SABRFittingPropertyUtils.addNLSSFittingProperties(createValueProperties().get())
->>>>>>> 77912cad
+    final ValueProperties resultProperties = SABRFittingPropertyUtils.addNLSSFittingProperties(createValueProperties())
         .with(ValuePropertyNames.CURRENCY, currency.getCode())
         .withAny(ValuePropertyNames.SURFACE)
         .with(InstrumentTypeProperties.PROPERTY_SURFACE_INSTRUMENT_TYPE, InstrumentTypeProperties.IR_FUTURE_OPTION)
