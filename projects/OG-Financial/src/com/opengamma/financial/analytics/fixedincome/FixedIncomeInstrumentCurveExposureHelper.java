/**
 * Copyright (C) 2011 - present by OpenGamma Inc. and the OpenGamma group of companies
 * 
 * Please see distribution for license.
 */
package com.opengamma.financial.analytics.fixedincome;

import com.opengamma.OpenGammaRuntimeException;
import com.opengamma.core.security.Security;
import com.opengamma.engine.value.ValueProperties;
import com.opengamma.engine.value.ValueProperties.Builder;
import com.opengamma.engine.value.ValuePropertyNames;
import com.opengamma.financial.analytics.ircurve.StripInstrumentType;
import com.opengamma.financial.analytics.ircurve.YieldCurveFunction;
import com.opengamma.financial.security.FinancialSecurity;
import com.opengamma.financial.security.FinancialSecurityUtils;
import com.opengamma.util.money.Currency;

/**
 * 
 */
public final class FixedIncomeInstrumentCurveExposureHelper {

  private FixedIncomeInstrumentCurveExposureHelper() {
  }

  public static String[] getCurveNamesForFundingCurveInstrument(final StripInstrumentType type, final String fundingCurveName, final String forwardCurveName) {
    switch (type) {
      case SWAP_3M:
        return new String[] {fundingCurveName, forwardCurveName};
      case SWAP_6M:
        return new String[] {fundingCurveName, forwardCurveName};
      case CASH:
        return new String[] {fundingCurveName};
      case FRA_3M:
        return new String[] {fundingCurveName, forwardCurveName};
      case FRA_6M:
        return new String[] {fundingCurveName, forwardCurveName};
      case FUTURE:
        return new String[] {fundingCurveName, forwardCurveName};
      case LIBOR:
        return new String[] {fundingCurveName};
      case EURIBOR:
        return new String[] {fundingCurveName};
      case CDOR:
        return new String[] {fundingCurveName};
      case CIBOR:
        return new String[] {fundingCurveName};
      case STIBOR:
        return new String[] {fundingCurveName};
      case TENOR_SWAP:
        return new String[] {fundingCurveName, forwardCurveName, fundingCurveName};
      case OIS_SWAP:
        return new String[] {fundingCurveName, fundingCurveName};
      default:
        throw new OpenGammaRuntimeException("Could not find " + type + " in funding curve instrument list");
    }
  }

  public static String[] getCurveNamesForForwardCurveInstrument(final StripInstrumentType type, final String fundingCurveName, final String forwardCurveName) {
    switch (type) {
      case SWAP_3M:
        return new String[] {fundingCurveName, forwardCurveName};
      case SWAP_6M:
        return new String[] {fundingCurveName, forwardCurveName};
      case CASH:
        return new String[] {forwardCurveName};
      case FRA_3M:
        return new String[] {fundingCurveName, forwardCurveName};
      case FRA_6M:
        return new String[] {fundingCurveName, forwardCurveName};
      case FUTURE:
        return new String[] {fundingCurveName, forwardCurveName};
      case LIBOR:
        return new String[] {forwardCurveName};
      case EURIBOR:
        return new String[] {forwardCurveName};
      case CDOR:
        return new String[] {forwardCurveName};
      case CIBOR:
        return new String[] {forwardCurveName};
      case STIBOR:
        return new String[] {forwardCurveName};
      case TENOR_SWAP:
        return new String[] {fundingCurveName, fundingCurveName, forwardCurveName};
      case OIS_SWAP:
        return new String[] {fundingCurveName, fundingCurveName};
      default:
        throw new OpenGammaRuntimeException("Could not find " + type + " in forward curve instrument list");
    }
  }

  public static String[] getCurveNamesForSecurity(final FinancialSecurity security, final String fundingCurveName, final String forwardCurveName) {
    final InterestRateInstrumentType type = InterestRateInstrumentType.getInstrumentTypeFromSecurity(security);
    switch (type) {
      case SWAP_FIXED_IBOR:
<<<<<<< HEAD
        return new String[] {fundingCurveName, forwardCurveName};
      case SWAP_FIXED_IBOR_WITH_SPREAD:
        return new String[] {fundingCurveName, forwardCurveName};
=======
        return new String[] {fundingCurveName, forwardCurveName };
      case SWAP_FIXED_IBOR_WITH_SPREAD:
        return new String[] {fundingCurveName, forwardCurveName };
>>>>>>> fc39b0b8
      case SWAP_IBOR_IBOR:
        return new String[] {fundingCurveName, forwardCurveName, forwardCurveName};
      case CASH:
        return new String[] {fundingCurveName};
      case FRA:
        return new String[] {fundingCurveName, forwardCurveName};
      case IR_FUTURE:
        return new String[] {fundingCurveName, forwardCurveName};
      case COUPON_BOND:
        return new String[] {fundingCurveName, fundingCurveName};
      case SWAP_FIXED_CMS:
        return new String[] {fundingCurveName, forwardCurveName};
      case SWAP_IBOR_CMS:
        return new String[] {fundingCurveName, forwardCurveName};
      case SWAP_CMS_CMS:
        return new String[] {fundingCurveName, forwardCurveName};
      case BOND_FUTURE:
        return new String[] {fundingCurveName, fundingCurveName};
      default:
        throw new OpenGammaRuntimeException("Could not find " + type + " in security instrument list");
    }
  }

  public static ValueProperties.Builder valuePropertiesForSecurity(final Security security, final ValueProperties.Builder properties) {
    final Currency ccy = FinancialSecurityUtils.getCurrency(security);
    // REVIEW 2011-11-25 andrew -- Curve currency makes sense, but is adding the currency wise here? Are we always generating monetary values?
    properties.with(ValuePropertyNames.CURVE_CURRENCY, ccy.getCode()).with(ValuePropertyNames.CURRENCY, ccy.getCode());
    return properties;
  }

  /**
   * @param security the security
   * @param fundingCurveName the funding curve name
   * @param forwardCurveName the forward curve name
   * @param properties the properties builder
   * @deprecated Don't want to be passing curve names around like this
   * @return the built properties
   */
  @Deprecated
  public static ValueProperties getValuePropertiesForSecurity(final FinancialSecurity security, final String fundingCurveName, final String forwardCurveName, final Builder properties) {
    final String[] curveNames = getCurveNamesForSecurity(security, fundingCurveName, forwardCurveName);
    final Currency ccy = FinancialSecurityUtils.getCurrency(security);
    for (final String name : curveNames) {
      if (name.equals(fundingCurveName)) {
        properties.with(YieldCurveFunction.PROPERTY_FUNDING_CURVE, fundingCurveName);
      }
      if (name.equals(forwardCurveName)) {
        properties.with(YieldCurveFunction.PROPERTY_FORWARD_CURVE, forwardCurveName);
      }
    }
    properties.with(ValuePropertyNames.CURRENCY, ccy.getCode());
    properties.with(ValuePropertyNames.CURVE_CURRENCY, ccy.getCode());
    return properties.get();
  }

}<|MERGE_RESOLUTION|>--- conflicted
+++ resolved
@@ -94,15 +94,9 @@
     final InterestRateInstrumentType type = InterestRateInstrumentType.getInstrumentTypeFromSecurity(security);
     switch (type) {
       case SWAP_FIXED_IBOR:
-<<<<<<< HEAD
-        return new String[] {fundingCurveName, forwardCurveName};
-      case SWAP_FIXED_IBOR_WITH_SPREAD:
-        return new String[] {fundingCurveName, forwardCurveName};
-=======
         return new String[] {fundingCurveName, forwardCurveName };
       case SWAP_FIXED_IBOR_WITH_SPREAD:
         return new String[] {fundingCurveName, forwardCurveName };
->>>>>>> fc39b0b8
       case SWAP_IBOR_IBOR:
         return new String[] {fundingCurveName, forwardCurveName, forwardCurveName};
       case CASH:
