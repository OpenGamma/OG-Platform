--- conflicted
+++ resolved
@@ -142,23 +142,11 @@
     return new InterpolatedYieldCurveSpecificationWithSecurities(curveDate, curveSpecification.getName(),
         curveSpecification.getCurrency(), curveSpecification.getInterpolator(), securityStrips);
   }
-<<<<<<< HEAD
-
-  private CashSecurity getCash(InterpolatedYieldCurveSpecification spec, FixedIncomeStripWithIdentifier strip,
-      Map<Identifier, Double> marketValues) {
-    //    CashSecurity sec = new CashSecurity(spec.getCurrency(), RegionUtils.countryRegionId("US"), 
-    //                                        new DateTimeWithZone(spec.getCurveDate().plus(strip.getMaturity().getPeriod()).atTime(11, 00)));
-    CashSecurity sec = new CashSecurity(spec.getCurrency(), spec.getRegion(),
-        new DateTimeWithZone(spec.getCurveDate().plus(strip.getMaturity().getPeriod()).atTime(11, 00)),
-        marketValues.get(strip.getSecurity()), 1.0d);
-=======
-  
   private CashSecurity getCash(InterpolatedYieldCurveSpecification spec, FixedIncomeStripWithIdentifier strip, Map<Identifier, Double> marketValues) {
 //    CashSecurity sec = new CashSecurity(spec.getCurrency(), RegionUtils.countryRegionId("US"), 
 //                                        new DateTimeWithZone(spec.getCurveDate().plus(strip.getMaturity().getPeriod()).atTime(11, 00)));
     CashSecurity sec = new CashSecurity(spec.getCurrency(), spec.getRegion(), 
         spec.getCurveDate().plus(strip.getMaturity().getPeriod()).atTime(11, 00).atZone(TimeZone.UTC), marketValues.get(strip.getSecurity()), 1.0d);
->>>>>>> 6679d8f1
     sec.setIdentifiers(IdentifierBundle.of(strip.getSecurity()));
     return sec;
   }
@@ -168,18 +156,10 @@
     LocalDate curveDate = spec.getCurveDate(); // quick hack
     LocalDate startDate = curveDate.plus(strip.getMaturity().getPeriod()).minus(Period.ofMonths(3));
     LocalDate endDate = startDate.plusMonths(3); // quick hack, needs to be sorted.
-<<<<<<< HEAD
-    //    return new FRASecurity(spec.getCurrency(), RegionUtils.countryRegionId("US"), 
-    //                           new DateTimeWithZone(startDate.atTime(11, 00)), new DateTimeWithZone(endDate.atTime(11, 00)));
-    return new FRASecurity(spec.getCurrency(), spec.getRegion(),
-        new DateTimeWithZone(startDate.atTime(11, 00)), new DateTimeWithZone(endDate.atTime(11, 00)),
-        marketValues.get(strip.getSecurity()), 1.0d);
-=======
 //    return new FRASecurity(spec.getCurrency(), RegionUtils.countryRegionId("US"), 
 //                           new DateTimeWithZone(startDate.atTime(11, 00)), new DateTimeWithZone(endDate.atTime(11, 00)));
     return new FRASecurity(spec.getCurrency(), spec.getRegion(), 
         startDate.atTime(11, 00).atZone(TimeZone.UTC), endDate.atTime(11, 00).atZone(TimeZone.UTC), marketValues.get(strip.getSecurity()), 1.0d);
->>>>>>> 6679d8f1
   }
 
   private FutureSecurity getFuture(InterpolatedYieldCurveSpecification spec, FixedIncomeStripWithIdentifier strip) {
@@ -193,20 +173,10 @@
     LocalDate curveDate = spec.getCurveDate();
     InMemoryConventionBundleMaster refRateRepo = new InMemoryConventionBundleMaster();
     ConventionBundleSource source = new DefaultConventionBundleSource(refRateRepo);
-<<<<<<< HEAD
-    DateTimeWithZone tradeDate = new DateTimeWithZone(curveDate.atTime(11, 00).atZone(TimeZone.UTC));
-    DateTimeWithZone effectiveDate = new DateTimeWithZone(DateUtil.previousWeekDay(curveDate.plusDays(3))
-        .atTime(11, 00).atZone(TimeZone.UTC));
-    DateTimeWithZone maturityDate = new DateTimeWithZone(curveDate.plus(strip.getMaturity().getPeriod()).atTime(11, 00)
-        .atZone(TimeZone.UTC));
-    ConventionBundle convention = _conventionBundleSource.getConventionBundle(Identifier.of(
-        InMemoryConventionBundleMaster.SIMPLE_NAME_SCHEME, spec.getCurrency().getCode() + "_SWAP"));
-=======
     ZonedDateTime tradeDate = curveDate.atTime(11, 00).atZone(TimeZone.UTC);
     ZonedDateTime effectiveDate = DateUtil.previousWeekDay(curveDate.plusDays(3)).atTime(11, 00).atZone(TimeZone.UTC);
     ZonedDateTime maturityDate = curveDate.plus(strip.getMaturity().getPeriod()).atTime(11, 00).atZone(TimeZone.UTC);
     ConventionBundle convention = _conventionBundleSource.getConventionBundle(Identifier.of(InMemoryConventionBundleMaster.SIMPLE_NAME_SCHEME, spec.getCurrency().getCode() + "_SWAP"));
->>>>>>> 6679d8f1
     String counterparty = "";
     ConventionBundle floatRateConvention = source.getConventionBundle(convention.getSwapFloatingLegInitialRate());
     Identifier floatRateBloombergTicker = Identifier.of(SecurityUtils.BLOOMBERG_TICKER, floatRateConvention
@@ -258,20 +228,10 @@
     LocalDate curveDate = spec.getCurveDate();
     InMemoryConventionBundleMaster refRateRepo = new InMemoryConventionBundleMaster();
     ConventionBundleSource source = new DefaultConventionBundleSource(refRateRepo);
-<<<<<<< HEAD
-    DateTimeWithZone tradeDate = new DateTimeWithZone(curveDate.atTime(11, 00).atZone(TimeZone.UTC));
-    DateTimeWithZone effectiveDate = new DateTimeWithZone(DateUtil.previousWeekDay(curveDate.plusDays(3))
-        .atTime(11, 00).atZone(TimeZone.UTC));
-    DateTimeWithZone maturityDate = new DateTimeWithZone(curveDate.plus(strip.getMaturity().getPeriod()).atTime(11, 00)
-        .atZone(TimeZone.UTC));
-    ConventionBundle convention = _conventionBundleSource.getConventionBundle(Identifier.of(
-        InMemoryConventionBundleMaster.SIMPLE_NAME_SCHEME, spec.getCurrency().getCode() + "_TENOR_SWAP"));
-=======
     ZonedDateTime tradeDate = curveDate.atTime(11, 00).atZone(TimeZone.UTC);
     ZonedDateTime effectiveDate = DateUtil.previousWeekDay(curveDate.plusDays(3)).atTime(11, 00).atZone(TimeZone.UTC);
     ZonedDateTime maturityDate = curveDate.plus(strip.getMaturity().getPeriod()).atTime(11, 00).atZone(TimeZone.UTC);
     ConventionBundle convention = _conventionBundleSource.getConventionBundle(Identifier.of(InMemoryConventionBundleMaster.SIMPLE_NAME_SCHEME, spec.getCurrency().getCode() + "_TENOR_SWAP"));
->>>>>>> 6679d8f1
     String counterparty = "";
     ConventionBundle payLegFloatRateConvention = source.getConventionBundle(convention
         .getBasisSwapPayFloatingLegInitialRate());
