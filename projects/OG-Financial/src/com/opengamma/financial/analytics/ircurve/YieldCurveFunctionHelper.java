/*
 * Copyright (C) 2009 - present by OpenGamma Inc. and the OpenGamma group of companies
 * 
 * Please see distribution for license.
 */
package com.opengamma.financial.analytics.ircurve;

import java.util.Map;

import javax.time.Instant;
import javax.time.InstantProvider;
import javax.time.calendar.LocalDate;
import javax.time.calendar.TimeZone;
import javax.time.calendar.ZonedDateTime;

import org.apache.commons.lang.Validate;
import org.slf4j.Logger;
import org.slf4j.LoggerFactory;

import com.opengamma.core.marketdatasnapshot.SnapshotDataBundle;
import com.opengamma.core.security.SecuritySource;
import com.opengamma.engine.ComputationTargetSpecification;
import com.opengamma.engine.function.FunctionCompilationContext;
import com.opengamma.engine.function.FunctionDefinition;
import com.opengamma.engine.function.FunctionInputs;
import com.opengamma.engine.value.ValueProperties;
import com.opengamma.engine.value.ValuePropertyNames;
import com.opengamma.engine.value.ValueRequirement;
import com.opengamma.engine.value.ValueRequirementNames;
import com.opengamma.financial.OpenGammaCompilationContext;
import com.opengamma.id.ExternalId;
<<<<<<< HEAD
=======
import com.opengamma.id.UniqueId;
import com.opengamma.id.VersionCorrection;
>>>>>>> 5c8cd6ee
import com.opengamma.util.money.Currency;
import com.opengamma.util.tuple.Pair;
import com.opengamma.util.tuple.Triple;

/**
 * 
 */
public class YieldCurveFunctionHelper {
  private static final Logger s_logger = LoggerFactory.getLogger(YieldCurveFunctionHelper.class);

  private final Currency _currency;
  private final String _curveName;
  private InterpolatedYieldCurveSpecificationBuilder _curveSpecificationBuilder;
  private YieldCurveDefinition _definition;

  public YieldCurveFunctionHelper(final Currency currency, final String curveName) {
    Validate.notNull(currency, "curve currency");
    Validate.notNull(curveName, "curve name");
    _currency = currency;
    _curveName = curveName;

  }

  public YieldCurveDefinition init(final FunctionCompilationContext context, final FunctionDefinition defnToReInit) {
    _curveSpecificationBuilder = OpenGammaCompilationContext.getInterpolatedYieldCurveSpecificationBuilder(context);

    _definition = getDefinition(context);
    if (_definition == null) {
      s_logger.warn("No curve definition for {} on {}", _curveName, _currency);
    } else {
      if (_definition.getUniqueId() != null) {
        /* TODO Rather than VersionCorrection.LATEST it should take the actual VersionCorrection from the ViewComputationJob. Currenly Engine is not supprting that*/ 
        context.getFunctionReinitializer().reinitializeFunction(defnToReInit, Pair.of(_definition.getUniqueId().getObjectId(), VersionCorrection.LATEST));
      } else {
        s_logger.warn("Curve {} on {} has no identifier - cannot subscribe to updates", _curveName, _currency);
      }
    }
    return _definition;
  }

  public Triple<InstantProvider, InstantProvider, InterpolatedYieldCurveSpecification> compile(
      final FunctionCompilationContext context, final InstantProvider atInstantProvider) {
    //TODO: avoid doing this compile twice all the time
    final Instant atInstant = Instant.of(atInstantProvider);
    final ZonedDateTime atInstantZDT = ZonedDateTime.ofInstant(atInstant, TimeZone.UTC);
    final LocalDate curveDate = atInstantZDT.toLocalDate();
    final InterpolatedYieldCurveSpecification specification = buildCurve(curveDate);
    final Instant expiry = findCurveExpiryDate(context.getSecuritySource(), atInstant, specification, atInstantZDT.withTime(0, 0).plusDays(1).minusNanos(1000000).toInstant());
    return new Triple<InstantProvider, InstantProvider, InterpolatedYieldCurveSpecification>((expiry != null) ? atInstantZDT.withTime(0, 0) : null, expiry, specification);
  }

  private YieldCurveDefinition getDefinition(final FunctionCompilationContext context) {
    final InterpolatedYieldCurveDefinitionSource curveDefinitionSource = OpenGammaCompilationContext
        .getInterpolatedYieldCurveDefinitionSource(context);
    return curveDefinitionSource.getDefinition(_currency, _curveName);
  }

  private Instant findCurveExpiryDate(final SecuritySource securitySource, final Instant curveDate, final InterpolatedYieldCurveSpecification specification, final Instant eod) {
    // ENG-252; logic is wrong so always go for EOD
    return eod;
    /*
    boolean useEOD = false;
    for (final FixedIncomeStripWithIdentifier strip : specification.getStrips()) {
      if (strip.getInstrumentType() == StripInstrumentType.FUTURE) {
        if (strip.getNumberOfFuturesAfterTenor() == 1) {
          //ENG-252 This logic may be wrong
          final FutureSecurity future = (FutureSecurity) securitySource.getSecurity(ExternalIdBundle.of(strip.getSecurity()));
          final Instant futureExpiry = future.getExpiry().toInstant();
          final Instant tenor = curveDate.plus(strip.getMaturity().getPeriod().toDuration());
          // Duration ahead of the tenor that the first future expires. The curve is valid for this duration - after
          // this, the first future to expire will be something else.
          final Duration d = Duration.between(tenor, futureExpiry);
          final Instant expiry = curveDate.plus(d);
          if (expiry.isBefore(eod)) {
            return eod;
          } else {
            return expiry;
          }
        }
        useEOD = true;
      }
    }
    // useEOD is set if there are futures but not the first after a tenor that we can calculate the expiry from
    return useEOD ? eod : null;
     */
  }

  public Currency getCurrency() {
    return _currency;
  }

  public String getCurveName() {
    return _curveName;
  }

  public InterpolatedYieldCurveSpecification buildCurve(final LocalDate curveDate) {
    return _curveSpecificationBuilder.buildCurve(curveDate, _definition);
  }

  public ValueRequirement getMarketDataValueRequirement() {
    return new ValueRequirement(ValueRequirementNames.YIELD_CURVE_MARKET_DATA,
        ComputationTargetSpecification.of(_currency),
        ValueProperties.with(ValuePropertyNames.CURVE, _curveName).get());
  }

  public Map<ExternalId, Double> getMarketDataMap(final FunctionInputs inputs) {
    final SnapshotDataBundle marketDataBundle = (SnapshotDataBundle) inputs.getValue(getMarketDataValueRequirement());
    return marketDataBundle.getDataPoints();
  }

}<|MERGE_RESOLUTION|>--- conflicted
+++ resolved
@@ -29,11 +29,7 @@
 import com.opengamma.engine.value.ValueRequirementNames;
 import com.opengamma.financial.OpenGammaCompilationContext;
 import com.opengamma.id.ExternalId;
-<<<<<<< HEAD
-=======
-import com.opengamma.id.UniqueId;
 import com.opengamma.id.VersionCorrection;
->>>>>>> 5c8cd6ee
 import com.opengamma.util.money.Currency;
 import com.opengamma.util.tuple.Pair;
 import com.opengamma.util.tuple.Triple;
@@ -65,7 +61,10 @@
       s_logger.warn("No curve definition for {} on {}", _curveName, _currency);
     } else {
       if (_definition.getUniqueId() != null) {
-        /* TODO Rather than VersionCorrection.LATEST it should take the actual VersionCorrection from the ViewComputationJob. Currenly Engine is not supprting that*/ 
+        /* TODO Rather than VersionCorrection.LATEST it should take the actual VersionCorrection from the ViewComputationJob. Currenly Engine is not supprting that */
+        // REVIEW 2012-10-23 Andrew -- The initialisation state is no longer appropriate for tasks such as this as job version/correction will never be available at
+        // this point. Most init methods are examples of premature optimisation to avoid work during the other calls. Additional target dependencies should be used
+        // which easily replaces the function reinitialiser mechanism and will result if a proper implementation of version/correction handling.
         context.getFunctionReinitializer().reinitializeFunction(defnToReInit, Pair.of(_definition.getUniqueId().getObjectId(), VersionCorrection.LATEST));
       } else {
         s_logger.warn("Curve {} on {} has no identifier - cannot subscribe to updates", _curveName, _currency);
