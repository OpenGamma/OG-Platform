--- conflicted
+++ resolved
@@ -323,17 +323,6 @@
           assert fundingCurveSpecificationWithSecurities == null;
           fundingCurveSpecificationWithSecurities = (InterpolatedYieldCurveSpecificationWithSecurities) input.getValue();
         }
-<<<<<<< HEAD
-        final double marketValue = forwardMarketValue;
-        final FinancialSecurity financialSecurity = (FinancialSecurity) strip.getSecurity();
-        InstrumentDerivative derivative = null;
-        final String[] curveNames = FixedIncomeInstrumentCurveExposureHelper
-            .getCurveNamesForForwardCurveInstrument(strip.getInstrumentType(), _fundingCurveDefinitionName, _forwardCurveDefinitionName);
-        final InstrumentDefinition<?> definition = _securityConverter.visit(financialSecurity);
-        derivative = _definitionConverter.convert(financialSecurity, definition, now, curveNames, dataSource);
-        if (derivative == null) {
-          throw new OpenGammaRuntimeException("Had a null InterestRateDefinition for " + strip);
-=======
         if (curveName.equals(forwardCurveName)) {
           assert forwardCurveSpecificationWithSecurities == null;
           forwardCurveSpecificationWithSecurities = (InterpolatedYieldCurveSpecificationWithSecurities) input.getValue();
@@ -343,7 +332,6 @@
         if (curveName.equals(fundingCurveName)) {
           assert fundingMarketDataMap == null;
           fundingMarketDataMap = YieldCurveFunctionHelper.buildMarketDataMap((SnapshotDataBundle) input.getValue());
->>>>>>> 5893f596
         }
         if (curveName.equals(forwardCurveName)) {
           assert forwardMarketDataMap == null;
@@ -429,36 +417,6 @@
         s_logger.warn("Could not find root using SV decomposition and present value method for curve " + curveName + ". Error was: " + eSV.getMessage());
         throw new OpenGammaRuntimeException(eSV.getMessage());
       }
-<<<<<<< HEAD
-      final double[] fundingYields = Arrays.copyOfRange(yields, 0, fundingNodeTimes.length);
-      final double[] forwardYields = Arrays.copyOfRange(yields, fundingNodeTimes.length, yields.length);
-      final YieldAndDiscountCurve fundingCurve = new YieldCurve(InterpolatedDoublesCurve.from(fundingNodeTimes, fundingYields, _fundingInterpolator));
-      final YieldAndDiscountCurve forwardCurve = new YieldCurve(InterpolatedDoublesCurve.from(forwardNodeTimes, forwardYields, _forwardInterpolator));
-      final DoubleMatrix2D jacobianMatrix = jacobianCalculator.evaluate(new DoubleMatrix1D(yields));
-      final Set<ComputedValue> result = Sets.newHashSet(
-          new ComputedValue(_fundingCurveResult, fundingCurve),
-          new ComputedValue(_forwardCurveResult, forwardCurve),
-          new ComputedValue(_jacobianResult, jacobianMatrix.getData()),
-          new ComputedValue(_fundingCurveSpecResult, fundingCurveSpecificationWithSecurities),
-          new ComputedValue(_forwardCurveSpecResult, forwardCurveSpecificationWithSecurities));
-      if (_calculationType.equals(PRESENT_VALUE_STRING)) {
-        if (_couponSensitivityCalculator == null) {
-          throw new OpenGammaRuntimeException("Should never happen - coupon sensitivity calculator was null but requested calculation method was present value");
-        }
-        final double[] couponSensitivities = new double[derivatives.size()];
-        int ii = 0;
-        final String[] curveNames = new String[] {_forwardCurveDefinitionName, _fundingCurveDefinitionName };
-        final YieldAndDiscountCurve[] curves = new YieldAndDiscountCurve[] {forwardCurve, fundingCurve };
-        final YieldCurveBundle curveBundle = new YieldCurveBundle(curveNames, curves);
-        for (final InstrumentDerivative derivative : derivatives) {
-          couponSensitivities[ii++] = _couponSensitivityCalculator.visit(derivative, curveBundle);
-        }
-        final ComputedValue couponSensitivitiesValue = new ComputedValue(_couponSensitivityResult, new DoubleMatrix1D(couponSensitivities));
-        result.add(couponSensitivitiesValue);
-      }
-      return result;
-=======
->>>>>>> 5893f596
     }
     final YieldAndDiscountCurve curve;
     if (createSensitivities || createYieldCurve) {
@@ -547,28 +505,6 @@
         final InstrumentDefinition<?> definition = getSecurityConverter().visit(financialSecurity);
         s_logger.error("Caught exception {} for {}", e, financialSecurity);
       }
-<<<<<<< HEAD
-
-      final YieldAndDiscountCurve fundingCurve = new YieldCurve(InterpolatedDoublesCurve.from(nodeTimes, yields, _fundingInterpolator));
-      final YieldAndDiscountCurve forwardCurve = new YieldCurve(InterpolatedDoublesCurve.from(nodeTimes, yields, _fundingInterpolator));
-      final DoubleMatrix2D jacobianMatrix = jacobianCalculator.evaluate(new DoubleMatrix1D(yields));
-      final Set<ComputedValue> result = Sets.newHashSet(new ComputedValue(_fundingCurveResult, fundingCurve), new ComputedValue(_forwardCurveResult, forwardCurve), new ComputedValue(_jacobianResult,
-          jacobianMatrix.getData()), new ComputedValue(_fundingCurveSpecResult, specificationWithSecurities), new ComputedValue(_forwardCurveSpecResult, specificationWithSecurities));
-      if (_calculationType.equals(PRESENT_VALUE_STRING)) {
-        if (_couponSensitivityCalculator == null) {
-          throw new OpenGammaRuntimeException("Should never happen - coupon sensitivity calculator was null but requested calculation method was present value");
-        }
-        final double[] couponSensitivities = new double[derivatives.size()];
-        int ii = 0;
-        final String[] curveNames = new String[] {_forwardCurveDefinitionName, _fundingCurveDefinitionName };
-        final YieldAndDiscountCurve[] curves = new YieldAndDiscountCurve[] {forwardCurve, fundingCurve };
-        final YieldCurveBundle curveBundle = new YieldCurveBundle(curveNames, curves);
-        for (final InstrumentDerivative derivative : derivatives) {
-          couponSensitivities[ii++] = _couponSensitivityCalculator.visit(derivative, curveBundle);
-        }
-        final ComputedValue couponSensitivitiesValue = new ComputedValue(_couponSensitivityResult, new DoubleMatrix1D(couponSensitivities));
-        result.add(couponSensitivitiesValue);
-=======
       if (derivative == null) {
         throw new OpenGammaRuntimeException("Had a null InterestRateDefinition for " + strip);
       }
@@ -576,7 +512,6 @@
         marketValues[i] = 0;
       } else {
         marketValues[i] = marketValue;
->>>>>>> 5893f596
       }
       derivatives.add(derivative);
       initialRatesGuess[i] = marketValues[i];
@@ -656,17 +591,4 @@
     return result;
   }
 
-<<<<<<< HEAD
-  public int getPriority() {
-    if (isSecondary()) {
-      return -1;
-    }
-    return 0;
-  }
-
-  private boolean isSecondary() {
-    return _fundingCurveDefinitionName.equals("SECONDARY") && _forwardCurveDefinitionName.equals("SECONDARY");
-  }
-=======
->>>>>>> 5893f596
 }