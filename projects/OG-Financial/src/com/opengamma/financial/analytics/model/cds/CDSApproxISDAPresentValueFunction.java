/**
 * Copyright (C) 2011 - present by OpenGamma Inc. and the OpenGamma group of companies
 * 
 * Please see distribution for license.
 */
package com.opengamma.financial.analytics.model.cds;

import java.util.Collections;
import java.util.HashSet;
import java.util.Set;

import javax.time.calendar.ZonedDateTime;

import com.opengamma.OpenGammaRuntimeException;
import com.opengamma.analytics.financial.credit.cds.CDSApproxISDAMethod;
import com.opengamma.analytics.financial.credit.cds.CDSDerivative;
import com.opengamma.analytics.financial.credit.cds.CDSSimpleMethod;
import com.opengamma.analytics.financial.instrument.cds.CDSDefinition;
import com.opengamma.analytics.financial.interestrate.YieldCurveBundle;
import com.opengamma.analytics.financial.interestrate.method.PricingMethod;
import com.opengamma.analytics.financial.model.interestrate.curve.YieldCurve;
import com.opengamma.analytics.math.curve.InterpolatedDoublesCurve;
import com.opengamma.analytics.math.interpolation.LinearInterpolator1D;
import com.opengamma.core.holiday.HolidaySource;
import com.opengamma.core.region.RegionSource;
import com.opengamma.core.security.SecuritySource;
import com.opengamma.engine.ComputationTarget;
import com.opengamma.engine.ComputationTargetType;
import com.opengamma.engine.function.AbstractFunction;
import com.opengamma.engine.function.FunctionCompilationContext;
import com.opengamma.engine.function.FunctionExecutionContext;
import com.opengamma.engine.function.FunctionInputs;
import com.opengamma.engine.value.ComputedValue;
import com.opengamma.engine.value.ValueProperties;
import com.opengamma.engine.value.ValuePropertyNames;
import com.opengamma.engine.value.ValueRequirement;
import com.opengamma.engine.value.ValueRequirementNames;
import com.opengamma.engine.value.ValueSpecification;
import com.opengamma.financial.OpenGammaExecutionContext;
import com.opengamma.financial.analytics.conversion.CDSSecurityConverter;
import com.opengamma.financial.convention.ConventionBundleSource;
import com.opengamma.financial.security.bond.BondSecurity;
import com.opengamma.financial.security.cds.CDSSecurity;
import com.opengamma.id.ExternalIdBundle;
import com.opengamma.util.async.AsynchronousExecution;
import com.opengamma.util.money.Currency;
import com.opengamma.util.money.CurrencyAmount;

/**
 * CDSPresentValueFunction currently contains initial work on CDS model only
 * 
 * @author Martin Traverse
 * @see CDSSecurity
 */
public class CDSApproxISDAPresentValueFunction extends AbstractFunction.NonCompiledInvoker {

  @Override
  public ComputationTargetType getTargetType() {
    return ComputationTargetType.SECURITY;
  }
  
  @Override
  public boolean canApplyTo(FunctionCompilationContext context, ComputationTarget target) {
    if (target.getType() != ComputationTargetType.SECURITY) {
      return false;
    }
    
    // Only CDS securities associated with a particular underlying bond can be priced by this method
    if (target.getSecurity() instanceof CDSSecurity) {
      CDSSecurity cds = (CDSSecurity) target.getSecurity();
      
      if (cds.getUnderlying() != null) {
        return true;
      }
    }
    
    return false;
  }
  
  @Override
  public Set<ValueRequirement> getRequirements(FunctionCompilationContext context, ComputationTarget target, ValueRequirement desiredValue) {
    if (canApplyTo(context, target)) {

      final CDSSecurity cds = (CDSSecurity) target.getSecurity();
      final ExternalIdBundle bundle = ExternalIdBundle.of(cds.getUnderlying());
      final BondSecurity bond = (BondSecurity) context.getSecuritySource().getSecurity(bundle);

      if (bond == null) {
        throw new OpenGammaRuntimeException("Failed to retrieve underlying security");
      }

      final Set<ValueRequirement> requirements = new HashSet<ValueRequirement>();

      requirements.add(new ValueRequirement(
        ValueRequirementNames.YIELD_CURVE,
        ComputationTargetType.PRIMITIVE,
        cds.getCurrency().getUniqueId(),
        ValueProperties
          .with("Curve", "SECONDARY")
          .with("FundingCurve", "SECONDARY")
          .with("ForwardCurve", "SECONDARY")
          .with("CurveCalculationMethod", "ParRate")
          .get()
      ));

      requirements.add(new ValueRequirement(
        ValueRequirementNames.YIELD_CURVE,
        ComputationTargetType.PRIMITIVE,
        bond.getCurrency().getUniqueId(),
        ValueProperties
          .with(ValuePropertyNames.CURVE, "SECONDARY")
          .with("FundingCurve", "SECONDARY")
          .with("ForwardCurve", "SECONDARY")
          .with(ValuePropertyNames.CURVE_CALCULATION_METHOD, "ParRate")
          .get()
      ));
      
      requirements.add(new ValueRequirement(
        ValueRequirementNames.YIELD_CURVE,
        ComputationTargetType.PRIMITIVE,
        cds.getCurrency().getUniqueId(),
        ValueProperties
          .with(ValuePropertyNames.CURVE, "CDS_" + bond.getIssuerName())
          .get()
      ));

      return requirements;
    }
    return null;
  }

  @Override
  public Set<ValueSpecification> getResults(FunctionCompilationContext context, ComputationTarget target) {
    if (canApplyTo(context, target)) {
      final CDSSecurity cds = (CDSSecurity) target.getSecurity();
      final ValueSpecification pvSpec = new ValueSpecification(
        new ValueRequirement(
          ValueRequirementNames.PRESENT_VALUE,
          ComputationTargetType.SECURITY,
          cds.getUniqueId(),
          ValueProperties
            .with(ValuePropertyNames.CURRENCY, cds.getCurrency().getCode())
            .get()
        ),
        getUniqueId()
      );
      return Collections.<ValueSpecification>singleton(pvSpec);
    }
    return null;
  }

  @Override
  public Set<ComputedValue> execute(FunctionExecutionContext executionContext, FunctionInputs inputs, ComputationTarget target, Set<ValueRequirement> desiredValues) throws AsynchronousExecution {

    // Get handles to data sources
    final SecuritySource securitySource = OpenGammaExecutionContext.getSecuritySource(executionContext);
    final HolidaySource holidaySource = OpenGammaExecutionContext.getHolidaySource(executionContext);
    final ConventionBundleSource conventionSource = OpenGammaExecutionContext.getConventionBundleSource(executionContext);
    final RegionSource regionSource = OpenGammaExecutionContext.getRegionSource(executionContext);
    
    // Time point to price for
    final ZonedDateTime pricingDate = executionContext.getValuationClock().zonedDateTime();
    
    // Security being priced
    final CDSSecurity cds = (CDSSecurity) target.getSecurity();
    final BondSecurity bond = (BondSecurity) securitySource.getSecurity(ExternalIdBundle.of(cds.getUnderlying()));
    
    if (bond == null) {
      throw new OpenGammaRuntimeException("Failed to retrieve underlying security");
    }

    // Curves
    final YieldCurve cdsCcyCurve = (YieldCurve) inputs.getValue(new ValueRequirement(
      ValueRequirementNames.YIELD_CURVE, ComputationTargetType.PRIMITIVE, cds.getCurrency().getUniqueId(),
      ValueProperties.with(ValuePropertyNames.CURVE, "SECONDARY").with("FundingCurve", "SECONDARY").with("ForwardCurve", "SECONDARY").with(ValuePropertyNames.CURVE_CALCULATION_METHOD, "ParRate").get()
    ));
    
    final YieldCurve bondCcyCurve = (YieldCurve) inputs.getValue(new ValueRequirement(
      ValueRequirementNames.YIELD_CURVE, ComputationTargetType.PRIMITIVE, bond.getCurrency().getUniqueId(),
      ValueProperties.with(ValuePropertyNames.CURVE, "SECONDARY").with("FundingCurve", "SECONDARY").with("ForwardCurve", "SECONDARY").with(ValuePropertyNames.CURVE_CALCULATION_METHOD, "ParRate").get()
    ));
    
    final YieldCurve spreadCurve = (YieldCurve) inputs.getValue(new ValueRequirement(
      ValueRequirementNames.YIELD_CURVE, ComputationTargetType.PRIMITIVE, cds.getCurrency().getUniqueId(),
      ValueProperties.with(ValuePropertyNames.CURVE, "CDS_" + bond.getIssuerName()).get()
    ));
    
    final YieldCurveBundle curveBundle = new YieldCurveBundle();
    curveBundle.setCurve(cdsCcyCurve.getName(), cdsCcyCurve);
    curveBundle.setCurve(bondCcyCurve.getName(), bondCcyCurve);
    curveBundle.setCurve(spreadCurve.getName(), spreadCurve);
    
    // Convert security in to format suitable for pricing
    final CDSSecurityConverter converter = new CDSSecurityConverter(securitySource, holidaySource, conventionSource, regionSource);
    final CDSDefinition cdsDefinition = (CDSDefinition) cds.accept(converter);
    final CDSDerivative cdsDerivative = cdsDefinition.toDerivative(pricingDate, cdsCcyCurve.getName(), spreadCurve.getName(), bondCcyCurve.getName());
    
    // Go price!
    final CDSApproxISDAMethod method = new CDSApproxISDAMethod();
<<<<<<< HEAD
    final CurrencyAmount result = null; //method.presentValue(cdsDerivative, curveBundle);
=======
    final CurrencyAmount result = CurrencyAmount.of(Currency.USD, 100.0);
      //method.presentValue(cdsDerivative, curveBundle);
>>>>>>> 1e388ae9
    
    // Package the result
    final ComputedValue marketPriceValue = new ComputedValue(
      new ValueSpecification(
        new ValueRequirement(
          ValueRequirementNames.PRESENT_VALUE, ComputationTargetType.SECURITY, cds.getUniqueId(),
          ValueProperties.with(ValuePropertyNames.CURRENCY, result.getCurrency().getCode()).get()
        ),
        getUniqueId()
      ),
      result.getAmount()
    );

    return Collections.<ComputedValue>singleton(marketPriceValue);
  }

}<|MERGE_RESOLUTION|>--- conflicted
+++ resolved
@@ -197,12 +197,8 @@
     
     // Go price!
     final CDSApproxISDAMethod method = new CDSApproxISDAMethod();
-<<<<<<< HEAD
-    final CurrencyAmount result = null; //method.presentValue(cdsDerivative, curveBundle);
-=======
     final CurrencyAmount result = CurrencyAmount.of(Currency.USD, 100.0);
       //method.presentValue(cdsDerivative, curveBundle);
->>>>>>> 1e388ae9
     
     // Package the result
     final ComputedValue marketPriceValue = new ComputedValue(
