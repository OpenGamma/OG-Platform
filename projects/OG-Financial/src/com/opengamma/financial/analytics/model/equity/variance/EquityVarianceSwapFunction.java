/**
 * Copyright (C) 2011 - present by OpenGamma Inc. and the OpenGamma group of companies
 *
 * Please see distribution for license.
 */
package com.opengamma.financial.analytics.model.equity.variance;

import java.util.Collections;
import java.util.Set;

import javax.time.calendar.Clock;
import javax.time.calendar.ZonedDateTime;

import com.google.common.collect.Iterables;
import com.google.common.collect.Sets;
import com.opengamma.OpenGammaRuntimeException;
import com.opengamma.analytics.financial.equity.StaticReplicationDataBundle;
import com.opengamma.analytics.financial.equity.variance.definition.VarianceSwapDefinition;
import com.opengamma.analytics.financial.equity.variance.derivative.VarianceSwap;
import com.opengamma.analytics.financial.model.interestrate.curve.ForwardCurve;
import com.opengamma.analytics.financial.model.interestrate.curve.YieldCurve;
import com.opengamma.analytics.financial.model.volatility.surface.BlackVolatilitySurface;
import com.opengamma.analytics.financial.model.volatility.surface.BlackVolatilitySurfaceStrike;
import com.opengamma.analytics.financial.model.volatility.surface.VolatilitySurface;
import com.opengamma.analytics.util.time.TimeCalculator;
import com.opengamma.core.historicaltimeseries.HistoricalTimeSeries;
import com.opengamma.core.holiday.HolidaySource;
import com.opengamma.core.id.ExternalSchemes;
import com.opengamma.core.value.MarketDataRequirementNames;
import com.opengamma.engine.ComputationTarget;
import com.opengamma.engine.ComputationTargetSpecification;
import com.opengamma.engine.function.AbstractFunction;
import com.opengamma.engine.function.FunctionCompilationContext;
import com.opengamma.engine.function.FunctionExecutionContext;
import com.opengamma.engine.function.FunctionInputs;
import com.opengamma.engine.target.ComputationTargetType;
import com.opengamma.engine.value.ComputedValue;
import com.opengamma.engine.value.ValueProperties;
import com.opengamma.engine.value.ValuePropertyNames;
import com.opengamma.engine.value.ValueRequirement;
import com.opengamma.engine.value.ValueRequirementNames;
import com.opengamma.engine.value.ValueSpecification;
import com.opengamma.financial.OpenGammaCompilationContext;
import com.opengamma.financial.analytics.equity.EquityVarianceSwapConverter;
import com.opengamma.financial.analytics.model.InstrumentTypeProperties;
import com.opengamma.financial.analytics.timeseries.DateConstraint;
import com.opengamma.financial.analytics.timeseries.HistoricalTimeSeriesFunctionUtils;
import com.opengamma.financial.security.FinancialSecurityTypes;
import com.opengamma.financial.security.equity.EquityVarianceSwapSecurity;
import com.opengamma.id.ExternalId;
import com.opengamma.master.historicaltimeseries.HistoricalTimeSeriesResolutionResult;
import com.opengamma.master.historicaltimeseries.HistoricalTimeSeriesResolver;
import com.opengamma.util.ArgumentChecker;

/**
 * Base class for Functions for EquityVarianceSwapSecurity. These functions price using Static Replication
 */
public abstract class EquityVarianceSwapFunction extends AbstractFunction.NonCompiledInvoker {
  private final String _valueRequirementName;
  private EquityVarianceSwapConverter _converter; // set in init()

  /** CalculationMethod constraint used in configuration to choose this model */
  public static final String CALCULATION_METHOD = "StaticReplication";
  /** Method may be Strike or Moneyness TODO Confirm */
  public static final String STRIKE_PARAMETERIZATION_METHOD = "StrikeParameterizationMethod";

  public EquityVarianceSwapFunction(final String valueRequirementName) {
    ArgumentChecker.notNull(valueRequirementName, "value requirement name");
    _valueRequirementName = valueRequirementName;
  }

  @Override
  public Set<ComputedValue> execute(final FunctionExecutionContext executionContext, final FunctionInputs inputs, final ComputationTarget target, final Set<ValueRequirement> desiredValues) {
    final ValueRequirement desiredValue = desiredValues.iterator().next();
    final String curveName = desiredValue.getConstraint(ValuePropertyNames.CURVE);
    final String curveCalculationConfig = desiredValue.getConstraint(ValuePropertyNames.CURVE_CALCULATION_CONFIG);
    final String surfaceName = desiredValue.getConstraint(ValuePropertyNames.SURFACE);
    // 1. Build the analytic derivative to be priced
    final EquityVarianceSwapSecurity security = (EquityVarianceSwapSecurity) target.getSecurity();

    final Clock snapshotClock = executionContext.getValuationClock();
    final ZonedDateTime now = snapshotClock.zonedDateTime().minusYears(2); //TODO remove me - just for testing

    final VarianceSwapDefinition defn = _converter.visitEquityVarianceSwapTrade(security);
    final HistoricalTimeSeries timeSeries = (HistoricalTimeSeries) inputs.getValue(ValueRequirementNames.HISTORICAL_TIME_SERIES);
    final VarianceSwap deriv = defn.toDerivative(now, timeSeries.getTimeSeries());

    // 2. Build up the market data bundle
    final Object volSurfaceObject = inputs.getValue(getVolatilitySurfaceRequirement(security, surfaceName));
    if (volSurfaceObject == null) {
      throw new OpenGammaRuntimeException("Could not get Volatility Surface");
    }
    final VolatilitySurface volSurface = (VolatilitySurface) volSurfaceObject;
    //TODO no choice of other surfaces
    final BlackVolatilitySurface<?> blackVolSurf = new BlackVolatilitySurfaceStrike(volSurface.getSurface());

    final Object discountObject = inputs.getValue(getDiscountCurveRequirement(security, curveName, curveCalculationConfig));
    if (discountObject == null) {
      throw new OpenGammaRuntimeException("Could not get Discount Curve");
    }
    if (!(discountObject instanceof YieldCurve)) { //TODO: make it more generic
      throw new IllegalArgumentException("Can only handle YieldCurve");
    }
    final YieldCurve discountCurve = (YieldCurve) discountObject;

    final Object spotObject = inputs.getValue(getSpotRequirement(security));
    if (spotObject == null) {
      throw new OpenGammaRuntimeException("Could not get Underlying's Spot value");
    }
    final double spot = (Double) spotObject;

    final double expiry = TimeCalculator.getTimeBetween(executionContext.getValuationClock().zonedDateTime(), security.getLastObservationDate());
    final double discountFactor = discountCurve.getDiscountFactor(expiry);
    ArgumentChecker.isTrue(Double.doubleToLongBits(discountFactor) != 0, "The discount curve has returned a zero value for a discount bond. Check rates.");
    final ForwardCurve forwardCurve = new ForwardCurve(spot, discountCurve.getCurve()); //TODO change this

    final StaticReplicationDataBundle market = new StaticReplicationDataBundle(blackVolSurf, discountCurve, forwardCurve);
    final ValueSpecification resultSpec = getValueSpecification(target, curveName, curveCalculationConfig, surfaceName);
    // 3. Compute and return the value (ComputedValue)
    return computeValues(resultSpec, inputs, deriv, market);
  }

  protected abstract Set<ComputedValue> computeValues(final ValueSpecification resultSpec, final FunctionInputs inputs, final VarianceSwap derivative, final StaticReplicationDataBundle market);

  protected ValueSpecification getValueSpecification(final ComputationTarget target) {
    final ValueProperties properties = getValueProperties(target);
    return new ValueSpecification(_valueRequirementName, target.toSpecification(), properties);
  }

  protected ValueSpecification getValueSpecification(final ComputationTarget target, final String curveName, final String curveCalculationConfig, final String surfaceName) {
    final ValueProperties properties = getValueProperties(target, curveName, curveCalculationConfig, surfaceName);
    return new ValueSpecification(_valueRequirementName, target.toSpecification(), properties);
  }

  protected ValueProperties getValueProperties(final ComputationTarget target) {
    final EquityVarianceSwapSecurity security = (EquityVarianceSwapSecurity) target.getSecurity();
    return createValueProperties()
        .with(ValuePropertyNames.CURRENCY, security.getCurrency().getCode())
        .with(ValuePropertyNames.CALCULATION_METHOD, CALCULATION_METHOD)
        .withAny(ValuePropertyNames.CURVE)
        .withAny(ValuePropertyNames.CURVE_CALCULATION_CONFIG)
        .withAny(ValuePropertyNames.SURFACE).get();
  }

  protected ValueProperties getValueProperties(final ComputationTarget target, final String curveName, final String curveCalculationConfig, final String surfaceName) {
    final EquityVarianceSwapSecurity security = (EquityVarianceSwapSecurity) target.getSecurity();
    return createValueProperties()
        .with(ValuePropertyNames.CURRENCY, security.getCurrency().getCode())
        .with(ValuePropertyNames.CALCULATION_METHOD, CALCULATION_METHOD)
        .with(ValuePropertyNames.CURVE, curveName)
        .with(ValuePropertyNames.CURVE_CALCULATION_CONFIG, curveCalculationConfig)
        .with(ValuePropertyNames.SURFACE, surfaceName).get();
  }

  private ValueRequirement getSpotRequirement(final EquityVarianceSwapSecurity security) {
    final ExternalId id = security.getSpotUnderlyingId();
    return new ValueRequirement(MarketDataRequirementNames.MARKET_VALUE, ComputationTargetType.PRIMITIVE, id);
  }

  // Note that createValueProperties is _not_ used - use will mean the engine can't find the requirement
<<<<<<< HEAD
  private ValueRequirement getDiscountCurveRequirement(final EquityVarianceSwapSecurity security) {
    final ValueProperties properties = ValueProperties.builder().with(ValuePropertyNames.CURVE, _curveDefinitionName).get();
    return new ValueRequirement(ValueRequirementNames.YIELD_CURVE, ComputationTargetSpecification.of(security.getCurrency()), properties);
=======
  private ValueRequirement getDiscountCurveRequirement(final EquityVarianceSwapSecurity security, final String curveName, final String curveCalculationConfig) {
    final ValueProperties properties = ValueProperties.builder()
        .with(ValuePropertyNames.CURVE, curveName)
        .with(ValuePropertyNames.CURVE_CALCULATION_CONFIG, curveCalculationConfig).get();
    return new ValueRequirement(ValueRequirementNames.YIELD_CURVE, ComputationTargetType.PRIMITIVE, security.getCurrency().getUniqueId(), properties);
>>>>>>> 093b1280
  }

  private ValueRequirement getVolatilitySurfaceRequirement(final EquityVarianceSwapSecurity security, final String surfaceName) {
    final ValueProperties properties = ValueProperties.builder().with(ValuePropertyNames.SURFACE, surfaceName)
        .with(InstrumentTypeProperties.PROPERTY_SURFACE_INSTRUMENT_TYPE, InstrumentTypeProperties.EQUITY_OPTION)
        .get();
    ExternalId id = security.getSpotUnderlyingId();
    if (ExternalSchemes.BLOOMBERG_TICKER.equals(id.getScheme())) {
      id = ExternalId.of(ExternalSchemes.BLOOMBERG_TICKER_WEAK, id.getValue());
    }
    return new ValueRequirement(ValueRequirementNames.INTERPOLATED_VOLATILITY_SURFACE, ComputationTargetType.PRIMITIVE, id, properties);
  }

  private ValueRequirement getTimeSeriesRequirement(final FunctionCompilationContext context, final EquityVarianceSwapSecurity security) {
    final HistoricalTimeSeriesResolver resolver = OpenGammaCompilationContext.getHistoricalTimeSeriesResolver(context);
    final HistoricalTimeSeriesResolutionResult timeSeries = resolver.resolve(security.getSpotUnderlyingId().toBundle(), null, null, null, MarketDataRequirementNames.MARKET_VALUE, null);
    if (timeSeries == null) {
      return null;
    }
    return HistoricalTimeSeriesFunctionUtils.createHTSRequirement(timeSeries, MarketDataRequirementNames.MARKET_VALUE, DateConstraint.EARLIEST_START, true, DateConstraint.VALUATION_TIME, true);
  }

  @Override
  public void init(final FunctionCompilationContext context) {
    final HolidaySource holidaySource = OpenGammaCompilationContext.getHolidaySource(context);
    _converter = new EquityVarianceSwapConverter(holidaySource);

  }

  @Override
  public ComputationTargetType getTargetType() {
    return FinancialSecurityTypes.EQUITY_VARIANCE_SWAP_SECURITY;
  }

  @Override
  public Set<ValueRequirement> getRequirements(final FunctionCompilationContext context, final ComputationTarget target, final ValueRequirement desiredValue) {
    final ValueProperties constraints = desiredValue.getConstraints();
    final Set<String> curveNames = constraints.getValues(ValuePropertyNames.CURVE);
    if (curveNames == null || curveNames.size() != 1) {
      return null;
    }
    final Set<String> curveCalculationConfigs = constraints.getValues(ValuePropertyNames.CURVE_CALCULATION_CONFIG);
    if (curveCalculationConfigs == null || curveCalculationConfigs.size() != 1) {
      return null;
    }
    final Set<String> surfaceNames = constraints.getValues(ValuePropertyNames.SURFACE);
    if (surfaceNames == null || surfaceNames.size() != 1) {
      return null;
    }
    final String curveName = Iterables.getOnlyElement(curveNames);
    final String curveCalculationConfig = Iterables.getOnlyElement(curveCalculationConfigs);
    final String surfaceName = Iterables.getOnlyElement(surfaceNames);
    final EquityVarianceSwapSecurity security = (EquityVarianceSwapSecurity) target.getSecurity();
    final Set<ValueRequirement> requirements = Sets.newHashSetWithExpectedSize(4);
    requirements.add(getDiscountCurveRequirement(security, curveName, curveCalculationConfig));
    requirements.add(getSpotRequirement(security));
    requirements.add(getVolatilitySurfaceRequirement(security, surfaceName));
    final ValueRequirement requirement = getTimeSeriesRequirement(context, security);
    if (requirement == null) {
      return null;
    }
    requirements.add(requirement);
    return requirements;
  }

  @Override
  public Set<ValueSpecification> getResults(final FunctionCompilationContext context, final ComputationTarget target) {
    return Collections.singleton(getValueSpecification(target));
  }
}<|MERGE_RESOLUTION|>--- conflicted
+++ resolved
@@ -158,17 +158,11 @@
   }
 
   // Note that createValueProperties is _not_ used - use will mean the engine can't find the requirement
-<<<<<<< HEAD
-  private ValueRequirement getDiscountCurveRequirement(final EquityVarianceSwapSecurity security) {
-    final ValueProperties properties = ValueProperties.builder().with(ValuePropertyNames.CURVE, _curveDefinitionName).get();
-    return new ValueRequirement(ValueRequirementNames.YIELD_CURVE, ComputationTargetSpecification.of(security.getCurrency()), properties);
-=======
   private ValueRequirement getDiscountCurveRequirement(final EquityVarianceSwapSecurity security, final String curveName, final String curveCalculationConfig) {
     final ValueProperties properties = ValueProperties.builder()
         .with(ValuePropertyNames.CURVE, curveName)
         .with(ValuePropertyNames.CURVE_CALCULATION_CONFIG, curveCalculationConfig).get();
-    return new ValueRequirement(ValueRequirementNames.YIELD_CURVE, ComputationTargetType.PRIMITIVE, security.getCurrency().getUniqueId(), properties);
->>>>>>> 093b1280
+    return new ValueRequirement(ValueRequirementNames.YIELD_CURVE, ComputationTargetSpecification.of(security.getCurrency()), properties);
   }
 
   private ValueRequirement getVolatilitySurfaceRequirement(final EquityVarianceSwapSecurity security, final String surfaceName) {
