/**
 * Copyright (C) 2012 - present by OpenGamma Inc. and the OpenGamma group of companies
 * 
 * Please see distribution for license.
 */
package com.opengamma.financial.analytics.model.equity.variance;

<<<<<<< HEAD
import java.util.Collections;
import java.util.Set;

import javax.time.calendar.Clock;
import javax.time.calendar.ZonedDateTime;

import com.google.common.collect.Iterables;
import com.google.common.collect.Sets;
import com.opengamma.OpenGammaRuntimeException;
import com.opengamma.analytics.financial.equity.StaticReplicationDataBundle;
import com.opengamma.analytics.financial.equity.variance.definition.VarianceSwapDefinition;
import com.opengamma.analytics.financial.equity.variance.derivative.VarianceSwap;
import com.opengamma.analytics.financial.model.interestrate.curve.ForwardCurve;
import com.opengamma.analytics.financial.model.interestrate.curve.YieldCurve;
import com.opengamma.analytics.financial.model.volatility.surface.BlackVolatilitySurface;
import com.opengamma.analytics.financial.model.volatility.surface.BlackVolatilitySurfaceStrike;
import com.opengamma.analytics.financial.model.volatility.surface.VolatilitySurface;
import com.opengamma.analytics.util.time.TimeCalculator;
import com.opengamma.core.historicaltimeseries.HistoricalTimeSeries;
import com.opengamma.core.holiday.HolidaySource;
import com.opengamma.core.id.ExternalSchemes;
import com.opengamma.core.value.MarketDataRequirementNames;
import com.opengamma.engine.ComputationTarget;
import com.opengamma.engine.ComputationTargetSpecification;
import com.opengamma.engine.function.AbstractFunction;
import com.opengamma.engine.function.FunctionCompilationContext;
import com.opengamma.engine.function.FunctionExecutionContext;
import com.opengamma.engine.function.FunctionInputs;
import com.opengamma.engine.target.ComputationTargetType;
import com.opengamma.engine.value.ComputedValue;
import com.opengamma.engine.value.ValueProperties;
import com.opengamma.engine.value.ValuePropertyNames;
import com.opengamma.engine.value.ValueRequirement;
import com.opengamma.engine.value.ValueRequirementNames;
import com.opengamma.engine.value.ValueSpecification;
import com.opengamma.financial.OpenGammaCompilationContext;
import com.opengamma.financial.analytics.equity.EquityVarianceSwapConverter;
import com.opengamma.financial.analytics.model.InstrumentTypeProperties;
import com.opengamma.financial.analytics.timeseries.DateConstraint;
import com.opengamma.financial.analytics.timeseries.HistoricalTimeSeriesFunctionUtils;
import com.opengamma.financial.security.FinancialSecurityTypes;
import com.opengamma.financial.security.equity.EquityVarianceSwapSecurity;
import com.opengamma.id.ExternalId;
import com.opengamma.master.historicaltimeseries.HistoricalTimeSeriesResolutionResult;
import com.opengamma.master.historicaltimeseries.HistoricalTimeSeriesResolver;
import com.opengamma.util.ArgumentChecker;

=======
>>>>>>> ff1cbc5b
/**
 * 
 */
<<<<<<< HEAD
public abstract class EquityVarianceSwapFunction extends AbstractFunction.NonCompiledInvoker {
  private final String _valueRequirementName;
  private EquityVarianceSwapConverter _converter; // set in init()

  /** CalculationMethod constraint used in configuration to choose this model */
  public static final String CALCULATION_METHOD = "StaticReplication";
  /** Method may be Strike or Moneyness TODO Confirm */
  public static final String STRIKE_PARAMETERIZATION_METHOD = "StrikeParameterizationMethod";

  public EquityVarianceSwapFunction(final String valueRequirementName) {
    ArgumentChecker.notNull(valueRequirementName, "value requirement name");
    _valueRequirementName = valueRequirementName;
  }

  @Override
  public Set<ComputedValue> execute(final FunctionExecutionContext executionContext, final FunctionInputs inputs, final ComputationTarget target, final Set<ValueRequirement> desiredValues) {
    final ValueRequirement desiredValue = desiredValues.iterator().next();
    final String curveName = desiredValue.getConstraint(ValuePropertyNames.CURVE);
    final String curveCalculationConfig = desiredValue.getConstraint(ValuePropertyNames.CURVE_CALCULATION_CONFIG);
    final String surfaceName = desiredValue.getConstraint(ValuePropertyNames.SURFACE);
    // 1. Build the analytic derivative to be priced
    final EquityVarianceSwapSecurity security = (EquityVarianceSwapSecurity) target.getSecurity();

    final Clock snapshotClock = executionContext.getValuationClock();
    final ZonedDateTime now = snapshotClock.zonedDateTime().minusYears(2); //TODO remove me - just for testing

    final VarianceSwapDefinition defn = _converter.visitEquityVarianceSwapTrade(security);
    final HistoricalTimeSeries timeSeries = (HistoricalTimeSeries) inputs.getValue(ValueRequirementNames.HISTORICAL_TIME_SERIES);
    final VarianceSwap deriv = defn.toDerivative(now, timeSeries.getTimeSeries());

    // 2. Build up the market data bundle
    final Object volSurfaceObject = inputs.getValue(getVolatilitySurfaceRequirement(security, surfaceName));
    if (volSurfaceObject == null) {
      throw new OpenGammaRuntimeException("Could not get Volatility Surface");
    }
    final VolatilitySurface volSurface = (VolatilitySurface) volSurfaceObject;
    //TODO no choice of other surfaces
    final BlackVolatilitySurface<?> blackVolSurf = new BlackVolatilitySurfaceStrike(volSurface.getSurface());

    final Object discountObject = inputs.getValue(getDiscountCurveRequirement(security, curveName, curveCalculationConfig));
    if (discountObject == null) {
      throw new OpenGammaRuntimeException("Could not get Discount Curve");
    }
    if (!(discountObject instanceof YieldCurve)) { //TODO: make it more generic
      throw new IllegalArgumentException("Can only handle YieldCurve");
    }
    final YieldCurve discountCurve = (YieldCurve) discountObject;

    final Object spotObject = inputs.getValue(getSpotRequirement(security));
    if (spotObject == null) {
      throw new OpenGammaRuntimeException("Could not get Underlying's Spot value");
    }
    final double spot = (Double) spotObject;

    final double expiry = TimeCalculator.getTimeBetween(executionContext.getValuationClock().zonedDateTime(), security.getLastObservationDate());
    final double discountFactor = discountCurve.getDiscountFactor(expiry);
    ArgumentChecker.isTrue(Double.doubleToLongBits(discountFactor) != 0, "The discount curve has returned a zero value for a discount bond. Check rates.");
    final ForwardCurve forwardCurve = new ForwardCurve(spot, discountCurve.getCurve()); //TODO change this

    final StaticReplicationDataBundle market = new StaticReplicationDataBundle(blackVolSurf, discountCurve, forwardCurve);
    final ValueSpecification resultSpec = getValueSpecification(target, curveName, curveCalculationConfig, surfaceName);
    // 3. Compute and return the value (ComputedValue)
    return computeValues(resultSpec, inputs, deriv, market);
  }

  protected abstract Set<ComputedValue> computeValues(final ValueSpecification resultSpec, final FunctionInputs inputs, final VarianceSwap derivative, final StaticReplicationDataBundle market);

  protected ValueSpecification getValueSpecification(final ComputationTarget target) {
    final ValueProperties properties = getValueProperties(target);
    return new ValueSpecification(_valueRequirementName, target.toSpecification(), properties);
  }

  protected ValueSpecification getValueSpecification(final ComputationTarget target, final String curveName, final String curveCalculationConfig, final String surfaceName) {
    final ValueProperties properties = getValueProperties(target, curveName, curveCalculationConfig, surfaceName);
    return new ValueSpecification(_valueRequirementName, target.toSpecification(), properties);
  }

  protected ValueProperties getValueProperties(final ComputationTarget target) {
    final EquityVarianceSwapSecurity security = (EquityVarianceSwapSecurity) target.getSecurity();
    return createValueProperties()
        .with(ValuePropertyNames.CURRENCY, security.getCurrency().getCode())
        .with(ValuePropertyNames.CALCULATION_METHOD, CALCULATION_METHOD)
        .withAny(ValuePropertyNames.CURVE)
        .withAny(ValuePropertyNames.CURVE_CALCULATION_CONFIG)
        .withAny(ValuePropertyNames.SURFACE).get();
  }

  protected ValueProperties getValueProperties(final ComputationTarget target, final String curveName, final String curveCalculationConfig, final String surfaceName) {
    final EquityVarianceSwapSecurity security = (EquityVarianceSwapSecurity) target.getSecurity();
    return createValueProperties()
        .with(ValuePropertyNames.CURRENCY, security.getCurrency().getCode())
        .with(ValuePropertyNames.CALCULATION_METHOD, CALCULATION_METHOD)
        .with(ValuePropertyNames.CURVE, curveName)
        .with(ValuePropertyNames.CURVE_CALCULATION_CONFIG, curveCalculationConfig)
        .with(ValuePropertyNames.SURFACE, surfaceName).get();
  }

  private ValueRequirement getSpotRequirement(final EquityVarianceSwapSecurity security) {
    final ExternalId id = security.getSpotUnderlyingId();
    return new ValueRequirement(MarketDataRequirementNames.MARKET_VALUE, ComputationTargetType.PRIMITIVE, id);
  }

  // Note that createValueProperties is _not_ used - use will mean the engine can't find the requirement
  private ValueRequirement getDiscountCurveRequirement(final EquityVarianceSwapSecurity security, final String curveName, final String curveCalculationConfig) {
    final ValueProperties properties = ValueProperties.builder()
        .with(ValuePropertyNames.CURVE, curveName)
        .with(ValuePropertyNames.CURVE_CALCULATION_CONFIG, curveCalculationConfig).get();
    return new ValueRequirement(ValueRequirementNames.YIELD_CURVE, ComputationTargetSpecification.of(security.getCurrency()), properties);
  }

  private ValueRequirement getVolatilitySurfaceRequirement(final EquityVarianceSwapSecurity security, final String surfaceName) {
    final ValueProperties properties = ValueProperties.builder().with(ValuePropertyNames.SURFACE, surfaceName)
        .with(InstrumentTypeProperties.PROPERTY_SURFACE_INSTRUMENT_TYPE, InstrumentTypeProperties.EQUITY_OPTION)
        .get();
    ExternalId id = security.getSpotUnderlyingId();
    if (ExternalSchemes.BLOOMBERG_TICKER.equals(id.getScheme())) {
      id = ExternalId.of(ExternalSchemes.BLOOMBERG_TICKER_WEAK, id.getValue());
    }
    return new ValueRequirement(ValueRequirementNames.INTERPOLATED_VOLATILITY_SURFACE, ComputationTargetType.PRIMITIVE, id, properties);
  }

  private ValueRequirement getTimeSeriesRequirement(final FunctionCompilationContext context, final EquityVarianceSwapSecurity security) {
    final HistoricalTimeSeriesResolver resolver = OpenGammaCompilationContext.getHistoricalTimeSeriesResolver(context);
    final HistoricalTimeSeriesResolutionResult timeSeries = resolver.resolve(security.getSpotUnderlyingId().toBundle(), null, null, null, MarketDataRequirementNames.MARKET_VALUE, null);
    if (timeSeries == null) {
      return null;
    }
    return HistoricalTimeSeriesFunctionUtils.createHTSRequirement(timeSeries, MarketDataRequirementNames.MARKET_VALUE, DateConstraint.EARLIEST_START, true, DateConstraint.VALUATION_TIME, true);
  }

  @Override
  public void init(final FunctionCompilationContext context) {
    final HolidaySource holidaySource = OpenGammaCompilationContext.getHolidaySource(context);
    _converter = new EquityVarianceSwapConverter(holidaySource);

  }

  @Override
  public ComputationTargetType getTargetType() {
    return FinancialSecurityTypes.EQUITY_VARIANCE_SWAP_SECURITY;
  }

  @Override
  public Set<ValueRequirement> getRequirements(final FunctionCompilationContext context, final ComputationTarget target, final ValueRequirement desiredValue) {
    final ValueProperties constraints = desiredValue.getConstraints();
    final Set<String> curveNames = constraints.getValues(ValuePropertyNames.CURVE);
    if (curveNames == null || curveNames.size() != 1) {
      return null;
    }
    final Set<String> curveCalculationConfigs = constraints.getValues(ValuePropertyNames.CURVE_CALCULATION_CONFIG);
    if (curveCalculationConfigs == null || curveCalculationConfigs.size() != 1) {
      return null;
    }
    final Set<String> surfaceNames = constraints.getValues(ValuePropertyNames.SURFACE);
    if (surfaceNames == null || surfaceNames.size() != 1) {
      return null;
    }
    final String curveName = Iterables.getOnlyElement(curveNames);
    final String curveCalculationConfig = Iterables.getOnlyElement(curveCalculationConfigs);
    final String surfaceName = Iterables.getOnlyElement(surfaceNames);
    final EquityVarianceSwapSecurity security = (EquityVarianceSwapSecurity) target.getSecurity();
    final Set<ValueRequirement> requirements = Sets.newHashSetWithExpectedSize(4);
    requirements.add(getDiscountCurveRequirement(security, curveName, curveCalculationConfig));
    requirements.add(getSpotRequirement(security));
    requirements.add(getVolatilitySurfaceRequirement(security, surfaceName));
    final ValueRequirement requirement = getTimeSeriesRequirement(context, security);
    if (requirement == null) {
      return null;
    }
    requirements.add(requirement);
    return requirements;
  }
=======
public class EquityVarianceSwapFunction {
>>>>>>> ff1cbc5b

}<|MERGE_RESOLUTION|>--- conflicted
+++ resolved
@@ -5,8 +5,6 @@
  */
 package com.opengamma.financial.analytics.model.equity.variance;
 
-<<<<<<< HEAD
-import java.util.Collections;
 import java.util.Set;
 
 import javax.time.calendar.Clock;
@@ -53,12 +51,9 @@
 import com.opengamma.master.historicaltimeseries.HistoricalTimeSeriesResolver;
 import com.opengamma.util.ArgumentChecker;
 
-=======
->>>>>>> ff1cbc5b
 /**
  * 
  */
-<<<<<<< HEAD
 public abstract class EquityVarianceSwapFunction extends AbstractFunction.NonCompiledInvoker {
   private final String _valueRequirementName;
   private EquityVarianceSwapConverter _converter; // set in init()
@@ -231,8 +226,5 @@
     requirements.add(requirement);
     return requirements;
   }
-=======
-public class EquityVarianceSwapFunction {
->>>>>>> ff1cbc5b
 
 }