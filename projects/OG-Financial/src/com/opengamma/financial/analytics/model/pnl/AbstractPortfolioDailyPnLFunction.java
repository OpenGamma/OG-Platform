--- conflicted
+++ resolved
@@ -43,7 +43,6 @@
 
   @Override
   public Set<ComputedValue> execute(FunctionExecutionContext executionContext, FunctionInputs inputs, ComputationTarget target, Set<ValueRequirement> desiredValues) {
-    final PortfolioNode node = target.getPortfolioNode();
     BigDecimal currentSum = BigDecimal.ZERO;
     ValueProperties currentProperties = null;
     for (ComputedValue value : inputs.getAllValues()) {
@@ -53,24 +52,15 @@
     if (currentProperties == null) {
       return Collections.emptySet();
     }
+    for (ValueSpecification valueSpec : inputs.getMissingValues()) {
+      currentProperties = SumUtils.addProperties(currentProperties, valueSpec.getProperties());
+    }
     currentProperties = currentProperties.copy().withoutAny(ValuePropertyNames.FUNCTION).with(ValuePropertyNames.FUNCTION, getUniqueId()).get();
     final ValueSpecification valueSpecification = new ValueSpecification(ValueRequirementNames.DAILY_PNL, target.toSpecification(), currentProperties);
     final ComputedValue result = new ComputedValue(valueSpecification, currentSum.doubleValue());
     return Sets.newHashSet(result);
   }
 
-<<<<<<< HEAD
-=======
-  private ValueProperties extractCurrencyProperty(ValueRequirement desiredValue) {
-    if (desiredValue.getConstraint(ValuePropertyNames.CURRENCY) != null) {
-      return ValueProperties.with(ValuePropertyNames.CURRENCY, desiredValue.getConstraint(ValuePropertyNames.CURRENCY)).get();
-    } else {
-      s_logger.warn("Expecting currency property on " + desiredValue + " but was none");
-      return ValueProperties.none();
-    }
-  }
-
->>>>>>> 6dfd7116
   @Override
   public Set<ValueRequirement> getRequirements(FunctionCompilationContext context, ComputationTarget target, ValueRequirement desiredValue) {
     final String currency = desiredValue.getConstraint(ValuePropertyNames.CURRENCY);
