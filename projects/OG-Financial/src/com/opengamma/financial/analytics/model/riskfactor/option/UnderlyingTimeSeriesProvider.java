--- conflicted
+++ resolved
@@ -5,11 +5,9 @@
  */
 package com.opengamma.financial.analytics.model.riskfactor.option;
 
-import com.opengamma.DataNotFoundException;
 import com.opengamma.OpenGammaRuntimeException;
 import com.opengamma.analytics.financial.greeks.AbstractGreekVisitor;
 import com.opengamma.analytics.financial.greeks.Greek;
-import com.opengamma.core.security.Security;
 import com.opengamma.core.security.SecuritySource;
 import com.opengamma.core.value.MarketDataRequirementNames;
 import com.opengamma.engine.value.ValueRequirement;
@@ -100,15 +98,7 @@
 
     @Override
     public ExternalIdBundle visitEquityOptionSecurity(final EquityOptionSecurity security) {
-<<<<<<< HEAD
-      final Security underlying = _securitySource.getSecurity(ExternalIdBundle.of(security.getUnderlyingId()));
-      if (underlying == null) {
-        throw new DataNotFoundException("Can't find underlying " + security.getUnderlyingId() + " for " + security);
-      }
-      return underlying.getExternalIdBundle();
-=======
       return _securitySource.getSingle(ExternalIdBundle.of(security.getUnderlyingId())).getExternalIdBundle();
->>>>>>> 5c8cd6ee
     }
 
   }
