/**
 * Copyright (C) 2009 - present by OpenGamma Inc. and the OpenGamma group of companies
 *
 * Please see distribution for license.
 */
package com.opengamma.financial.analytics.model.pnl;

import java.math.BigDecimal;
import java.util.HashSet;
import java.util.Map;
import java.util.Set;
import java.util.concurrent.ConcurrentHashMap;

import javax.time.calendar.LocalDate;

import org.slf4j.Logger;
import org.slf4j.LoggerFactory;

import com.google.common.collect.Sets;
import com.opengamma.core.historicaltimeseries.HistoricalTimeSeries;
import com.opengamma.core.historicaltimeseries.HistoricalTimeSeriesSource;
import com.opengamma.core.position.Trade;
import com.opengamma.core.security.Security;
import com.opengamma.engine.ComputationTarget;
import com.opengamma.engine.ComputationTargetType;
import com.opengamma.engine.function.AbstractFunction;
import com.opengamma.engine.function.FunctionCompilationContext;
import com.opengamma.engine.function.FunctionExecutionContext;
import com.opengamma.engine.function.FunctionInputs;
import com.opengamma.engine.value.ComputedValue;
import com.opengamma.engine.value.ValueProperties;
import com.opengamma.engine.value.ValuePropertyNames;
import com.opengamma.engine.value.ValueRequirement;
import com.opengamma.engine.value.ValueRequirementNames;
import com.opengamma.engine.value.ValueSpecification;
import com.opengamma.financial.OpenGammaExecutionContext;
import com.opengamma.financial.security.FinancialSecurityUtils;
import com.opengamma.id.ExternalIdBundle;
import com.opengamma.util.ArgumentChecker;
import com.opengamma.util.money.Currency;
import com.opengamma.util.money.MoneyCalculationUtils;
import com.opengamma.util.tuple.Pair;

/**
 * 
 */
public abstract class AbstractTradePnLFunction extends AbstractFunction.NonCompiledInvoker {

  private static final Logger s_logger = LoggerFactory.getLogger(AbstractTradePnLFunction.class);

  private static final Double UN_AVAILABLE_COST = Double.NaN;

  private final String _markDataField;
  private final String _costOfCarryField;
  private final String _resolutionKey;
  private final Map<Pair<ExternalIdBundle, LocalDate>, Double> _costOfCarryCache = new ConcurrentHashMap<Pair<ExternalIdBundle, LocalDate>, Double>();

  /**
   * @param resolutionKey the resolution key, not-null
   * @param markDataField the mark to market data field name, not-null
   * @param costOfCarryField the cost of carry field name, not-null
   */
  public AbstractTradePnLFunction(String resolutionKey, String markDataField, String costOfCarryField) {
    super();
    ArgumentChecker.notNull(resolutionKey, "resolutionKey");
    ArgumentChecker.notNull(markDataField, "mark data field");
    ArgumentChecker.notNull(costOfCarryField, "cost of carry data field");

    _resolutionKey = resolutionKey;
    _markDataField = markDataField;
    _costOfCarryField = costOfCarryField;
  }

  @Override
  public Set<ComputedValue> execute(FunctionExecutionContext executionContext, FunctionInputs inputs, ComputationTarget target, Set<ValueRequirement> desiredValues) {
    final Trade trade = target.getTrade();
    final Object currentTradeValue = inputs.getValue(new ValueRequirement(getValueRequirementName(), ComputationTargetType.SECURITY, trade.getSecurity().getUniqueId()));
    if (currentTradeValue != null) {
      final Double tradeValue = (Double) currentTradeValue;
      final Security security = trade.getSecurity();
      LocalDate tradeDate = trade.getTradeDate();

      final HistoricalTimeSeriesSource historicalSource = OpenGammaExecutionContext.getHistoricalTimeSeriesSource(executionContext);
      final HistoricalTimeSeries markToMarketSeries = historicalSource.getHistoricalTimeSeries(_markDataField, security.getIdentifiers(), _resolutionKey,
<<<<<<< HEAD
          tradeDate, true, tradeDate, false);
=======
          tradeDate, true, tradeDate, true);
>>>>>>> e22ffd1e

      if (markToMarketSeries == null || markToMarketSeries.getTimeSeries() == null) {
        throw new NullPointerException("Could not get identifier / mark to market series pair for security " + security.getIdentifiers() + " for " + _markDataField + " using " + _resolutionKey);
      }
      if (markToMarketSeries.getTimeSeries().isEmpty() || markToMarketSeries.getTimeSeries().getValue(tradeDate) == null) {
        throw new NullPointerException("Could not get mark to market value for security " + security.getIdentifiers() + " for " + _markDataField + " using " + _resolutionKey + " for " + tradeDate);
      }
      final Currency ccy = FinancialSecurityUtils.getCurrency(trade.getSecurity());
      final ValueSpecification valueSpecification;
      if (ccy == null) {
        valueSpecification = new ValueSpecification(new ValueRequirement(ValueRequirementNames.PNL, trade), getUniqueId());
      } else {
        valueSpecification = new ValueSpecification(new ValueRequirement(ValueRequirementNames.PNL, trade, ValueProperties.with(ValuePropertyNames.CURRENCY, ccy.getCode()).get()), getUniqueId());
      }

      double costOfCarry = getCostOfCarry(security, tradeDate, historicalSource);
      Double markToMarket = markToMarketSeries.getTimeSeries().getValue(tradeDate);

      BigDecimal dailyPnL = trade.getQuantity().multiply(new BigDecimal(String.valueOf(tradeValue - markToMarket - costOfCarry)));
      s_logger.debug("{}  security: {} quantity: {} fairValue: {} markToMarket: {} costOfCarry: {} dailyPnL: {}",
          new Object[] {trade.getUniqueId(), trade.getSecurity().getIdentifiers(), trade.getQuantity(), tradeValue, markToMarket, costOfCarry, dailyPnL });
      final ComputedValue result = new ComputedValue(valueSpecification, MoneyCalculationUtils.rounded(dailyPnL).doubleValue());
      return Sets.newHashSet(result);
    }
    return null;
  }

  private double getCostOfCarry(final Security security, LocalDate tradeDate, final HistoricalTimeSeriesSource historicalSource) {
    Double cachedCost = _costOfCarryCache.get(Pair.of(security.getIdentifiers(), tradeDate));
    if (cachedCost == null) {
      cachedCost = UN_AVAILABLE_COST;
      final HistoricalTimeSeries costOfCarryPair = historicalSource.getHistoricalTimeSeries(_costOfCarryField, security.getIdentifiers(), _resolutionKey,
          tradeDate, true, tradeDate, true);
      if (costOfCarryPair != null && costOfCarryPair.getTimeSeries() != null && !costOfCarryPair.getTimeSeries().isEmpty()) {
        Double histCost = costOfCarryPair.getTimeSeries().getValue(tradeDate);
        if (histCost != null) {
          cachedCost = histCost;
        }
      }
      _costOfCarryCache.put(Pair.of(security.getIdentifiers(), tradeDate), cachedCost);
    }
    return cachedCost == UN_AVAILABLE_COST ? 0.0d : cachedCost;
  }

  @Override
  public ComputationTargetType getTargetType() {
    return ComputationTargetType.TRADE;
  }

  @Override
  public Set<ValueRequirement> getRequirements(FunctionCompilationContext context, ComputationTarget target, ValueRequirement desiredValue) {
    if (canApplyTo(context, target)) {
      final Trade trade = target.getTrade();
      final Security security = trade.getSecurity();
      final Set<ValueRequirement> requirements = new HashSet<ValueRequirement>();
      requirements.add(new ValueRequirement(getValueRequirementName(), ComputationTargetType.SECURITY, security.getUniqueId()));
      return requirements;
    }
    return null;
  }

  /**
   * @return the value requirement name
   */
  protected String getValueRequirementName() {
    return ValueRequirementNames.FAIR_VALUE;
  }

  @Override
  public Set<ValueSpecification> getResults(FunctionCompilationContext context, ComputationTarget target) {
    if (canApplyTo(context, target)) {
      Currency ccy = FinancialSecurityUtils.getCurrency(target.getTrade().getSecurity());
      if (ccy == null) {
        return Sets.newHashSet(new ValueSpecification(new ValueRequirement(ValueRequirementNames.PNL, target.getTrade()), getUniqueId()));
      } else {
        return Sets.newHashSet(new ValueSpecification(new ValueRequirement(ValueRequirementNames.PNL, target.getTrade(),
                                 ValueProperties.with(ValuePropertyNames.CURRENCY, ccy.getCode()).get()), getUniqueId()));
      }
    }
    return null;
  }

}<|MERGE_RESOLUTION|>--- conflicted
+++ resolved
@@ -82,11 +82,7 @@
 
       final HistoricalTimeSeriesSource historicalSource = OpenGammaExecutionContext.getHistoricalTimeSeriesSource(executionContext);
       final HistoricalTimeSeries markToMarketSeries = historicalSource.getHistoricalTimeSeries(_markDataField, security.getIdentifiers(), _resolutionKey,
-<<<<<<< HEAD
-          tradeDate, true, tradeDate, false);
-=======
           tradeDate, true, tradeDate, true);
->>>>>>> e22ffd1e
 
       if (markToMarketSeries == null || markToMarketSeries.getTimeSeries() == null) {
         throw new NullPointerException("Could not get identifier / mark to market series pair for security " + security.getIdentifiers() + " for " + _markDataField + " using " + _resolutionKey);
