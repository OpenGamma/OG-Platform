/**
 * Copyright (C) 2009 - present by OpenGamma Inc. and the OpenGamma group of companies
 *
 * Please see distribution for license.
 */
package com.opengamma.financial.currency;

import org.slf4j.Logger;
import org.slf4j.LoggerFactory;

import com.opengamma.core.config.impl.ConfigItem;
import com.opengamma.core.id.ExternalSchemes;
import com.opengamma.core.value.MarketDataRequirementNames;
import com.opengamma.engine.target.ComputationTargetType;
import com.opengamma.engine.value.ValueRequirement;
import com.opengamma.id.ExternalId;
import com.opengamma.id.UniqueId;
import com.opengamma.master.config.ConfigMaster;
import com.opengamma.master.config.ConfigMasterUtils;
import com.opengamma.util.money.Currency;

/**
 * Loads a default currency matrix into the configuration database.
 */
public class CurrencyMatrixConfigPopulator {

  private static final Logger s_logger = LoggerFactory.getLogger(CurrencyMatrixConfigPopulator.class);

<<<<<<< HEAD
  private static final String[] DOLLARS_PER_UNIT_CURRENCIES = new String[] {"EUR", "GBP", "AUD", "NZD" };
  private static final String[] UNITS_PER_DOLLAR_CURRENCIES = new String[] {"JPY", "CHF", "SEK", "CAD", "DKK", "BRL", "TWD", "MYR" };
=======
  private static final String[] DOLLARS_PER_UNIT_CURRENCIES = new String[]{"EUR", "GBP", "AUD", "NZD"};
  private static final String[] UNITS_PER_DOLLAR_CURRENCIES = new String[]{"JPY", "CHF", "SEK", "CAD", "DKK", "BRL", "TWD", "MYR"};
>>>>>>> 5c8cd6ee
  private static final String[] CURRENCIES = combine(DOLLARS_PER_UNIT_CURRENCIES, UNITS_PER_DOLLAR_CURRENCIES);

  private static String[] combine(final String[] a, final String[] b) {
    final String[] x = new String[a.length + b.length];
    System.arraycopy(a, 0, x, 0, a.length);
    System.arraycopy(b, 0, x, a.length, b.length);
    return x;
  }

  /**
   * Bloomberg currency matrix config name
   */
  public static final String BLOOMBERG_LIVE_DATA = "BloombergLiveData";

  /**
   * Synthetic currency matrix config name
   */
  public static final String SYNTHETIC_LIVE_DATA = "SyntheticLiveData";

  public CurrencyMatrixConfigPopulator(final ConfigMaster cfgMaster) {
    populateCurrencyMatrixConfigMaster(cfgMaster);
  }

  public static ConfigMaster populateCurrencyMatrixConfigMaster(final ConfigMaster cfgMaster) {
    storeCurrencyMatrix(cfgMaster, BLOOMBERG_LIVE_DATA, createBloombergConversionMatrix());
    storeCurrencyMatrix(cfgMaster, SYNTHETIC_LIVE_DATA, createSyntheticConversionMatrix());
    return cfgMaster;
  }

  private static void storeCurrencyMatrix(final ConfigMaster cfgMaster, final String name, final CurrencyMatrix currencyMatrix) {
    final ConfigItem<CurrencyMatrix> doc = ConfigItem.of(currencyMatrix);
    doc.setName(name);
    ConfigMasterUtils.storeByName(cfgMaster, doc);
  }

  public static CurrencyMatrix createBloombergConversionMatrix() {
    final SimpleCurrencyMatrix matrix = new SimpleCurrencyMatrix();
    final Currency commonCross = Currency.USD;
    for (final String currency : DOLLARS_PER_UNIT_CURRENCIES) {
      matrix.setLiveData(commonCross, Currency.of(currency),
          new ValueRequirement(MarketDataRequirementNames.MARKET_VALUE, ComputationTargetType.PRIMITIVE, ExternalId.of(ExternalSchemes.BLOOMBERG_TICKER.toString(), currency + " Curncy")));
    }
    for (final String currency : UNITS_PER_DOLLAR_CURRENCIES) {
      matrix.setLiveData(Currency.of(currency), commonCross,
          new ValueRequirement(MarketDataRequirementNames.MARKET_VALUE, ComputationTargetType.PRIMITIVE, ExternalId.of(ExternalSchemes.BLOOMBERG_TICKER.toString(), currency + " Curncy")));
    }
    for (final String currency : CURRENCIES) {
      final Currency target = Currency.of(currency);
      for (final String currency2 : CURRENCIES) {
        if (!currency.equals(currency2)) {
          matrix.setCrossConversion(Currency.of(currency2), target, commonCross);
        }
      }
    }
    dumpMatrix(matrix);
    return matrix;
  }

  public static CurrencyMatrix createSyntheticConversionMatrix() {
    final SimpleCurrencyMatrix matrix = new SimpleCurrencyMatrix();
    final Currency commonCross = Currency.USD;
    for (final String currency : DOLLARS_PER_UNIT_CURRENCIES) {
      matrix
          .setLiveData(
              commonCross,
              Currency.of(currency),
              new ValueRequirement(MarketDataRequirementNames.MARKET_VALUE, ComputationTargetType.PRIMITIVE, UniqueId.of(ExternalSchemes.OG_SYNTHETIC_TICKER.getName(), commonCross.toString() +
                  currency)));
    }
    for (final String currency : UNITS_PER_DOLLAR_CURRENCIES) {
      matrix
          .setLiveData(
              Currency.of(currency),
              commonCross,
              new ValueRequirement(MarketDataRequirementNames.MARKET_VALUE, ComputationTargetType.PRIMITIVE, UniqueId.of(ExternalSchemes.OG_SYNTHETIC_TICKER.getName(), commonCross.toString() +
                  currency)));
    }
    for (final String currency : CURRENCIES) {
      final Currency target = Currency.of(currency);
      for (final String currency2 : CURRENCIES) {
        if (!currency.equals(currency2)) {
          matrix.setCrossConversion(Currency.of(currency2), target, commonCross);
        }
      }
    }
    dumpMatrix(matrix);
    return matrix;

  }

  public static void dumpMatrix(final CurrencyMatrix matrix) {
    final StringBuilder sb = new StringBuilder();
    sb.append('\n');
    for (final Currency x : matrix.getTargetCurrencies()) {
      sb.append('\t').append(x.getCode());
    }
    for (final Currency y : matrix.getSourceCurrencies()) {
      sb.append('\n').append(y.getCode());
      for (final Currency x : matrix.getTargetCurrencies()) {
        sb.append('\t').append(matrix.getConversion(y, x));
      }
    }
    s_logger.debug("Currency matrix = {}", sb);
  }

}<|MERGE_RESOLUTION|>--- conflicted
+++ resolved
@@ -26,13 +26,8 @@
 
   private static final Logger s_logger = LoggerFactory.getLogger(CurrencyMatrixConfigPopulator.class);
 
-<<<<<<< HEAD
   private static final String[] DOLLARS_PER_UNIT_CURRENCIES = new String[] {"EUR", "GBP", "AUD", "NZD" };
   private static final String[] UNITS_PER_DOLLAR_CURRENCIES = new String[] {"JPY", "CHF", "SEK", "CAD", "DKK", "BRL", "TWD", "MYR" };
-=======
-  private static final String[] DOLLARS_PER_UNIT_CURRENCIES = new String[]{"EUR", "GBP", "AUD", "NZD"};
-  private static final String[] UNITS_PER_DOLLAR_CURRENCIES = new String[]{"JPY", "CHF", "SEK", "CAD", "DKK", "BRL", "TWD", "MYR"};
->>>>>>> 5c8cd6ee
   private static final String[] CURRENCIES = combine(DOLLARS_PER_UNIT_CURRENCIES, UNITS_PER_DOLLAR_CURRENCIES);
 
   private static String[] combine(final String[] a, final String[] b) {
