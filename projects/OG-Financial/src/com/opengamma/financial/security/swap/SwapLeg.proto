--- conflicted
+++ resolved
@@ -5,12 +5,6 @@
  */
 
 namespace com.opengamma.financial.security.swap {
-
-  enum FloatingRateType {
-    IBOR;
-    CMS;
-    OIS;
-  }
 
   /**
    * An abstract base for one leg of a swap.
@@ -21,14 +15,7 @@
     required readonly id.ExternalId regionIdentifier;
     required readonly com.opengamma.financial.convention.businessday.BusinessDayConvention businessDayConvention;
     required readonly Notional notional;
-<<<<<<< HEAD
     required readonly boolean isEOM;
-    
-    binding Java {
-      body "public abstract <T> T accept (SwapLegVisitor<T> visitor);";
-    }
-=======
->>>>>>> 6b3631c2
   }
 
   /**
@@ -37,7 +24,7 @@
   abstract message InterestRateLeg extends SwapLeg {
   }
 
-  /**
+  /**FloatingInterestRateLeg.java
    * A fixed interest rate leg of a swap.
    */
   message FixedInterestRateLeg extends InterestRateLeg {
@@ -51,15 +38,7 @@
     required readonly id.ExternalId floatingReferenceRateIdentifier;
     optional readonly double initialFloatingRate;
     required readonly double spread;
-<<<<<<< HEAD
     required readonly FloatingRateType floatingRateType;
-
-    binding Java {
-      body "public <T> T accept (SwapLegVisitor<T> visitor) { return visitor.visitFloatingInterestRateLeg (this); }";
-    } 
-=======
-    required readonly boolean isIBOR;
->>>>>>> 6b3631c2
   }
 
 }