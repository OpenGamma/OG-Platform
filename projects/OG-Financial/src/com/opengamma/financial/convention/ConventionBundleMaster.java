--- conflicted
+++ resolved
@@ -28,13 +28,10 @@
 
   UniqueIdentifier addConventionBundle(IdentifierBundle bundle, String name, DayCount dayCount, BusinessDayConvention businessDayConvention, Frequency frequency, int settlementDays);
 
-<<<<<<< HEAD
   UniqueIdentifier addConventionBundle(IdentifierBundle bundle, String name, DayCount dayCount, BusinessDayConvention businessDayConvention, int settlementDays);
 
-  UniqueIdentifier addConventionBundle(IdentifierBundle bundle, String name, DayCount dayCount, BusinessDayConvention businessDayConvention, Period period, int settlementDays);
-=======
-  UniqueIdentifier addConventionBundle(IdentifierBundle bundle, String name, DayCount dayCount, BusinessDayConvention businessDayConvention, Period period, int settlementDays, Identifier region);
->>>>>>> dc09e09d
+  UniqueIdentifier addConventionBundle(IdentifierBundle bundle, String name, DayCount dayCount, BusinessDayConvention businessDayConvention, Period period, int settlementDays, boolean isEOM,
+      Identifier region);
 
   UniqueIdentifier addConventionBundle(IdentifierBundle bundle, String name, DayCount dayCount, BusinessDayConvention businessDayConvention, Frequency frequency, int settlementDays,
       double pointValue);
@@ -58,8 +55,5 @@
   UniqueIdentifier addConventionBundle(IdentifierBundle bundle, String name, boolean isEOMConvention, boolean calculateScheduleFromMaturity, int exDividendDays, int settlementDays, DayCount dayCount,
       BusinessDayConvention businessDayConvention, YieldConvention yieldConvention);
 
-  UniqueIdentifier addConventionBundle(final IdentifierBundle bundle, final String name, final DayCount dayCount, final BusinessDayConvention businessDayConvention, final Period period,
-      final int settlementDays, final boolean isEOM);
-
   UniqueIdentifier addConventionBundle(IdentifierBundle bundle, String name, boolean isCashSettled);
 }