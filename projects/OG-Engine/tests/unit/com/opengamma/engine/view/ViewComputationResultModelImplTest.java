/**
 * Copyright (C) 2009 - present by OpenGamma Inc. and the OpenGamma group of companies
 *
 * Please see distribution for license.
 */

package com.opengamma.engine.view;

import static org.testng.AssertJUnit.assertEquals;
import static org.testng.AssertJUnit.assertNotNull;
import org.testng.annotations.Test;
import static com.opengamma.engine.view.ViewCalculationResultModelImplTest.COMPUTED_VALUE;
import static com.opengamma.engine.view.ViewCalculationResultModelImplTest.PORTFOLIO;
import static com.opengamma.engine.view.ViewCalculationResultModelImplTest.PORTFOLIO_ROOT_NODE;
import static com.opengamma.engine.view.ViewCalculationResultModelImplTest.SPEC;
import java.util.HashMap;
import java.util.Set;

import javax.time.Instant;

import com.google.common.collect.Maps;
import com.google.common.collect.Sets;
import com.opengamma.engine.ComputationTargetSpecification;
import com.opengamma.engine.value.ComputedValue;

/**
 * 
 */
@Test
public class ViewComputationResultModelImplTest {
  
  public void test() {
    InMemoryViewComputationResultModel model = new InMemoryViewComputationResultModel();
    checkModel(model);
  }

<<<<<<< HEAD
  public static void checkModel(InMemoryViewResultModel model) {
    model.setEvaluationTime(Instant.ofEpochMillis(400));
    assertEquals(Instant.ofEpochMillis(400), model.getEvaluationTime());
=======
  static void checkModel(InMemoryViewResultModel model) {
    model.setValuationTime(Instant.ofEpochMillis(400));
    assertEquals(Instant.ofEpochMillis(400), model.getValuationTime());
>>>>>>> 8b20af32
    model.setResultTimestamp(Instant.ofEpochMillis(500));
    assertEquals(Instant.ofEpochMillis(500), model.getResultTimestamp());
    
    Set<String> calcConfigNames = Sets.newHashSet("configName1", "configName2");
    model.setCalculationConfigurationNames(calcConfigNames);
    assertEquals(calcConfigNames, model.getCalculationConfigurationNames());
    
    model.setPortfolio(PORTFOLIO);
    model.addValue("configName1", COMPUTED_VALUE);
    
    assertEquals(Sets.newHashSet(SPEC, new ComputationTargetSpecification(PORTFOLIO_ROOT_NODE)), Sets.newHashSet(model.getAllTargets()));
    
    ViewCalculationResultModel calcResult = model.getCalculationResult("configName1");
    assertNotNull(calcResult);
    
    HashMap<String, ComputedValue> expectedMap = new HashMap<String, ComputedValue>();
    expectedMap.put("DATA", COMPUTED_VALUE);
    assertEquals(expectedMap, Maps.newHashMap(calcResult.getValues(SPEC)));
  }

}<|MERGE_RESOLUTION|>--- conflicted
+++ resolved
@@ -34,15 +34,9 @@
     checkModel(model);
   }
 
-<<<<<<< HEAD
-  public static void checkModel(InMemoryViewResultModel model) {
-    model.setEvaluationTime(Instant.ofEpochMillis(400));
-    assertEquals(Instant.ofEpochMillis(400), model.getEvaluationTime());
-=======
   static void checkModel(InMemoryViewResultModel model) {
     model.setValuationTime(Instant.ofEpochMillis(400));
     assertEquals(Instant.ofEpochMillis(400), model.getValuationTime());
->>>>>>> 8b20af32
     model.setResultTimestamp(Instant.ofEpochMillis(500));
     assertEquals(Instant.ofEpochMillis(500), model.getResultTimestamp());
     
