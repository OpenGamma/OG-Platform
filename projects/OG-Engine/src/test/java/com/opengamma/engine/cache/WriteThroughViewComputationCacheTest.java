/**
 * Copyright (C) 2013 - present by OpenGamma Inc. and the OpenGamma group of companies
 * 
 * Please see distribution for license.
 */
package com.opengamma.engine.cache;

import static org.testng.Assert.assertEquals;

import java.util.Collections;

import org.mockito.Mockito;
import org.testng.annotations.Test;

import com.opengamma.engine.value.ComputedValue;
import com.opengamma.engine.value.ValueSpecification;
import com.opengamma.util.test.TestGroup;
<<<<<<< HEAD
=======
import com.opengamma.util.test.Timeout;
import com.opengamma.lambdava.tuple.Pair;
>>>>>>> bbacd3b1

/**
 * Tests the {@link WriteThroughViewComputationCache} class.
 */
@Test(groups = TestGroup.UNIT)
public class WriteThroughViewComputationCacheTest {

  private final ValueSpecification _value1 = Mockito.mock(ValueSpecification.class);

  public void testPutShared() {
    final ComputedValue value = new ComputedValue(_value1, new Object());
    final ViewComputationCache underlying = Mockito.mock(ViewComputationCache.class);
    final WriteThroughViewComputationCache cache = new WriteThroughViewComputationCache(underlying);
    cache.putSharedValue(value);
    Mockito.verify(underlying).putSharedValue(value);
    Mockito.verifyNoMoreInteractions(underlying);
  }

  public void testPutPrivate() {
    final ComputedValue value = new ComputedValue(_value1, new Object());
    final ViewComputationCache underlying = Mockito.mock(ViewComputationCache.class);
    final WriteThroughViewComputationCache cache = new WriteThroughViewComputationCache(underlying);
    cache.putPrivateValue(value);
    Mockito.verify(underlying).putPrivateValue(value);
    Mockito.verifyNoMoreInteractions(underlying);
  }

  public void testPutFilter() {
    final ComputedValue value = new ComputedValue(_value1, new Object());
    final ViewComputationCache underlying = Mockito.mock(ViewComputationCache.class);
    final WriteThroughViewComputationCache cache = new WriteThroughViewComputationCache(underlying);
    cache.putValue(value, CacheSelectHint.allPrivate());
    Mockito.verify(underlying).putValue(value, CacheSelectHint.allPrivate());
    Mockito.verifyNoMoreInteractions(underlying);
  }

  public void testPutSharedValues() {
    final ComputedValue value = new ComputedValue(_value1, new Object());
    final ViewComputationCache underlying = Mockito.mock(ViewComputationCache.class);
    final WriteThroughViewComputationCache cache = new WriteThroughViewComputationCache(underlying);
    cache.putSharedValues(Collections.singleton(value));
    Mockito.verify(underlying).putSharedValues(Collections.singleton(value));
    Mockito.verifyNoMoreInteractions(underlying);
  }

  public void testPutPrivateValues() {
    final ComputedValue value = new ComputedValue(_value1, new Object());
    final ViewComputationCache underlying = Mockito.mock(ViewComputationCache.class);
    final WriteThroughViewComputationCache cache = new WriteThroughViewComputationCache(underlying);
    cache.putPrivateValues(Collections.singleton(value));
    Mockito.verify(underlying).putPrivateValues(Collections.singleton(value));
    Mockito.verifyNoMoreInteractions(underlying);
  }

  public void testPutFilterValues() {
    final ComputedValue value = new ComputedValue(_value1, new Object());
    final ViewComputationCache underlying = Mockito.mock(ViewComputationCache.class);
    final WriteThroughViewComputationCache cache = new WriteThroughViewComputationCache(underlying);
    cache.putValues(Collections.singleton(value), CacheSelectHint.allShared());
    Mockito.verify(underlying).putValues(Collections.singleton(value), CacheSelectHint.allShared());
    Mockito.verifyNoMoreInteractions(underlying);
  }

  public void testEstimateValueSize() {
    final ComputedValue value = new ComputedValue(_value1, new Object());
    final ViewComputationCache underlying = Mockito.mock(ViewComputationCache.class);
    Mockito.when(underlying.estimateValueSize(value)).thenReturn(42);
    final WriteThroughViewComputationCache cache = new WriteThroughViewComputationCache(underlying);
    assertEquals(cache.estimateValueSize(value), (Integer) 42);
    Mockito.verify(underlying).estimateValueSize(value);
    Mockito.verifyNoMoreInteractions(underlying);
  }

}<|MERGE_RESOLUTION|>--- conflicted
+++ resolved
@@ -6,20 +6,28 @@
 package com.opengamma.engine.cache;
 
 import static org.testng.Assert.assertEquals;
-
+import static org.testng.Assert.assertNotNull;
+import static org.testng.Assert.assertNull;
+import static org.testng.Assert.assertSame;
+import static org.testng.Assert.fail;
+
+import java.util.Collection;
 import java.util.Collections;
+import java.util.concurrent.BlockingQueue;
+import java.util.concurrent.ExecutorService;
+import java.util.concurrent.Executors;
+import java.util.concurrent.LinkedBlockingQueue;
+import java.util.concurrent.TimeUnit;
 
 import org.mockito.Mockito;
 import org.testng.annotations.Test;
 
+import com.opengamma.OpenGammaRuntimeException;
 import com.opengamma.engine.value.ComputedValue;
 import com.opengamma.engine.value.ValueSpecification;
 import com.opengamma.util.test.TestGroup;
-<<<<<<< HEAD
-=======
 import com.opengamma.util.test.Timeout;
 import com.opengamma.lambdava.tuple.Pair;
->>>>>>> bbacd3b1
 
 /**
  * Tests the {@link WriteThroughViewComputationCache} class.
@@ -27,7 +35,316 @@
 @Test(groups = TestGroup.UNIT)
 public class WriteThroughViewComputationCacheTest {
 
+  private class MockViewComputationCache extends AbstractViewComputationCache {
+
+    private boolean _block;
+
+    public synchronized void unblock() {
+      _block = false;
+      notifyAll();
+    }
+
+    public synchronized void block() {
+      _block = true;
+    }
+
+    private synchronized void waitIfBlocked() {
+      try {
+        while (_block) {
+          wait();
+        }
+      } catch (InterruptedException e) {
+        throw new OpenGammaRuntimeException("Interrupted", e);
+      }
+    }
+
+    @Override
+    public Object getValue(ValueSpecification specification) {
+      waitIfBlocked();
+      if (specification == _value2) {
+        return null;
+      } else {
+        return new Object();
+      }
+    }
+
+    @Override
+    public void putSharedValue(ComputedValue value) {
+      fail();
+    }
+
+    @Override
+    public void putPrivateValue(ComputedValue value) {
+      fail();
+    }
+
+    @Override
+    public Integer estimateValueSize(ComputedValue value) {
+      fail();
+      return null;
+    }
+
+  }
+
+  private class MockWriteThrough extends WriteThroughViewComputationCache {
+
+    private boolean _block;
+
+    public MockWriteThrough(final ViewComputationCache underlying) {
+      super(underlying);
+    }
+
+    public synchronized void unblock() {
+      _block = false;
+      notifyAll();
+    }
+
+    public synchronized void block() {
+      _block = true;
+    }
+
+    @Override
+    protected synchronized Pending waitFor(final ValueSpecification specification) {
+      try {
+        while (_block) {
+          wait();
+        }
+      } catch (InterruptedException e) {
+        throw new OpenGammaRuntimeException("Interrupted", e);
+      }
+      return super.waitFor(specification);
+    }
+
+  }
+
   private final ValueSpecification _value1 = Mockito.mock(ValueSpecification.class);
+  private final ValueSpecification _value2 = Mockito.mock(ValueSpecification.class);
+  private final ValueSpecification _value3 = Mockito.mock(ValueSpecification.class);
+  private final ValueSpecification _value4 = Mockito.mock(ValueSpecification.class);
+
+  public void testGetValue() throws InterruptedException {
+    final ExecutorService spawn = Executors.newCachedThreadPool();
+    try {
+      final MockViewComputationCache underlying = new MockViewComputationCache();
+      final MockWriteThrough cache = new MockWriteThrough(underlying);
+      // read-through, return value
+      Object v = cache.getValue(_value1);
+      assertNotNull(v);
+      // hit value
+      assertSame(cache.getValue(_value1), v);
+      // read-through, return null
+      v = cache.getValue(_value2);
+      assertNull(v);
+      // hit null
+      assertSame(cache.getValue(_value2), v);
+      // block second reader until first completes
+      underlying.block();
+      final BlockingQueue<Object> values = new LinkedBlockingQueue<Object>();
+      for (int i = 0; i < 2; i++) {
+        spawn.submit(new Runnable() {
+          @Override
+          public void run() {
+            values.add(cache.getValue(_value3));
+          }
+        });
+      }
+      Thread.sleep(Timeout.standardTimeoutMillis());
+      underlying.unblock();
+      v = values.poll(Timeout.standardTimeoutMillis(), TimeUnit.MILLISECONDS);
+      assertNotNull(v);
+      assertSame(values.poll(Timeout.standardTimeoutMillis(), TimeUnit.MILLISECONDS), v);
+      // nearly block second reader
+      underlying.block();
+      cache.block();
+      for (int i = 0; i < 2; i++) {
+        spawn.submit(new Runnable() {
+          @Override
+          public void run() {
+            values.add(cache.getValue(_value4));
+          }
+        });
+      }
+      Thread.sleep(Timeout.standardTimeoutMillis());
+      underlying.unblock();
+      v = values.poll(Timeout.standardTimeoutMillis(), TimeUnit.MILLISECONDS);
+      assertNotNull(v);
+      cache.unblock();
+      assertSame(values.poll(Timeout.standardTimeoutMillis(), TimeUnit.MILLISECONDS), v);
+    } finally {
+      spawn.shutdownNow();
+    }
+  }
+
+  public void testGetValueFilter() throws InterruptedException {
+    final ExecutorService spawn = Executors.newCachedThreadPool();
+    try {
+      final MockViewComputationCache underlying = new MockViewComputationCache();
+      final MockWriteThrough cache = new MockWriteThrough(underlying);
+      // read-through, return value
+      Object v = cache.getValue(_value1, CacheSelectHint.allPrivate());
+      assertNotNull(v);
+      // hit value
+      assertSame(cache.getValue(_value1, CacheSelectHint.allPrivate()), v);
+      // read-through, return null
+      v = cache.getValue(_value2, CacheSelectHint.allPrivate());
+      assertNull(v);
+      // hit null
+      assertSame(cache.getValue(_value2, CacheSelectHint.allPrivate()), v);
+      // block second reader until first completes
+      underlying.block();
+      final BlockingQueue<Object> values = new LinkedBlockingQueue<Object>();
+      for (int i = 0; i < 2; i++) {
+        spawn.submit(new Runnable() {
+          @Override
+          public void run() {
+            values.add(cache.getValue(_value3, CacheSelectHint.allPrivate()));
+          }
+        });
+      }
+      Thread.sleep(Timeout.standardTimeoutMillis());
+      underlying.unblock();
+      v = values.poll(Timeout.standardTimeoutMillis(), TimeUnit.MILLISECONDS);
+      assertNotNull(v);
+      assertSame(values.poll(Timeout.standardTimeoutMillis(), TimeUnit.MILLISECONDS), v);
+      // nearly block second reader
+      underlying.block();
+      cache.block();
+      for (int i = 0; i < 2; i++) {
+        spawn.submit(new Runnable() {
+          @Override
+          public void run() {
+            values.add(cache.getValue(_value4, CacheSelectHint.allPrivate()));
+          }
+        });
+      }
+      Thread.sleep(Timeout.standardTimeoutMillis());
+      underlying.unblock();
+      v = values.poll(Timeout.standardTimeoutMillis(), TimeUnit.MILLISECONDS);
+      assertNotNull(v);
+      cache.unblock();
+      assertSame(values.poll(Timeout.standardTimeoutMillis(), TimeUnit.MILLISECONDS), v);
+    } finally {
+      spawn.shutdownNow();
+    }
+  }
+
+  public void testGetValues() throws InterruptedException {
+    final ExecutorService spawn = Executors.newCachedThreadPool();
+    try {
+      final MockViewComputationCache underlying = new MockViewComputationCache();
+      final MockWriteThrough cache = new MockWriteThrough(underlying);
+      // read-through, return value
+      Collection<Pair<ValueSpecification, Object>> vs = cache.getValues(Collections.singleton(_value1));
+      assertNotNull(vs);
+      assertEquals(vs.size(), 1);
+      Pair<ValueSpecification, Object> v = vs.iterator().next();
+      assertSame(v.getFirst(), _value1);
+      Object vo = v.getSecond();
+      assertNotNull(vo);
+      // hit value
+      assertSame(cache.getValues(Collections.singleton(_value1)).iterator().next().getSecond(), vo);
+      // read-through, return null
+      vs = cache.getValues(Collections.singleton(_value2));
+      vo = vs.iterator().next().getSecond();
+      assertNull(vo);
+      // hit null
+      assertSame(cache.getValues(Collections.singleton(_value2)).iterator().next().getSecond(), vo);
+      // block second reader until first completes
+      underlying.block();
+      final BlockingQueue<Pair<ValueSpecification, Object>> values = new LinkedBlockingQueue<Pair<ValueSpecification, Object>>();
+      for (int i = 0; i < 2; i++) {
+        spawn.submit(new Runnable() {
+          @Override
+          public void run() {
+            values.addAll(cache.getValues(Collections.singleton(_value3)));
+          }
+        });
+      }
+      Thread.sleep(Timeout.standardTimeoutMillis());
+      underlying.unblock();
+      v = values.poll(Timeout.standardTimeoutMillis(), TimeUnit.MILLISECONDS);
+      assertNotNull(v);
+      assertSame(values.poll(Timeout.standardTimeoutMillis(), TimeUnit.MILLISECONDS).getSecond(), v.getSecond());
+      // nearly block second reader
+      underlying.block();
+      cache.block();
+      for (int i = 0; i < 2; i++) {
+        spawn.submit(new Runnable() {
+          @Override
+          public void run() {
+            values.addAll(cache.getValues(Collections.singleton(_value4)));
+          }
+        });
+      }
+      Thread.sleep(Timeout.standardTimeoutMillis());
+      underlying.unblock();
+      v = values.poll(Timeout.standardTimeoutMillis(), TimeUnit.MILLISECONDS);
+      assertNotNull(v);
+      cache.unblock();
+      assertSame(values.poll(Timeout.standardTimeoutMillis(), TimeUnit.MILLISECONDS).getSecond(), v.getSecond());
+    } finally {
+      spawn.shutdownNow();
+    }
+  }
+
+  public void testGetValuesFilter() throws InterruptedException {
+    final ExecutorService spawn = Executors.newCachedThreadPool();
+    try {
+      final MockViewComputationCache underlying = new MockViewComputationCache();
+      final MockWriteThrough cache = new MockWriteThrough(underlying);
+      // read-through, return value
+      Collection<Pair<ValueSpecification, Object>> vs = cache.getValues(Collections.singleton(_value1), CacheSelectHint.allShared());
+      assertNotNull(vs);
+      assertEquals(vs.size(), 1);
+      Pair<ValueSpecification, Object> v = vs.iterator().next();
+      assertSame(v.getFirst(), _value1);
+      Object vo = v.getSecond();
+      assertNotNull(vo);
+      // hit value
+      assertSame(cache.getValues(Collections.singleton(_value1), CacheSelectHint.allShared()).iterator().next().getSecond(), vo);
+      // read-through, return null
+      vs = cache.getValues(Collections.singleton(_value2), CacheSelectHint.allShared());
+      vo = vs.iterator().next().getSecond();
+      assertNull(vo);
+      // hit null
+      assertSame(cache.getValues(Collections.singleton(_value2), CacheSelectHint.allShared()).iterator().next().getSecond(), vo);
+      // block second reader until first completes
+      underlying.block();
+      final BlockingQueue<Pair<ValueSpecification, Object>> values = new LinkedBlockingQueue<Pair<ValueSpecification, Object>>();
+      for (int i = 0; i < 2; i++) {
+        spawn.submit(new Runnable() {
+          @Override
+          public void run() {
+            values.addAll(cache.getValues(Collections.singleton(_value3), CacheSelectHint.allShared()));
+          }
+        });
+      }
+      Thread.sleep(Timeout.standardTimeoutMillis());
+      underlying.unblock();
+      v = values.poll(Timeout.standardTimeoutMillis(), TimeUnit.MILLISECONDS);
+      assertNotNull(v);
+      assertSame(values.poll(Timeout.standardTimeoutMillis(), TimeUnit.MILLISECONDS).getSecond(), v.getSecond());
+      // nearly block second reader
+      underlying.block();
+      cache.block();
+      for (int i = 0; i < 2; i++) {
+        spawn.submit(new Runnable() {
+          @Override
+          public void run() {
+            values.addAll(cache.getValues(Collections.singleton(_value4), CacheSelectHint.allShared()));
+          }
+        });
+      }
+      Thread.sleep(Timeout.standardTimeoutMillis());
+      underlying.unblock();
+      v = values.poll(Timeout.standardTimeoutMillis(), TimeUnit.MILLISECONDS);
+      assertNotNull(v);
+      cache.unblock();
+      assertSame(values.poll(Timeout.standardTimeoutMillis(), TimeUnit.MILLISECONDS).getSecond(), v.getSecond());
+    } finally {
+      spawn.shutdownNow();
+    }
+  }
 
   public void testPutShared() {
     final ComputedValue value = new ComputedValue(_value1, new Object());
