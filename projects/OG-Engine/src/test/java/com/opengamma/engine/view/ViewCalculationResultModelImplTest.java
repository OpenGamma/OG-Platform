--- conflicted
+++ resolved
@@ -1,6 +1,6 @@
 /**
  * Copyright (C) 2009 - present by OpenGamma Inc. and the OpenGamma group of companies
- * 
+ *
  * Please see distribution for license.
  */
 package com.opengamma.engine.view;
@@ -32,19 +32,15 @@
 import com.opengamma.util.tuple.Pair;
 
 /**
- * 
+ *
  */
 @Test
 public class ViewCalculationResultModelImplTest {
 
   public static final Position POSITION = new SimplePosition(UniqueId.of("PositionIdentifier", "testPosition"), new BigDecimal(1), ExternalIdBundle.EMPTY);
-<<<<<<< HEAD
   public static final ComputationTargetSpecification SPEC = ComputationTargetSpecification.of(POSITION);
-  public static final ComputedValue COMPUTED_VALUE = new ComputedValue(new ValueSpecification("DATA", SPEC, ValueProperties.with(ValuePropertyNames.FUNCTION, "mockFunctionId").get()), "12345");
-=======
-  public static final ComputationTargetSpecification SPEC = new ComputationTargetSpecification(POSITION);
-  public static final ComputedValueResult COMPUTED_VALUE_RESULT = new ComputedValueResult(new ValueSpecification(new ValueRequirement("DATA", SPEC), "mockFunctionId"), "12345", MutableExecutionLog.single(new SimpleLogEvent(LogLevel.INFO, "test"), ExecutionLogMode.FULL));
->>>>>>> ec428cd4
+  public static final ComputedValueResult COMPUTED_VALUE_RESULT = new ComputedValueResult(new ValueSpecification("DATA", SPEC, ValueProperties.with(ValuePropertyNames.FUNCTION, "mockFunctionId")
+      .get()), "12345", MutableExecutionLog.single(new SimpleLogEvent(LogLevel.INFO, "test"), ExecutionLogMode.FULL));
   public static final SimplePortfolio PORTFOLIO;
   public static final SimplePortfolioNode PORTFOLIO_ROOT_NODE;
 
@@ -56,7 +52,7 @@
   }
 
   public void addValue() {
-    InMemoryViewResultModel resultModel = new InMemoryViewResultModel() {
+    final InMemoryViewResultModel resultModel = new InMemoryViewResultModel() {
       private static final long serialVersionUID = 1L;
     };
     ViewCalculationResultModelImpl calcResult = resultModel.getCalculationResultModelImpl("Default");
@@ -67,7 +63,7 @@
 
     calcResult = resultModel.getCalculationResultModelImpl("Default");
     assertNotNull(calcResult);
-    Map<Pair<String, ValueProperties>, ComputedValueResult> targetResults = calcResult.getValues(SPEC);
+    final Map<Pair<String, ValueProperties>, ComputedValueResult> targetResults = calcResult.getValues(SPEC);
     assertEquals(1, targetResults.size());
     assertEquals("DATA", targetResults.keySet().iterator().next().getFirst());
     assertEquals(COMPUTED_VALUE_RESULT, targetResults.values().iterator().next());
