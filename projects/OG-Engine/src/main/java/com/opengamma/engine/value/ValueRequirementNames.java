/**
 * Copyright (C) 2009 - present by OpenGamma Inc. and the OpenGamma group of companies
 *
 * Please see distribution for license.
 */
package com.opengamma.engine.value;

import com.opengamma.core.position.Position;
import com.opengamma.core.value.MarketDataRequirementNames;
import com.opengamma.engine.function.FunctionDefinition;
import com.opengamma.engine.function.TargetSourcingFunction;

/**
 * Standard names used to refer to particular computed values.
 * <p>
 * These name are used as keys to define specific required values in the engine. They should be used by a {@link FunctionDefinition} to state their required inputs and their potential outputs. These
 * are a typical common set of names, which may be extended.
 * <p>
 * For names used to refer to market data, see {@link MarketDataRequirementNames}.
 */
public final class ValueRequirementNames {

  // TODO: Some names have spaces, some do not - make consistent

  // IMPORTANT: The contents of this class are used to produce public documentation. Please keep Javadoc comments
  // accurate and add new values to appropriate sections (or create new sections). Ideally a section should describe
  // a concept or logical grouping rather than a specific asset class, especially if the value name has meaning
  // for multiple asset classes. Lines starting with "/////" are treated as section breaks when producing
  // documentation, all other non-javadoc comments are ignored. The ordering here is preserved into the documentation
  // by default, keep things alphabetical unless another ordering makes sense.

  /**
   * Restricted constructor.
   */
  private ValueRequirementNames() {
  }

  ///// Market Data

  /**
   * Cost of carry for an equity or index option (ie continuously-compounded dividend yield).
   */
  public static final String COST_OF_CARRY = "Cost Of Carry";
  /**
   * The beta of a stock as of the previous close
   */
  public static final String DAILY_APPLIED_BETA = "Last Raw Beta";
  /**
   * The market cap as of the previous close
   */
  public static final String DAILY_MARKET_CAP = "Last Market Cap";
  /**
   * The market value as of the previous close
   */
  public static final String DAILY_PRICE = "Last Price";
  /**
   * The daily volume as of the previous close
   */
  public static final String DAILY_VOLUME = "Last Volume";
  //  public static final String DAILY_VOLUME_AVG_5D = "Last Volume Avg 5D";
  //  public static final String DAILY_VOLUME_AVG_10D = "Last Volume Avg 10D";
  //  public static final String DAILY_VOLUME_AVG_20D = "Last Volume Avg 20D";
  //  public static final String DAILY_CALL_IMP_VOL_30D = "Last Call Implied Vol 30D";
  /**
   * The mark as of the previous close (e.g. equity price)
   */
  public static final String MARK = "Mark";
  /**
   * Spot - General name for current value of underlying asset / index
   */
  public static final String SPOT = "Spot";
  /**
   * The spot rate for currency pair
   */
  public static final String SPOT_RATE = "SpotRate";
  /**
   * The spot rate for an FX option
   */
  public static final String SPOT_RATE_FOR_SECURITY = "Spot Rate For Security";
  /**
   * The percentage change between the last close price and live
   */
  public static final String SPOT_FX_PERCENTAGE_CHANGE = "Spot FX % Change";
  /**
   * The market price of the security underlying a trade or position.
   */
  public static final String SECURITY_MARKET_PRICE = "Security Market Price";
  /**
   * The market price of the underlying security in a compound security, such as an option
   */
  public static final String UNDERLYING_MARKET_PRICE = "Underlying Market Price";
  /**
   * For margined securities, the reference or margin price. This will either be the security's close price or,
   * on the transaction date itself, the traded price 
   */
  public static final String MARGIN_PRICE = "Margin Price";
  /**
   * The historical time series of a quantity.
   */
  public static final String HISTORICAL_TIME_SERIES = "Historical Time Series";
  /**
   * The latest point from a historical time series of a quantity.
   */
  public static final String HISTORICAL_TIME_SERIES_LATEST = "Historical Time Series (latest value)";
  /**
   * A FX series for a security
   */
  public static final String HISTORICAL_FX_TIME_SERIES = "Historical FX Time Series";
  /**
   * The dates and payment amounts to be paid of the cash-flows of a security or portfolio
   */
  public static final String FIXED_PAY_CASH_FLOWS = "Pay Fixed Cash-Flows";
  /**
   * The dates and payment amounts to be received of the cash-flows of a security or portfolio
   */
  public static final String FIXED_RECEIVE_CASH_FLOWS = "Receive Fixed Cash-Flows";
  /**
   * The dates and netted amounts of the fixed cash-flows of a security or portfolio
   */
  public static final String NETTED_FIXED_CASH_FLOWS = "Netted Fixed Cash-Flows";
  /**
   * The payment dates, amounts and indices of the pay cash-flows of a security or portfolio
   */
  public static final String FLOATING_PAY_CASH_FLOWS = "Pay Floating Cash-Flows";
  /**
   * The payment dates, amounts and indices of the receive cash-flows of a security or portfolio
   */
  public static final String FLOATING_RECEIVE_CASH_FLOWS = "Receive Floating Cash-Flows";
  /**
   * The projected cash-flows to be paid of a security or portfolio
   */
  public static final String PROJECTED_FLOATING_PAY_CASH_FLOWS = "Projected Floating Pay Cash-Flows";
  /**
   * The projected cash-flows of a security or portfolio
   */
  public static final String PROJECTED_FLOATING_RECEIVE_CASH_FLOWS = "Projected Floating Receive Cash-Flows";

  /**
   * (For barrier options) The absolute difference between the nearest barrier and the spot.
   */
  public static final String BARRIER_DISTANCE = "BarrierDistance";

  ///// Curves
  /**
   * Curve containing (date, discount factor) pairs.
   */
  public static final String DISCOUNT_CURVE = "DiscountCurve";
  /**
   * Forward curve containing (time, forward rate) pairs.
   */
  public static final String FORWARD_CURVE = "ForwardCurve";
  /**
   * Curve containing (time, future price) pairs.
   */
  public static final String FUTURE_PRICE_CURVE_DATA = "FuturePriceCurveData";
  /**
   * Curve containing (time, rate) pairs.
   */
  public static final String YIELD_CURVE = "YieldCurve";
  /**
   * Curve containing (time, rate) pairs.
   */
  public static final String INSTANTANEOUS_FORWARD_CURVE = "InstantaneousForwardCurve";
  /**
   * Curve containing (time, price index) pairs.
   */
  public static final String PRICE_INDEX_CURVE = "PriceIndexCurve";
  /**
   * Hazard rate curve for credit instruments.
   */
  public static final String HAZARD_RATE_CURVE = "HazardRateCurve";
  /**
   * Credit spread curves.
   */
  public static final String CREDIT_SPREAD_CURVE = "CreditSpreadCurve";
  /**
   * The bundle of historical time series objects for nodes on a credit spread curve.
   */
  public static final String CREDIT_SPREAD_CURVE_HISTORICAL_TIME_SERIES = "Credit Spread Curve Historical Time Series";
  /**
   * The bundle of historical time series objects for instruments on a yield curve.
   */
  public static final String YIELD_CURVE_HISTORICAL_TIME_SERIES = "Yield Curve Historical Time Series";
  /**
   * The bundle of historical time series objects for instruments on an FX forward curve.
   */
  public static final String FX_FORWARD_CURVE_HISTORICAL_TIME_SERIES = "FX Forward Curve Historical Time Series";
  /**
   * The bundle of historical time series objects for instruments on a curve.
   */
  public static final String CURVE_HISTORICAL_TIME_SERIES = "Curve Historical Time Series";
  /**
   * The bundle of time series objects needed to convert instruments on a yield curve to their OG-Analytics derivative form.
   */
  public static final String YIELD_CURVE_INSTRUMENT_CONVERSION_HISTORICAL_TIME_SERIES = "Yield Curve Instrument Conversion Historical Time Series";
  /**
   * The bundle of time series objects needed to convert instruments on a curve to their OG-Analytics derivative form.
   */
  public static final String CURVE_INSTRUMENT_CONVERSION_HISTORICAL_TIME_SERIES = "Curve Instrument Conversion Historical Time Series";
  /**
   * The bundle of time series objects needed to convert instruments on a yield curve to their OG-Analytics derivative form.
   */
  public static final String YIELD_CURVE_CONVERSION_HISTORICAL_TIME_SERIES = "Yield Curve Conversion Series";
  /**
   * A series of yield curves calculated using historical data
   */
  public static final String YIELD_CURVE_SERIES = "Yield Curve Series";
  /** 
   * The FX matrix associated with a bundle of curves.
   */
  public static final String FX_MATRIX = "FX Matrix";
  /** 
   * A set of parameters for the Hull-White one factor model.
   */
  public static final String HULL_WHITE_ONE_FACTOR_PARAMETERS = "Hull-White One Factor Parameters";
  /**
   * A set of parameters for the G2++ model.
   */
  public static final String G2PP_PARAMETERS = "G2pp Parameters";
  /**
   * Curve containing (time, rate) pairs that is constructed by directly interpolating between market data points (i.e. no settlement day corrections, 
   * ignoring the type of instrument etc.).
   */
  public static final String YIELD_CURVE_INTERPOLATED = "YieldCurveInterpolated";
  /**
   * The Jacobian of a yield curve, that is a matrix where each row is the sensitivity of an instrument used in yield curve construction to the nodal points of the curve.
   */
  public static final String YIELD_CURVE_JACOBIAN = "YieldCurveJacobian";
  /**
   * The transition matrix between the sensitivity with respect to the new currency parameters and the initial currency market data.
   * Used for FX swaps implied curves calibration. 
   */
  public static final String FX_IMPLIED_TRANSITION_MATRIX = "FXImpliedTransitionMatrix";
  /**
   * The raw market data that is used in yield curve construction.
   */
  public static final String YIELD_CURVE_MARKET_DATA = "YieldCurveMarketData";
  /**
   * The raw market data that is used in curve construction.
   */
  public static final String CURVE_MARKET_DATA = "CurveMarketData";
  /**
   * The sensitivities of a cash-flow based fixed-income instrument to each of the nodal points in a yield curve.
   */
  public static final String YIELD_CURVE_NODE_SENSITIVITIES = "Yield Curve Node Sensitivities";
  /**
   * The bucketed PV01.
   */
  public static final String BUCKETED_PV01 = "Bucketed PV01";
  /**
   * The bucketed PV01.
   */
  public static final String ISIN = "ISIN";
  /**
   * Curve property metadata.
   */
  public static final String YIELD_CURVE_SPEC = "YieldCurveSpec";
  /**
   * Curve specifications.
   */
  public static final String CURVE_SPECIFICATION = "CurveSpecification";
  /**
   * Curve definitions.
   */
  public static final String CURVE_DEFINITION = "CurveDefinition";
  /**
   * A vector of P&L series for the nodal points of a yield curve. 
   */
  public static final String YIELD_CURVE_PNL_SERIES = "Yield Curve P&L Series";
  /**
   * A vector of P&L series for the nodal points of a curve. 
   */
  public static final String CURVE_PNL_SERIES = "Curve P&L Series";
  /**
   * A vector of return series for the nodal points of a yield curve.
   */
  public static final String YIELD_CURVE_RETURN_SERIES = "Yield Curve Return Series";
  /**
   * A vector of return series for the nodal points of a curve.
   */
  public static final String CURVE_RETURN_SERIES = "Curve Return Series";
  /**
   * A vector of return series for the nodal points of an FX forward curve.
   */
  public static final String FX_FORWARD_CURVE_RETURN_SERIES = "FX Forward Curve Return Series";
  /**
   * Curve calculation property metadata
   */
  public static final String CURVE_CALCULATION_CONFIG = "CurveCalculationConfig";
  /**
   * Curve construction property metadata
   */
  public static final String CURVE_CONSTRUCTION_CONFIG = "CurveConstructionConfiguration";
  /**
   * The raw FX forward and spot market data that is used in curve construction
   */
  public static final String FX_FORWARD_CURVE_MARKET_DATA = "FXForwardCurveMarketData";
  /**
   * The raw FX forward points and spot market data
   */
  public static final String FX_FORWARD_POINTS_CURVE_MARKET_DATA = "FXForwardPointsCurveMarketData";
  /**
   * The sensitivities of an fx instrument to each of the nodal points in a FX forward points curve.
   */
  public static final String FX_FORWARD_POINTS_NODE_SENSITIVITIES = "FX Forward Points Node Sensitivities";
  /**
   * The raw forward swap and spot market data that is used in curve construction
   */
  public static final String FORWARD_SWAP_CURVE_MARKET_DATA = "ForwardSwapCurveMarketData";
  /**
   * FX forward curve definition
   */
  public static final String FX_FORWARD_CURVE_DEFINITION = "FXForwardCurveDefinition";
  /**
   * FX forward curve specification
   */
  public static final String FX_FORWARD_CURVE_SPECIFICATION = "FXForwardCurveSpecification";
  /**
   * A bundle of curves
   */
  public static final String CURVE_BUNDLE = "Curve Bundle"; 
  /**
   * A bundle of Jacobians
   */
  public static final String JACOBIAN_BUNDLE = "Jacobian Bundle";
  /**
   * The sensitivities to all curves in a bundle
   */
  public static final String BLOCK_CURVE_SENSITIVITIES = "Block Curve Sensitivities";
  /**
   * Currency pairs property metadata
   */
  public static final String CURRENCY_PAIRS = "CurrencyPairs";

  ///// Surfaces

  /**
   * Set of data containing surfaces of (x, y, parameter) triples, where the parameters are those in the Heston model.
   */
  public static final String HESTON_SURFACES = "Heston Surfaces";
  /**
   * Surface containing (x, y, volatility) triples that is constructed by directly interpolating market data.
   */
  public static final String INTERPOLATED_VOLATILITY_SURFACE = "InterpolatedVolatilitySurfaceData";
  /**
   * Surface containing (x, y, volatility) triples that is constructed by piecewise fitting the SABR model through the smiles.
   */
  public static final String PIECEWISE_SABR_VOL_SURFACE = "Piecewise SABR fitted surface";
  /**
   * Interpolator for Black volatility surfaces
   */
  public static final String BLACK_VOLATILITY_SURFACE_INTERPOLATOR = "BlackVolatilitySurfaceInterpolator";
  /**
   * Surface containing (x, y, Black volatility) triples
   */
  public static final String BLACK_VOLATILITY_SURFACE = "BlackVolatilitySurface";
  /**
   * Surface containing (x, y, Black volatility) triples, where the prices used to calculate the Black volatility surface have been corrected for dividends
   */
  public static final String PURE_VOLATILITY_SURFACE = "PureVolatilitySurface";
  /**
   * Set of data containing surfaces of (x, y, parameter) triples, where the parameters are those used in the SABR model.
   */
  public static final String SABR_SURFACES = "SABR Surfaces";
  /**
   * Surface containing (x, y, volatility) triples that are the outer join of the values on the x and y axes.
   */
  public static final String STANDARD_VOLATILITY_SURFACE_DATA = "StandardVolatilitySurfaceData";
  /**
   * Surface containing (x, y, volatility) triples for the vanna-volga FX volatility model
   */
  public static final String VANNA_VOLGA_VOLATILITY_SURFACE_DATA = "VannaVolgaVolatilitySurfaceData";
  /**
   * Surface containing (x, y, volatility) triples (where (x, y) can be (expiry, strike) (equity options) or (expiry, tenor) (swaptions).
   */
  public static final String VOLATILITY_SURFACE = "VolatilitySurface";
  /**
   * Surface containing arrays of x, y, and volatility values for (x, y) pairs.
   */
  public static final String VOLATILITY_SURFACE_DATA = "VolatilitySurfaceData";
  /**
   * Result containing information about which points were used in a smile fit.
   */
  public static final String VOLATILITY_SURFACE_FITTED_POINTS = "Volatility Surface Fitted Points";
  /**
   * A volatility surface specification
   */
  public static final String VOLATILITY_SURFACE_SPEC = "VolatilitySurfaceSpecification";
  /**
   * A volatility surface definition
   */
  public static final String VOLATILITY_SURFACE_DEFINITION = "VolatilitySurfaceDefinition";
  /**
   * The bundle of historical time series objects for elements of a volatility surface.
   */
  public static final String VOLATILITY_SURFACE_HISTORICAL_TIME_SERIES = "Volatility Surface Historical Time Series";

  ///// Cubes

  /**
   * Cube containing sets of (x, y, z, volatility) that are the outer join of the values on the x, y and z axes.
   */
  public static final String STANDARD_VOLATILITY_CUBE_DATA = "StandardVolatilityCubeData";
  /**
   * Cube containing sets of (x, y, z, volatility)
   */
  public static final String VOLATILITY_CUBE = "VolatilityCube";
  /**
   * A volatility cube definition
   */
  public static final String VOLATILITY_CUBE_DEFN = "VolatilityCubeDefinition";
  /**
   * The set of market data that is used in constructing a cube.
   */
  public static final String VOLATILITY_CUBE_MARKET_DATA = "VolatilityCubeMarketData";
  /**
   * A volatility cube specification.
   */
  public static final String VOLATILITY_CUBE_SPEC = "VolatilityCubeSpec";
  /**
   * The points that have been included in a fit
   */
  public static final String VOLATILITY_CUBE_FITTED_POINTS = "VolatilityCubeFittedPoints";

  ///// Volatility adjustments
  /**
   * The shifts to apply to a log-normal volatility surface
   */
  public static final String LOGNORMAL_SURFACE_SHIFTS = "LognormalSurfaceShifts";
  
  ///// Pricing

  /**
   * The credit sensitivities of an instrument
   */
  public static final String CREDIT_SENSITIVITIES = "Credit Sensitivities";
  /**
   * The change in the value of an instrument if the credit curve is moved by 1 basis point.
   */
  public static final String CS01 = "CS01";

  /**
   * The bucketed CS01 for a credit default swap.
   */
  public static final String BUCKETED_CS01 = "Bucketed CS01";

  /**
   * The parallel CS01 for a credit default swap.
   */
  public static final String PARALLEL_CS01 = "Parallel CS01";

  /**
   * The second-order change in the value of an instrument if the credit curve is moved by 1 basis point.
   */
  public static final String GAMMA_CS01 = "Gamma CS01";

  /**
   * The bucketed second-order changes in the value of an instrument if the credit curve is moved by 1 basis point.
   */
  public static final String BUCKETED_GAMMA_CS01 = "Bucketed Gamma CS01";

  /**
   * The change in the value of an instrument if the recovery rate is moved by one basis point.
   */
  public static final String RR01 = "RR01";

  /**
   * The change in the value of an instrument if the yield curve is shifted in parallel by one basis point.
   */
  public static final String IR01 = "IR01";

  /**
   * The bucketed changes in the value of an instrument if the interest rate curve is moved by 1 basis point.
   */
  public static final String BUCKETED_IR01 = "Bucketed IR01";

  /**
   * The accrued premium for a credit default swap.
   */
  public static final String ACCRUED_PREMIUM = "Accrued Premium ";

  /**
   * The accrued days for a credit default swap.
   */
  public static final String ACCRUED_DAYS = "Accrued Days";

  /**
   * The upfront ammount for a credit default swap.
   */
  public static final String UPFRONT_AMOUNT = "Upfront Amount";

  /**
   * The points upfront for a credit default swap.
   */
  public static final String POINTS_UPFRONT = "Points Upfront";

  /**
   * The spread for a credit default swap.
   */
  public static final String QUOTED_SPREAD = "Quoted Spread";

  /**
   * The principal for a credit default swap.
   */
  public static final String PRINCIPAL = "Principal";

  /**
   * The clean present value for a credit default swap.
   */
  public static final String CLEAN_PRESENT_VALUE = "Clean Present Value";

  /**
   * The dirty present value for a credit default swap.
   */
  public static final String DIRTY_PRESENT_VALUE = "Dirty Present Value";

  /**
   * The jump-to-default.
   */
  public static final String JUMP_TO_DEFAULT = "Jump to Default";

  /**
   * The bucketed (CS01) spreads for a credit default swap.
   */
  public static final String BUCKETED_SPREADS = "Bucketed Spreads";

  /**
   * The pillar spreads used for pricing a credit default swap.
   */
  public static final String PILLAR_SPREADS = "Pillar Spreads";

  /**
   * The dividend yield of an equity or equity index.
   */
  public static final String DIVIDEND_YIELD = "Dividend Yield";
  /**
   * The change in the dollar value of an instrument if a yield curve is moved by one basis point.
   */
  public static final String DV01 = "DV01";
  /**
   * Sensitivities that are externally provided, not calculated by OpenGamma functions
   */
  public static final String EXTERNAL_SENSITIVITIES = "External Sensitivities";
  /**
   * Fair value for a security (used for non-fixed income securities).
   */
  public static final String FAIR_VALUE = "FairValue";
  /**
   * The present value of a cash-flow based fixed-income instrument.
   */
  public static final String PRESENT_VALUE = "Present Value";
  /**
   * The present value of the pay leg of a swap.
   */
<<<<<<< HEAD
  public static final String PAY_LEG_PRESENT_VALUE = "Swap Pay Leg Present Value";
  /**
   * The present value of the receive leg of a swap.
   */
  public static final String RECEIVE_LEG_PRESENT_VALUE = "Swap Receive Leg Present Value";
  /**
   * The details of a swap pay leg.
   */
  public static final String SWAP_PAY_LEG_DETAILS = "Swap Pay Leg Details";
  /**
   * The details of a swap receive leg.
   */
  public static final String SWAP_RECEIVE_LEG_DETAILS = "Swap Receive Leg Details";
=======
  public static final String PAY_LEG_PRESENT_VALUE = "Pay Leg PV";
  /**
   * The present value of the receive leg of a swap.
   */
  public static final String RECEIVE_LEG_PRESENT_VALUE = "Receive Leg PV";
>>>>>>> 4cc733b8
  /**
   * The rate that prices a cash-flow based fixed-income instrument to zero.
   */
  public static final String PAR_RATE = "Par Rate";
  /**
   * The spread that must be added to the market quote of an instrument to produce a present value of zero
   */
  public static final String PAR_SPREAD = "Par Spread";
  /**
   * Sensitivity of par rate to a 1bp shift in the yield curve.
   */
  public static final String PAR_RATE_PARALLEL_CURVE_SHIFT = "Par Rate Parallel Shift Sensitivity";
  /**
   * Fair value for a position (used for non-fixed income securities - the number of trades multiplied by FAIR_VALUE).
   */
  public static final String POSITION_FAIR_VALUE = "PositionFairValue";
  /**
   * The PV01 of a cash-flow based fixed-income instrument.
   */
  public static final String PV01 = "PV01";
  /**
   * The Gamma PV01 of a cash-flow based fixed-income instrument.
   */
  public static final String GAMMA_PV01 = "Gamma PV01";
  /**
   * The implied volatility of a security.
   */
  public static final String SECURITY_IMPLIED_VOLATILITY = "Security Implied Volatility";
  /**
   * The model price of the security, as opposed to trade or position.
   */
  public static final String SECURITY_MODEL_PRICE = "Security Model Price";
  /**
   * The model price of the underlying security in a compound security, such as an option
   */
  public static final String UNDERLYING_MODEL_PRICE = "Underlying Model Price";
  /**
   * Generic valuation of a security, for example it might be FAIR_VALUE or PRESENT_VALUE depending on the asset class.
   */
  public static final String VALUE = "Value";
  /**
   * Fair value for an option position (used for options - equal to the FAIR_VALUE multiplied by the number of trades and the point value).
   */
  public static final String VALUE_FAIR_VALUE = "ValueFairValue";
  /**
   * The convexity adjustment - the difference between the price and the par rate of an instrument
   */
  public static final String CONVEXITY_ADJUSTMENT = "Convexity Adjustment";
  /**
   * The net amount of an inflation coupon at the start of a month with respect to the reference index.
   */
  public static final String INFLATION_NET_AMOUNT = "Inflation Net Amount";
  /**
   * The market quoted value of an instrument (e.g. 0.99 for a Eurodollar future)
   */
  public static final String MARKET_QUOTE = "Market Quote";
  ///// Greeks

  /**
   * The carry rho of an option (first order derivative of price with respect to the cost of carry).
   */
  public static final String CARRY_RHO = "CarryRho";
  /**
   * The delta of an option (first order derivative of price with respect to the spot).
   */
  public static final String DELTA = "Delta";
  /**
   * The delta bleed of an option (derivative of the delta with respect to the spot and time).
   */
  public static final String DELTA_BLEED = "DeltaBleed";
  /**
   * The driftless theta of an option (the time decay of an option without considering the drift of the underlying or interest rates).
   */
  public static final String DRIFTLESS_THETA = "DriftlessTheta";
  /**
   * Second order derivative of delta with respect to the volatility.
   */
  public static final String DVANNA_DVOL = "dVanna_dVol";
  /**
   * First order derivative of the in-the-money probability (zeta) with respect to the volatility.
   */
  public static final String DZETA_DVOL = "dZeta_dVol";
  /**
   * The sensitivity in percent to a percent change in the underlying.
   */
  public static final String ELASTICITY = "Elasticity";
  /**
   * The gamma of an option (second order derivative of price with respect to the spot).
   */
  public static final String GAMMA = "Gamma";
  /**
   * The gamma bleed of an option (derivative of the gamma with respect to time).
   */
  public static final String GAMMA_BLEED = "GammaBleed";
  /**
   * The percentage gamma of an option.
   */
  public static final String GAMMA_P = "GammaP";
  /**
   * The percentage gamma bleed.
   */
  public static final String GAMMA_P_BLEED = "GammaPBleed";
  /**
   * The first order derivative with respect to the yield
   */
  public static final String PHI = "Phi";
  /**
   * The aggregate carry rho of an option (first order derivative of price with respect to the cost of carry).
   */
  public static final String POSITION_CARRY_RHO = "PositionCarryRho";
  /**
   * The aggregate delta of an option position (change in the value of the {@link Position} with respect to the underlying).
   */
  public static final String POSITION_DELTA = "PositionDelta";
  /**
   * The aggregate delta bleed of an option (derivative of the delta with respect to the spot and time).
   */
  public static final String POSITION_DELTA_BLEED = "PositionDeltaBleed";
  /**
   * The aggregate driftless theta of an option (the time decay of an option without considering the drift of the underlying or interest rates).
   */
  public static final String POSITION_DRIFTLESS_THETA = "PositionDriftlessTheta";
  /**
   * Aggregate second order derivative of delta with respect to the volatility.
   */
  public static final String POSITION_DVANNA_DVOL = "PositiondVanna_dVol";
  /**
   * Aggregate first order derivative of the in-the-money probability (zeta) with respect to the volatility.
   */
  public static final String POSITION_DZETA_DVOL = "PositiondZeta_dVol";
  /**
   * The aggregate sensitivity in percent to a percent change in the underlying.
   */
  public static final String POSITION_ELASTICITY = "PositionElasticity";
  /**
   * The aggregate gamma of an option (second order derivative of price with respect to the spot).
   */
  public static final String POSITION_GAMMA = "PositionGamma";
  /**
   * The aggregate gamma bleed of an option (derivative of the gamma with respect to time).
   */
  public static final String POSITION_GAMMA_BLEED = "PositionGammaBleed";
  /**
   * The aggregate percentage gamma of an option.
   */
  public static final String POSITION_GAMMA_P = "PositionGammaP";
  /**
   * The aggregate percentage gamma bleed.
   */
  public static final String POSITION_GAMMA_P_BLEED = "PositionGammaPBleed";
  /**
   * The aggregate first order derivative with respect to the yield
   */
  public static final String POSITION_PHI = "PositionPhi";
  /**
   * The aggregate rho of an option (first order derivative of price with respect to the interest rate).
   */
  public static final String POSITION_RHO = "PositionRho";
  /**
   * The aggregate speed of an option (third order derivative of price with respect to the spot).
   */
  public static final String POSITION_SPEED = "PositionSpeed";
  /**
   * The aggregate strike delta of an option (first order derivative of price with respect to the strike).
   */
  public static final String POSITION_STRIKE_DELTA = "PositionStrikeDelta";
  /**
   * The aggregate strike gamma of an option (second order derivative of price with respect to the strike).
   */
  public static final String POSITION_STRIKE_GAMMA = "PositionStrikeGamma";
  /**
   * The aggregate percentage speed.
   */
  public static final String POSITION_SPEED_P = "PositionSpeedP";
  /**
   * The aggregate theta of an option (first order derivative of price with respect to time).
   */
  public static final String POSITION_THETA = "PositionTheta";
  /**
   * The aggregate ultima of an option (third order derivative of price with respect to the volatility).
   */
  public static final String POSITION_ULTIMA = "PositionUltima";
  /**
   * The aggregate vanna of an option (first order derivative of delta with respect to the volatility).
   */
  public static final String POSITION_VANNA = "PositionVanna";
  /**
   * The aggregate ultima of an option (third order derivative of price with respect to the variance).
   */
  public static final String POSITION_VARIANCE_ULTIMA = "PositionVarianceUltima";
  /**
   * The aggregate variance vanna of an option (first order derivative of delta with respect to the variance).
   */
  public static final String POSITION_VARIANCE_VANNA = "PositionVarianceVanna";
  /**
   * The aggregate variance vega of an option (first order derivative of price with respect to the variance).
   */
  public static final String POSITION_VARIANCE_VEGA = "PositionVarianceVega";
  /**
   * The aggregate variance vomma of an option (second order derivative of price with respect to the variance).
   */
  public static final String POSITION_VARIANCE_VOMMA = "PositionVarianceVomma";
  /**
   * The aggregate vega bleed of an option (derivative of the vega with respect to time).
   */
  public static final String POSITION_VEGA_BLEED = "PositionVegaBleed";
  /**
   * The aggregate vega of an option (first order derivative of price with respect to the volatility).
   */
  public static final String POSITION_VEGA = "PositionVega";
  /**
   * The aggregate percentage vega of an option.
   */
  public static final String POSITION_VEGA_P = "PositionVegaP";
  /**
   * The aggregate vega of an option with a weighting factor related to square root of time to expiry
   */
  public static final String POSITION_WEIGHTED_VEGA = "PositionWeightedVega";
  /**
   * The aggregate vomma of an option (second order derivative of price with respect to the volatility).
   */
  public static final String POSITION_VOMMA = "PositionVomma";
  /**
   * The aggregate percentage vomma of an option.
   */
  public static final String POSITION_VOMMA_P = "PositionVommaP";
  /**
   * The aggregate in-the-money probability of an option.
   */
  public static final String POSITION_ZETA = "PositionZeta";
  /**
   * The aggregate of the time derivative of the in-the-money probability of an option.
   */
  public static final String POSITION_ZETA_BLEED = "PositionZetaBleed";
  /**
   * The aggregate of the time derivative of the gamma of an option.
   */
  public static final String POSITION_ZOMMA = "PositionZomma";
  /**
   * The aggregate of the time derivative of the percentage gamma of an option.
   */
  public static final String POSITION_ZOMMA_P = "PositionZommaP";
  /**
   * The rho of an option (first order derivative of price with respect to the interest rate).
   */
  public static final String RHO = "Rho";
  /**
   * The speed of an option (third order derivative of price with respect to the spot).
   */
  public static final String SPEED = "Speed";
  /**
   * The percentage speed.
   */
  public static final String SPEED_P = "SpeedP";
  /**
   * The strike delta of an option (first order derivative of price with respect to the strike).
   */
  public static final String STRIKE_DELTA = "StrikeDelta";
  /**
   * The strike gamma of an option (second order derivative of price with respect to the strike).
   */
  public static final String STRIKE_GAMMA = "StrikeGamma";
  /**
   * The theta of an option (first order derivative of price with respect to time).
   */
  public static final String THETA = "Theta";
  /**
   * The ultima of an option (third order derivative of price with respect to the volatility).
   */
  public static final String ULTIMA = "Ultima";
  /**
   * The amount by which the value of a portfolio would change due to carry rho.
   */
  public static final String VALUE_CARRY_RHO = "ValueCarryRho";
  /**
   * ValueDelta represents the cash value of the position or, the value of money one would make if the underlying increased in price by 100%.<p>
   * {@link #DELTA} = dV/dS.  ValueDelta is defined as S(t) * dV/dS. <p>
   * Observe: PNL = dV/dS * (change in S) = S(t) * dV/dS * (S(T) - S(t)) / S(t), thus S(t)* dV/dS (ValueDelta) would be the PNL if 1.0 = (S(T) - S(t)) / S(t) => S(T) = 2*S(t), 
   * i.e. if the underlying doubled (increased by 100%). It thus gives a measure of the sensitivity as a relative measure.
   */
  public static final String VALUE_DELTA = "ValueDelta";
  /**
   * The amount by which the value of a portfolio would change due to delta bleed.
   */
  public static final String VALUE_DELTA_BLEED = "ValueDeltaBleed";
  /**
   * The amount by which the value of a portfolio would change due to driftless theta.
   */
  public static final String VALUE_DRIFTLESS_DELTA = "ValueDriftlessTheta";
  /**
   * The amount by which the value of a portfolio would change due to dual delta.
   */
  public static final String VALUE_DUAL_DELTA = "ValueDualDelta";
  /**
   * The amount by which the value of a portfolio would change due to dVannadVol.
   */
  public static final String VALUE_DVANNA_DVOL = "ValuedVanna_dVol";
  /**
   * The amount by which the value of a portfolio would change due to dZetadVol.
   */
  public static final String VALUE_DZETA_DVOL = "ValuedZeta_dVol";
  /**
   * The amount by which the value of a portfolio would change due to elasticity.
   */
  public static final String VALUE_ELASTICITY = "ValueElasticity";
  /**
   * The amount by which the value of a portfolio would change due to gamma.
   */
  public static final String VALUE_GAMMA = "ValueGamma";
  /**
   * The amount by which the value of a portfolio would change due to gamma bleed.
   */
  public static final String VALUE_GAMMA_BLEED = "ValueGammaBleed";
  /**
   * The amount by which the value of a portfolio would change due to percentage gamma.
   */
  public static final String VALUE_GAMMA_P = "ValueGammaP";
  /**
   * The amount by which the value of a portfolio would change due to gamma bleed.
   */
  public static final String VALUE_GAMMA_P_BLEED = "ValueGammaPBleed";
  /**
   * The amount by which the value of a portfolio would change due to phi.
   */
  public static final String VALUE_PHI = "ValuePhi";
  /**
   * The amount by which the value of a portfolio would change due to rho.
   */
  public static final String VALUE_RHO = "ValueRho";
  /**
   * The amount by which the value of a portfolio would change due to speed.
   */
  public static final String VALUE_SPEED = "ValueSpeed";
  /**
   * The amount by which the value of a portfolio would change due to percentage speed.
   */
  public static final String VALUE_SPEED_P = "ValueSpeedP";
  /**
   * The amount by which the value of a portfolio would change due to strike delta.
   */
  public static final String VALUE_STRIKE_DELTA = "ValueStrikeDelta";
  /**
   * The amount by which the value of a portfolio would change due to strike gamma.
   */
  public static final String VALUE_STRIKE_GAMMA = "ValueStrikeGamma";
  /**
   * The amount by which the value of a portfolio would change due to theta.
   */
  public static final String VALUE_THETA = "ValueTheta";
  /**
   * The amount by which the value of a portfolio would change due to ultima.
   */
  public static final String VALUE_ULTIMA = "ValueUltima";
  /**
   * The amount by which the value of a portfolio would change due to vanna.
   */
  public static final String VALUE_VANNA = "ValueVanna";
  /**
   * The amount by which the value of a portfolio would change due to variance ultima.
   */
  public static final String VALUE_VARIANCE_ULTIMA = "ValueVarianceUltima";
  /**
   * The amount by which the value of a portfolio would change due to variance vanna.
   */
  public static final String VALUE_VARIANCE_VANNA = "ValueVarianceVanna";
  /**
   * The amount by which the value of a portfolio would change due to variance vega.
   */
  public static final String VALUE_VARIANCE_VEGA = "ValueVarianceVega";
  /**
   * The amount by which the value of a portfolio would change due to variance vomma.
   */
  public static final String VALUE_VARIANCE_VOMMA = "ValueVarianceVomma";
  /**
   * The amount by which the value of a portfolio would change due to vega.
   */
  public static final String VALUE_VEGA = "ValueVega";
  /**
   * The amount by which the value of a portfolio would change due to vega bleed.
   */
  public static final String VALUE_VEGA_BLEED = "ValueVegaBleed";
  /**
   * The amount by which the value of a portfolio would change due to percentage vega.
   */
  public static final String VALUE_VEGA_P = "ValueVegaP";
  /**
   * The amount by which the value of a portfolio would change due to vomma.
   */
  public static final String VALUE_VOMMA = "ValueVomma";
  /**
   * The amount by which the value of a portfolio would change due to percentage vomma.
   */
  public static final String VALUE_VOMMA_P = "ValueVommaP";
  /**
   * The amount by which the value of a portfolio would change due to zeta.
   */
  public static final String VALUE_ZETA = "ValueZeta";
  /**
   * The amount by which the value of a portfolio would change due to zeta bleed.
   */
  public static final String VALUE_ZETA_BLEED = "ValueZetaBleed";
  /**
   * The amount by which the value of a portfolio would change due to zomma.
   */
  public static final String VALUE_ZOMMA = "ValueZomma";
  /**
   * The amount by which the value of a portfolio would change due to percentage zomma.
   */
  public static final String VALUE_ZOMMA_P = "ValueZommaP";
  /**
   * The vanna of an option (first order derivative of delta with respect to the volatility).
   */
  public static final String VANNA = "Vanna";
  /**
   * The ultima of an option (third order derivative of price with respect to the variance).
   */
  public static final String VARIANCE_ULTIMA = "VarianceUltima";
  /**
   * The variance vanna of an option (first order derivative of delta with respect to the variance).
   */
  public static final String VARIANCE_VANNA = "VarianceVanna";
  /**
   * The variance vega of an option (first order derivative of price with respect to the variance).
   */
  public static final String VARIANCE_VEGA = "VarianceVega";
  /**
   * The variance vomma of an option (second order derivative of price with respect to the variance).
   */
  public static final String VARIANCE_VOMMA = "VarianceVomma";
  /**
   * The vega of an option (first order derivative of price with respect to the volatility).
   */
  public static final String VEGA = "Vega";
  /**
   * The vega bleed of an option (derivative of the vega with respect to time).
   */
  public static final String VEGA_BLEED = "VegaBleed";
  /**
   * The bucketed vega of a security for a (expiry, delta) volatility surface.
   */
  public static final String VEGA_MATRIX = "Vega Matrix";
  /**
   * The percentage vega an option.
   */
  public static final String VEGA_P = "VegaP";
  /**
   * The vega of an option with a weighting factor related to square root of time to expiry
   */
  public static final String WEIGHTED_VEGA = "Weighted Vega";
  /**
   * The bucketed vega of a security to the market data volatility cube.
   */
  public static final String VEGA_QUOTE_CUBE = "Vega Quote Cube";
  /**
   * The bucketed vega of a security to the market data volatility surface.
   */
  public static final String VEGA_QUOTE_MATRIX = "Vega Quote Matrix";
  /**
   * The vomma of an option (second order derivative of price with respect to the volatility).
   */
  public static final String VOMMA = "Vomma";
  /**
   * The percentage vomma of an option.
   */
  public static final String VOMMA_P = "VommaP";
  /**
   * The in-the-money probability of an option
   */
  public static final String ZETA = "Zeta";
  /**
   * The time derivative of the in-the-money probability of an option.
   */
  public static final String ZETA_BLEED = "ZetaBleed";
  /**
   * The time derivative of the gamma of an option.
   */
  public static final String ZOMMA = "Zomma";
  /**
   * The time derivative of the percentage gamma of an option.
   */
  public static final String ZOMMA_P = "ZommaP";
  /**
   * The monetized vega.
   */
  public static final String MONETIZED_VEGA = "Monetized Vega";

  ///// Series Analysis

  /**
   * A correlation matrix. This should be a labeled matrix with {@link ValueSpecification} labels that indicate the original components.
   */
  public static final String CORRELATION_MATRIX = "Correlation Matrix";
  /**
   * A covariance matrix. This should be a labeled matrix with {@link ValueSpecification} labels that indicate the original components.
   */
  public static final String COVARIANCE_MATRIX = "Covariance Matrix";
  /**
   * The daily profit and loss of a security
   */
  public static final String DAILY_PNL = "Daily PnL";
  /**
   * The daily profit and loss of an exchange traded security
   */
  public static final String MTM_PNL = "Mark-to-Market P&L";

  /**
   * The Fisher kurtosis of a distribution (usually the return series of a security or its underlying).
   */
  public static final String FISHER_KURTOSIS = "Fisher Kurtosis";
  /**
   * The median of a set of values.
   */
  public static final String MEDIAN = "Median";
  /**
   * The Pearson kurtosis of a distribution (usually the return series of a security or its underlying).
   */
  public static final String PEARSON_KURTOSIS = "Pearson Kurtosis";
  /**
   * The P&L of a position, from reference date.
   */
  public static final String PNL = "PnL";
  /**
   * The P&L series of a position.
   */
  public static final String PNL_SERIES = "P&L Series";
  /**
   * The price series of a security.
   */
  public static final String PRICE_SERIES = "Price Series";
  /**
   * The return series of a security.
   */
  public static final String RETURN_SERIES = "Return Series";
  /**
   * The skew of a distribution (usually the return series of a security or its underlying).
   */
  public static final String SKEW = "Skew";
  /**
   * The sum of a set of values.
   */
  public static final String SUM = "Sum";
  /**
   * The return series of the underlying of a security (usually an option).
   */
  public static final String UNDERLYING_RETURN_SERIES = "Underlying Return Series";
  /**
   * The notional of a security
   */
  public static final String NOTIONAL = "Notional";
  /**
   * The attributes of a security
   */
  public static final String ATTRIBUTES = "Attributes";

  ///// Value At Risk

  /**
   * The VaR of a position or portfolio calculated using the historical P&L series.
   */
  public static final String HISTORICAL_VAR = "HistoricalVaR";
  /**
   * The standard deviation for VaR calculated using the historical P&L series. Should be combined with {@link #HISTORICAL_VAR}.
   */
  public static final String HISTORICAL_VAR_STDDEV = "HistoricalVaR Standard Deviation";
  /**
   * The conditional VaR of a position or portfolio calculated using a historical P&L series.
   */
  public static final String CONDITIONAL_HISTORICAL_VAR = "HistoricalCVaR";
  /**
   * The VaR of a position or portfolio calculated using the variance-covariance method (where the model can be first- or second-order).
   */
  public static final String PARAMETRIC_VAR = "ParametricVaR";

  ///// Capital Asset Pricing Model

  /**
   * The beta of an equity position or portfolio calculated using the CAPM model.
   */
  public static final String CAPM_BETA = "CAPM Beta";
  /**
   * The adjusted R-squared value of the regression.
   */
  public static final String CAPM_REGRESSION_ADJUSTED_R_SQUARED = "CAPM Regression Adjusted R-Squared";
  /**
   * The alpha of an equity position or portfolio calculated using linear regression on the CAPM model.
   */
  public static final String CAPM_REGRESSION_ALPHA = "CAPM Regression Alpha";
  /**
   * The p-value of alpha.
   */
  public static final String CAPM_REGRESSION_ALPHA_PVALUES = "CAPM Regression Alpha p-Values";
  /**
   * The residual of the regression for alpha.
   */
  public static final String CAPM_REGRESSION_ALPHA_RESIDUALS = "CAPM Regression Alpha Residual";
  /**
   * The t-statistic of alpha.
   */
  public static final String CAPM_REGRESSION_ALPHA_TSTATS = "CAPM Regression Alpha t-Stats";
  /**
   * The beta of an equity position or portfolio calculated using linear regression on the CAPM model.
   */
  public static final String CAPM_REGRESSION_BETA = "CAPM Regression Beta";
  /**
   * The p-value of beta.
   */
  public static final String CAPM_REGRESSION_BETA_PVALUES = "CAPM Regression Beta p-Values";
  /**
   * The residual of the regression for beta.
   */
  public static final String CAPM_REGRESSION_BETA_RESIDUALS = "CAPM Regression Beta Residual";
  /**
   * The t-statistic of beta.
   */
  public static final String CAPM_REGRESSION_BETA_TSTATS = "CAPM Regression Beta t-Stats";
  /**
   * The mean squared error of the regression.
   */
  public static final String CAPM_REGRESSION_MEAN_SQUARE_ERROR = "CAPM Regression Mean Square Error";
  /**
   * The R-squared value of the regression.
   */
  public static final String CAPM_REGRESSION_R_SQUARED = "CAPM Regression R-Squared";
  /**
   * The standard error of alpha.
   */
  public static final String CAPM_REGRESSION_STANDARD_ERROR_OF_ALPHA = "CAPM Regression Alpha Standard Error";
  /**
   * The standard error of beta.
   */
  public static final String CAPM_REGRESSION_STANDARD_ERROR_OF_BETA = "CAPM Regression Beta Standard Error";

  ///// Traditional Risk-Reward

  /**
   * Jensen's alpha of an equity position or sub-portfolio in the portfolio.
   */
  public static final String JENSENS_ALPHA = "Jensen's Alpha";
  /**
   * The Sharpe ratio of an equity position or sub-portfolio in the portfolio.
   */
  public static final String SHARPE_RATIO = "Sharpe Ratio";
  /**
   * The total risk alpha of an equity position or sub-portfolio in the portfolio.
   */
  public static final String TOTAL_RISK_ALPHA = "Total Risk Alpha";
  /**
   * The Treynor ratio of an equity position or sub-portfolio in the portfolio.
   */
  public static final String TREYNOR_RATIO = "Treynor Ratio";
  /**
   * The weight of an equity position or sub-portfolio in the portfolio.
   */
  public static final String WEIGHT = "Weight";

  ///// Bonds

  /**
   * The return earned on a repo transaction expressed as an interest rate on the case side of the transaction.
   */
  public static final String ACTUAL_REPO = "Actual Repo";
  /**
   * The payment dates (actual settlement dates, not nominal) of the coupons and notional of a bond.
   */
  public static final String BOND_COUPON_PAYMENT_TIMES = "Bond Coupon Payment Times";
  /**
   * The original tenor of a bond.
   */
  public static final String BOND_TENOR = "Bond Tenor";
  /**
   * The clean price of a bond.
   */
  public static final String CLEAN_PRICE = "Clean Price";
  /**
   * The conversion factor of a bond in the deliverable basket of a bond future (note spelling mistake - to be fixed).
   */
  public static final String CONVERTION_FACTOR = "Convertion Factor";
  /**
   * The convexity of a bond.
   */
  public static final String CONVEXITY = "Convexity";
  /**
   * The current yield of a bond
   */
  public static final String CURRENT_YIELD = "Current Yield";
  /**
   * The dirty price of a bond.
   */
  public static final String DIRTY_PRICE = "Dirty Price";
  /**
   * The gross basis of a bond in the deliverable basket of a bond future.
   */
  public static final String GROSS_BASIS = "Gross Basis";
  /**
   * The implied repo rate of a bond in the deliverable basket of a bond future.
   */
  public static final String IMPLIED_REPO = "Implied Repo";
  /**
   * The Macaulay duration of a bond.
   */
  public static final String MACAULAY_DURATION = "Macaulay Duration";
  /**
   * The quoted market value of the clean price of a bond (ie excluding accrued interest).
   */
  public static final String MARKET_CLEAN_PRICE = "Market Clean Price";
  /**
   * The quoted market value of the dirty price of a bond (ie excluding accrued interest).
   */
  public static final String MARKET_DIRTY_PRICE = "Market Dirty Price";
  /**
   * The quoted market value of the yield to maturity of a bond.
   */
  public static final String MARKET_YTM = "Market Yield To Maturity";
  /**
   * The modified duration of a bond.
   */
  public static final String MODIFIED_DURATION = "Modified Duration";
  /**
   * The net basis of a bond in the deliverable basket of a bond future.
   */
  public static final String NET_BASIS = "Net Basis";
  /**
   * A bond curve calculated using the Nelson-Siegel method.
   */
  public static final String NS_BOND_CURVE = "Nelson-Siegel Bond Curve";
  /**
   * A bond curve calculated using the Nelson-Siegel-Svennson.
   */
  public static final String NSS_BOND_CURVE = "Nelson-Siegel-Svennson Bond Curve";
  /**
   * The sensitivity of a bond's PV to a unit change in the Z-spread.
   */
  public static final String PRESENT_VALUE_Z_SPREAD_SENSITIVITY = "PV Z Spread Sensitivity";
  /**
   * The yield to maturity of a bond.
   */
  public static final String YTM = "Yield To Maturity";
  /**
   * The z-spread of a bond.
   */
  public static final String Z_SPREAD = "Z Spread";

  ///// Fixed Income

  /**
   * The forward value of a security
   */
  public static final String FORWARD = "Forward";

  /**
   * The forward price of a security
   */
  public static final String FORWARD_PRICE = "Forward Price";

  /**
   * The sensitivity of the par rate of a cash-flow instrument to a shift of 100 percent in the (named) yield curve.
   */
  public static final String PAR_RATE_CURVE_SENSITIVITY = "Par Rate Curve Sensitivity";
  /**
   * The sensitivity of the present value to the value of any fixed coupons of a cash-flow instrument.
   */
  public static final String PRESENT_VALUE_COUPON_SENSITIVITY = "Present Value Coupon Sensitivity";
  /**
   * The sensitivity of the present value to points on the yield curve at every point a cash-flow instrument has sensitivity.
   */
  public static final String PRESENT_VALUE_CURVE_SENSITIVITY = "Present Value Curve Sensitivity";
  /**
   * The sensitivity of the present value of an instrument to the alpha parameter of the SABR model.
   */
  public static final String PRESENT_VALUE_SABR_ALPHA_SENSITIVITY = "Present Value SABR Alpha Sensitivity";
  /**
   * The sensitivity of the present value of an instrument to the beta parameter of the SABR model.
   */
  public static final String PRESENT_VALUE_SABR_BETA_SENSITIVITY = "Present Value SABR Beta Sensitivity";
  /**
   * The sensitivity of the present value of an instrument to the rho parameter of the SABR model.
   */
  public static final String PRESENT_VALUE_SABR_RHO_SENSITIVITY = "Present Value SABR Rho Sensitivity";
  /**
   * The sensitivity of the present value of an instrument to the nu parameter of the SABR model.
   */
  public static final String PRESENT_VALUE_SABR_NU_SENSITIVITY = "Present Value SABR Nu Sensitivity";
  /**
   * The sensitivity of the present value of an instrument to the alpha parameter of the SABR model. Sensitivity to the grid node points.
   */
  public static final String PRESENT_VALUE_SABR_ALPHA_NODE_SENSITIVITY = "Present Value SABR Alpha Node Sensitivity";
  /**
   * The sensitivity of the present value of an instrument to the beta parameter of the SABR model. Sensitivity to the grid node points.
   */
  public static final String PRESENT_VALUE_SABR_BETA_NODE_SENSITIVITY = "Present Value SABR Beta Node Sensitivity";
  /**
   * The sensitivity of the present value of an instrument to the rho parameter of the SABR model. Sensitivity to the grid node points.
   */
  public static final String PRESENT_VALUE_SABR_RHO_NODE_SENSITIVITY = "Present Value SABR Rho Node Sensitivity";
  /**
   * The sensitivity of the present value of an instrument to the nu parameter of the SABR model. Sensitivity to the grid node points.
   */
  public static final String PRESENT_VALUE_SABR_NU_NODE_SENSITIVITY = "Present Value SABR Nu Node Sensitivity";

  ///// FX
  /**
   * The currency exposure of a FX instrument
   */
  public static final String FX_CURRENCY_EXPOSURE = "FX Currency Exposure";
  /**
   * The sensitivities of the present value of a FX instrument to the curves to which it is sensitive.
   */
  public static final String FX_CURVE_SENSITIVITIES = "FX Curve Sensitivities";
  /**
   * The present value in both currencies of a FX instrument.
   */
  public static final String FX_PRESENT_VALUE = "FX Present Value";

  /**
   * The value vega of a digital option that is priced using call spread replication
   */
  //TODO too specific? Only in here because we can't add the outputs for digital options (which has two in this case) and normal value vega
  public static final String CALL_SPREAD_VALUE_VEGA = "Call Spread Value Vega";

  ///// Local Volatility
  //TODO this set of names might be too specific
  /**
   * Result containing the Black price of an option at each of the points at the option maturity on a PDE grid.
   */
  public static final String BLACK_VOLATILITY_GRID_PRICE = "Black Price";
  /**
   * The forward delta of an instrument calculated using local volatility and PDE methods.
   */
  public static final String LOCAL_VOLATILITY_DELTA = "Forward Delta (LV)";
  /**
   * The domestic price of a FX instrument calculated using local volatility and PDE methods.
   */
  public static final String LOCAL_VOLATILITY_DOMESTIC_PRICE = "Domestic Price (LV)";
  /**
   * The dual delta of an instrument calculated using local volatility and PDE methods.
   */
  public static final String LOCAL_VOLATILITY_DUAL_DELTA = "Dual Delta (LV)";
  /**
   * The dual gamma of an instrument calculated using local volatility and PDE methods.
   */
  public static final String LOCAL_VOLATILITY_DUAL_GAMMA = "Dual Gamma (LV)";
  /**
   * The pips present value of a FX instrument calculated using local volatility and PDE methods.
   */
  public static final String LOCAL_VOLATILITY_FOREX_PV_QUOTES = "Forex PV Quotes";
  /**
   * The full PDE grid generated when calibrating a local volatility surface.
   */
  public static final String LOCAL_VOLATILITY_FULL_PDE_GRID = "Full PDE Grid (LV)";
  /**
   * The forward gamma of an instrument calculated using local volatility PDE methods.
   */
  public static final String LOCAL_VOLATILITY_GAMMA = "Forward Gamma (LV)";
  /**
   * Result containing the equivalent Black volatilities of an option at each of the points at the option maturity on a PDE grid.
   */
  public static final String LOCAL_VOLATILITY_GRID_IMPLIED_VOL = "Implied Vol (LV Black Equivalent)";
  /**
   * Result containing the price calculated using local volatility of an option at each of the points at the option maturity on a PDE grid.
   */
  public static final String LOCAL_VOLATILITY_GRID_PRICE = "Price (LV)";
  /**
   * Result containing the bucketed vega of an option calculated using a PDE and local volatility
   */
  public static final String LOCAL_VOLATILITY_PDE_BUCKETED_VEGA = "PDE Bucketed Vega (LV)";
  /**
   * Result containing the greeks of an option calculated using a PDE and local volatility
   */
  public static final String LOCAL_VOLATILITY_PDE_GREEKS = "PDE Greeks (LV)";
  /**
   * Surface containing (x, y, volatility) triples calculated using the Dupire local volatility method.
   */
  public static final String LOCAL_VOLATILITY_SURFACE = "LocalVolatilitySurface";
  /**
   * The vanna of an instrument calculated using local volatility and PDE methods.
   */
  public static final String LOCAL_VOLATILITY_VANNA = "Forward Vanna (LV)";
  /**
   * The vega of an instrument calculated using local volatility and PDE methods.
   */
  public static final String LOCAL_VOLATILITY_VEGA = "Forward Vega (LV)";
  /**
   * The vomma of an instrument calculated using local volatility and PDE methods.
   */
  public static final String LOCAL_VOLATILITY_VOMMA = "Forward Vomma (LV)";
  /**
   * The forward delta of an instrument
   */
  public static final String FORWARD_DELTA = "Forward Delta";
  /**
   * The forward driftless theta of an instrument
   */
  public static final String FORWARD_DRIFTLESS_THETA = "Forward Driftless Theta";
  /**
   * The forward gamma of an instrument
   */
  public static final String FORWARD_GAMMA = "Forward Gamma";
  /**
   * The forward vega of an instrument
   */
  public static final String FORWARD_VEGA = "Forward Vega";
  /**
   * The forward vanna of an instrument
   */
  public static final String FORWARD_VANNA = "Forward Vanna";
  /**
   * The forward vomma of an instrument
   */
  public static final String FORWARD_VOMMA = "Forward Vomma";
  /**
   * The dual delta of an instrument
   */
  public static final String DUAL_DELTA = "Dual Delta";
  /**
   * The dual gamma of an instrument
   */
  public static final String DUAL_GAMMA = "Dual Gamma";
  /**
   * The domestic price for FX options
   */
  public static final String FOREX_DOMESTIC_PRICE = "Forex Domestic Price";
  /**
   * The PV quote form of FX option prices
   */
  public static final String FOREX_PV_QUOTES = "Forex PV Quotes";
  /**
   * The implied volatility
   */
  public static final String IMPLIED_VOLATILITY = "Implied Volatility";
  /**
   * The PDE space grid values of the forward delta of an instrument
   */
  public static final String GRID_FORWARD_DELTA = "Grid Forward Delta";
  /**
   * The PDE space grid values of the forward gamma of an instrument
   */
  public static final String GRID_FORWARD_GAMMA = "Grid Forward Gamma";
  /**
   * The PDE space grid values of the forward vega of an instrument
   */
  public static final String GRID_FORWARD_VEGA = "Grid Forward Vega";
  /**
   * The PDE space grid values of the forward vanna of an instrument
   */
  public static final String GRID_FORWARD_VANNA = "Grid Forward Vanna";
  /**
   * The PDE space grid values of the forward vomma of an instrument
   */
  public static final String GRID_FORWARD_VOMMA = "Grid Forward Vomma";
  /**
   * The PDE space grid values of the dual delta of an instrument
   */
  public static final String GRID_DUAL_DELTA = "Grid Dual Delta";
  /**
   * The PDE space grid values of the dual gamma of an instrument
   */
  public static final String GRID_DUAL_GAMMA = "Grid Dual Gamma";
  /**
   * The PDE space grid values of the implied volatility
   */
  public static final String GRID_IMPLIED_VOLATILITY = "Grid Implied Volatility";
  /**
   * The PDE space grid values of the price
   */
  public static final String GRID_PRESENT_VALUE = "Grid Present Value";

  /**
   * The affine dividends of an index or equity
   */
  public static final String AFFINE_DIVIDENDS = "Affine Dividends";

  ///// Miscellaneous

  /**
   * The object referenced by a target specification. Can be used to load an item, referenced by a target specification, directly from a database and receive it as an input to a function. See the
   * documentation for {@link TargetSourcingFunction} for details on requesting target resolved items.
   */
  public static final String TARGET = "Target";

  // TODO what section should this be in
  /**
   * The quantity of a position or trade.
   */
  public static final String QUANTITY = "Quantity";

  /**
   * The quantity of a position or trade.
   */
  public static final String PAY_REC = "Pay/Receive";

  /**
   * Frequency of a position or trade.
   */
  public static final String FREQUENCY = "Frequency";

  /**
   * Float frequency of a position or trade.
   */
  public static final String FLOAT_FREQUENCY = "Float Frequency";

  /**
   * Index of a position or trade.
   */
  public static final String INDEX = "Index";

  /**
   * Maturity date of a position or trade
   */
  public static final String MATURITY = "Maturity Date";

  /**
   * Product of a position or trade.
   */
  public static final String PRODUCT = "Product";
  /**
   * Rate of a position or trade.
   */
  public static final String RATE = "Rate";
  /**
   * Start date of a position or trade.
   */
  public static final String START = "Start Date";
  /**
   * Type of a position or trade.
   */
  public static final String TYPE = "Type";
  /**
   * The details of a swap pay leg.
   */
  public static final String SWAP_PAY_LEG_DETAILS = "Swap Pay Leg Details";
  /**
   * The details of a swap receive leg.
   */
  public static final String SWAP_RECEIVE_LEG_DETAILS = "Swap Receive Leg Details";
  
  ///// Externally-sourced values
  // Existing value requirement names with a suffix
  // NOTE jonathan 2012-07-13 -- simply to allow clearer column headers. Should be removed once we have a better solution.
  private static final String EXTERNAL_SUFFIX = " (ext)";
  /**
   * External value of {@link #CONDITIONAL_HISTORICAL_VAR}
   */
  public static final String EXTERNAL_CONDITIONAL_HISTORICAL_VAR = CONDITIONAL_HISTORICAL_VAR + EXTERNAL_SUFFIX;
  /**
   * External value of {@link #DV01}
   */
  public static final String EXTERNAL_DV01 = DV01 + EXTERNAL_SUFFIX;
  /**
   * External value of {@link #HISTORICAL_VAR_STDDEV}
   */
  public static final String EXTERNAL_HISTORICAL_VAR_STDDEV = HISTORICAL_VAR_STDDEV + EXTERNAL_SUFFIX;
  /**
   * External value of {@link #PRESENT_VALUE}.
   */
  public static final String EXTERNAL_PRESENT_VALUE = PRESENT_VALUE + EXTERNAL_SUFFIX;
  /**
   * External position quantity.
   */
  public static final String EXTERNAL_QUANTITY = "Quantity" + EXTERNAL_SUFFIX;

}<|MERGE_RESOLUTION|>--- conflicted
+++ resolved
@@ -552,7 +552,6 @@
   /**
    * The present value of the pay leg of a swap.
    */
-<<<<<<< HEAD
   public static final String PAY_LEG_PRESENT_VALUE = "Swap Pay Leg Present Value";
   /**
    * The present value of the receive leg of a swap.
@@ -566,13 +565,6 @@
    * The details of a swap receive leg.
    */
   public static final String SWAP_RECEIVE_LEG_DETAILS = "Swap Receive Leg Details";
-=======
-  public static final String PAY_LEG_PRESENT_VALUE = "Pay Leg PV";
-  /**
-   * The present value of the receive leg of a swap.
-   */
-  public static final String RECEIVE_LEG_PRESENT_VALUE = "Receive Leg PV";
->>>>>>> 4cc733b8
   /**
    * The rate that prices a cash-flow based fixed-income instrument to zero.
    */
@@ -1599,14 +1591,6 @@
    * Type of a position or trade.
    */
   public static final String TYPE = "Type";
-  /**
-   * The details of a swap pay leg.
-   */
-  public static final String SWAP_PAY_LEG_DETAILS = "Swap Pay Leg Details";
-  /**
-   * The details of a swap receive leg.
-   */
-  public static final String SWAP_RECEIVE_LEG_DETAILS = "Swap Receive Leg Details";
   
   ///// Externally-sourced values
   // Existing value requirement names with a suffix
