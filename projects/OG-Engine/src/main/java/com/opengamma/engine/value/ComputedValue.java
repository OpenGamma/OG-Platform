/**
 * Copyright (C) 2009 - present by OpenGamma Inc. and the OpenGamma group of companies
 *
 * Please see distribution for license.
 */
package com.opengamma.engine.value;

import java.io.Serializable;

import org.apache.commons.lang.ObjectUtils;
import org.apache.commons.lang.builder.ToStringStyle;

import com.opengamma.engine.ComputationTargetSpecification;
import com.opengamma.util.ArgumentChecker;
import com.opengamma.util.PublicAPI;

/**
 * A value computed by the engine.
 * <p>
 * A computed value consists of the value itself and the specification that defines it.
 * <p>
 * This class is immutable and thread-safe if the value is immutable.
 */
@PublicAPI
public class ComputedValue implements Serializable {
  
  //NOTE kirk 2009-12-30 -- This is VERY intentionally NOT generified. Having actually
  //worked with the old version of ComputedValue with generics in the engine, the number
  //of warning suppressions necessary just to get it working wasn't matched by any
  //type of benefit in the additional type information at compile time.

  //REVIEW kirk 2009-12-30 -- I've intentionally not made this an interface as we
  //never actually made use of that functionality. We'll split it if and when we have
  //a compelling reason to do so.

  private static final long serialVersionUID = 1L;

  /**
   * The specification of the value.
   */
  private final ValueSpecification _specification;
  /**
   * The value itself.
   */
  private final Object _value;

  /**
   * Creates a computed value.
   * <p>
   * This combines the value and its specification.
   * 
   * @param specification the specification of the value, not null
   * @param value the actual value
   */
  public ComputedValue(ValueSpecification specification, Object value) {
    ArgumentChecker.notNull(specification, "value specification");
    if (value instanceof ComputedValue) {
      throw new IllegalArgumentException("Value must not be a ComputedValue instance");
    }
    _specification = specification;
    _value = value;
  }

  //-------------------------------------------------------------------------
  /**
   * Gets the value specification.
   * 
   * @return the specification, not null
   */
  public ValueSpecification getSpecification() {
    return _specification;
  }

  /**
   * Gets the value.
   * 
   * @return the value, not null
   */
  public Object getValue() {
    return _value;
  }

  //-------------------------------------------------------------------------
  @Override
  public boolean equals(Object obj) {
    if (this == obj) {
      return true;
    }
    if (!(obj instanceof ComputedValue)) {
      return false;
    }
    ComputedValue other = (ComputedValue) obj;
    return ObjectUtils.equals(_specification, other._specification)
        && ObjectUtils.equals(_value, other._value);
  }

  @Override
  public int hashCode() {
    int result = _specification.hashCode();
    result = 31 * result + (_value != null ? _value.hashCode() : 0);
<<<<<<< HEAD
    result = 31 * result + (_result != null ? _result.hashCode() : 0);
    result = 31 * result + (_exceptionClass != null ? _exceptionClass.hashCode() : 0);
    result = 31 * result + (_exceptionMsg != null ? _exceptionMsg.hashCode() : 0);
    result = 31 * result + (_stackTrace != null ? _stackTrace.hashCode() : 0);
    result = 31 * result + (_missingInputs != null ? _missingInputs.hashCode() : 0);
    result = 31 * result + (_originalRequirements != null ? _originalRequirements.hashCode() : 0);
=======
>>>>>>> ec428cd4
    return result;
  }

  @Override
  public String toString() {
    StringBuffer sb = new StringBuffer();
    ToStringStyle style = ToStringStyle.SHORT_PREFIX_STYLE;
    style.appendStart(sb, this);
    appendFieldsToString(sb, style);
    style.appendEnd(sb, this);
    return sb.toString();
  }

  protected void appendFieldsToString(StringBuffer sb, ToStringStyle style) {
    // carefully select useful fields for toString
    ValueSpecification spec = getSpecification();
    if (spec != null) {
      style.append(sb, "name", spec.getValueName(), null);
      ComputationTargetSpecification targetSpec = spec.getTargetSpecification();
      style.append(sb, "targetId", targetSpec.getUniqueId(), null);
      style.append(sb, "targetType", targetSpec.getType(), null);
      style.append(sb, "properties", spec.getProperties(), null);
    }
    style.append(sb, "value", getValue(), null);
  }

}<|MERGE_RESOLUTION|>--- conflicted
+++ resolved
@@ -52,7 +52,7 @@
    * @param specification the specification of the value, not null
    * @param value the actual value
    */
-  public ComputedValue(ValueSpecification specification, Object value) {
+  public ComputedValue(final ValueSpecification specification, final Object value) {
     ArgumentChecker.notNull(specification, "value specification");
     if (value instanceof ComputedValue) {
       throw new IllegalArgumentException("Value must not be a ComputedValue instance");
@@ -82,14 +82,14 @@
 
   //-------------------------------------------------------------------------
   @Override
-  public boolean equals(Object obj) {
+  public boolean equals(final Object obj) {
     if (this == obj) {
       return true;
     }
     if (!(obj instanceof ComputedValue)) {
       return false;
     }
-    ComputedValue other = (ComputedValue) obj;
+    final ComputedValue other = (ComputedValue) obj;
     return ObjectUtils.equals(_specification, other._specification)
         && ObjectUtils.equals(_value, other._value);
   }
@@ -98,34 +98,25 @@
   public int hashCode() {
     int result = _specification.hashCode();
     result = 31 * result + (_value != null ? _value.hashCode() : 0);
-<<<<<<< HEAD
-    result = 31 * result + (_result != null ? _result.hashCode() : 0);
-    result = 31 * result + (_exceptionClass != null ? _exceptionClass.hashCode() : 0);
-    result = 31 * result + (_exceptionMsg != null ? _exceptionMsg.hashCode() : 0);
-    result = 31 * result + (_stackTrace != null ? _stackTrace.hashCode() : 0);
-    result = 31 * result + (_missingInputs != null ? _missingInputs.hashCode() : 0);
-    result = 31 * result + (_originalRequirements != null ? _originalRequirements.hashCode() : 0);
-=======
->>>>>>> ec428cd4
     return result;
   }
 
   @Override
   public String toString() {
-    StringBuffer sb = new StringBuffer();
-    ToStringStyle style = ToStringStyle.SHORT_PREFIX_STYLE;
+    final StringBuffer sb = new StringBuffer();
+    final ToStringStyle style = ToStringStyle.SHORT_PREFIX_STYLE;
     style.appendStart(sb, this);
     appendFieldsToString(sb, style);
     style.appendEnd(sb, this);
     return sb.toString();
   }
 
-  protected void appendFieldsToString(StringBuffer sb, ToStringStyle style) {
+  protected void appendFieldsToString(final StringBuffer sb, final ToStringStyle style) {
     // carefully select useful fields for toString
-    ValueSpecification spec = getSpecification();
+    final ValueSpecification spec = getSpecification();
     if (spec != null) {
       style.append(sb, "name", spec.getValueName(), null);
-      ComputationTargetSpecification targetSpec = spec.getTargetSpecification();
+      final ComputationTargetSpecification targetSpec = spec.getTargetSpecification();
       style.append(sb, "targetId", targetSpec.getUniqueId(), null);
       style.append(sb, "targetType", targetSpec.getType(), null);
       style.append(sb, "properties", spec.getProperties(), null);
