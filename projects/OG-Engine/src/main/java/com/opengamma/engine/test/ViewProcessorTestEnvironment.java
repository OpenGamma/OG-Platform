/**
 * Copyright (C) 2009 - present by OpenGamma Inc. and the OpenGamma group of companies
 * 
 * Please see distribution for license.
 */
package com.opengamma.engine.test;

import java.util.concurrent.Executors;

import javax.time.Instant;

import org.fudgemsg.FudgeContext;

import com.opengamma.core.config.ConfigSource;
import com.opengamma.core.position.PositionSource;
import com.opengamma.core.security.SecuritySource;
import com.opengamma.engine.ComputationTargetSpecification;
import com.opengamma.engine.DefaultComputationTargetResolver;
import com.opengamma.engine.InMemorySecuritySource;
import com.opengamma.engine.depgraph.DependencyGraphBuilderFactory;
import com.opengamma.engine.function.CachingFunctionRepositoryCompiler;
import com.opengamma.engine.function.CompiledFunctionService;
import com.opengamma.engine.function.FunctionCompilationContext;
import com.opengamma.engine.function.FunctionExecutionContext;
import com.opengamma.engine.function.FunctionRepository;
import com.opengamma.engine.function.InMemoryFunctionRepository;
import com.opengamma.engine.function.resolver.DefaultFunctionResolver;
import com.opengamma.engine.function.resolver.FunctionResolver;
import com.opengamma.engine.marketdata.InMemoryLKVMarketDataProvider;
import com.opengamma.engine.marketdata.InMemoryNamedMarketDataSpecificationRepository;
import com.opengamma.engine.marketdata.MarketDataProvider;
import com.opengamma.engine.marketdata.resolver.MarketDataProviderResolver;
import com.opengamma.engine.marketdata.resolver.SingleMarketDataProviderResolver;
import com.opengamma.engine.value.ValueRequirement;
import com.opengamma.engine.view.ViewCalculationConfiguration;
import com.opengamma.engine.view.ViewCalculationResultModel;
import com.opengamma.engine.view.ViewDefinition;
import com.opengamma.engine.view.ViewProcessImpl;
import com.opengamma.engine.view.ViewProcessorFactoryBean;
import com.opengamma.engine.view.ViewProcessorImpl;
import com.opengamma.engine.view.ViewResultModel;
import com.opengamma.engine.view.cache.InMemoryViewComputationCacheSource;
import com.opengamma.engine.view.calc.DependencyGraphExecutorFactory;
import com.opengamma.engine.view.calc.ExecutionResult;
import com.opengamma.engine.view.calc.SingleNodeExecutorFactory;
import com.opengamma.engine.view.calc.ViewComputationJob;
import com.opengamma.engine.view.calc.ViewResultListenerFactory;
import com.opengamma.engine.view.calcnode.CalculationNodeLogEventListener;
import com.opengamma.engine.view.calcnode.JobDispatcher;
import com.opengamma.engine.view.calcnode.LocalNodeJobInvoker;
import com.opengamma.engine.view.calcnode.SimpleCalculationNode;
import com.opengamma.engine.view.calcnode.ViewProcessorQueryReceiver;
import com.opengamma.engine.view.calcnode.ViewProcessorQuerySender;
import com.opengamma.engine.view.calcnode.stats.DiscardingInvocationStatisticsGatherer;
import com.opengamma.engine.view.compilation.CompiledViewDefinitionWithGraphsImpl;
import com.opengamma.engine.view.compilation.ViewCompilationServices;
import com.opengamma.engine.view.compilation.ViewDefinitionCompiler;
import com.opengamma.engine.view.permission.DefaultViewPermissionProvider;
import com.opengamma.id.UniqueId;
import com.opengamma.id.VersionCorrection;
import com.opengamma.livedata.UserPrincipal;
import com.opengamma.transport.ByteArrayFudgeRequestSender;
import com.opengamma.transport.FudgeRequestDispatcher;
import com.opengamma.transport.InMemoryByteArrayRequestConduit;
import com.opengamma.util.ArgumentChecker;
import com.opengamma.util.fudgemsg.OpenGammaFudgeContext;
import com.opengamma.util.log.LogBridge;
import com.opengamma.util.log.ThreadLocalLogEventListener;

/**
 * Provides access to a ready-made and customisable view processing environment for testing.
 */
public class ViewProcessorTestEnvironment {

  public static final UserPrincipal TEST_USER = UserPrincipal.getLocalUser();

  public static final String TEST_VIEW_DEFINITION_NAME = "Test View";
  public static final String TEST_CALC_CONFIG_NAME = "Test Calc Config";

  private static final ComputationTargetSpecification s_primitiveTarget = ComputationTargetSpecification.of(UniqueId.of("Scheme", "PrimitiveValue"));
  private static final ValueRequirement s_primitive1 = new ValueRequirement("Value1", s_primitiveTarget);
  private static final ValueRequirement s_primitive2 = new ValueRequirement("Value2", s_primitiveTarget);

  // Settings
  private MarketDataProvider _marketDataProvider;
  private MarketDataProviderResolver _marketDataProviderResolver;
  private SecuritySource _securitySource;
  private PositionSource _positionSource;
  private FunctionExecutionContext _functionExecutionContext;
  private FunctionCompilationContext _functionCompilationContext;
  private ViewDefinition _viewDefinition;
  private FunctionRepository _functionRepository;
  private DependencyGraphExecutorFactory<ExecutionResult> _dependencyGraphExecutorFactory;
  private DependencyGraphBuilderFactory _dependencyGraphBuilderFactory;

  // Environment
  private ViewProcessorImpl _viewProcessor;
  private FunctionResolver _functionResolver;
  private ConfigSource _configSource;
  private ViewResultListenerFactory _viewResultListenerFactory;

  public void init() {
    ViewProcessorFactoryBean vpFactBean = new ViewProcessorFactoryBean();
    vpFactBean.setName("test");

    FudgeContext fudgeContext = OpenGammaFudgeContext.getInstance();
    SecuritySource securitySource = getSecuritySource() != null ? getSecuritySource() : generateSecuritySource();
    FunctionCompilationContext functionCompilationContext = getFunctionCompilationContext() != null ? getFunctionCompilationContext() : generateFunctionCompilationContext();

    ConfigSource configSource = getConfigSource() != null ? getConfigSource() : generateConfigSource();

    InMemoryViewComputationCacheSource cacheSource = new InMemoryViewComputationCacheSource(fudgeContext);
    vpFactBean.setComputationCacheSource(cacheSource);

    DependencyGraphExecutorFactory<ExecutionResult> dependencyGraphExecutorFactory = getDependencyGraphExecutorFactory() != null ? getDependencyGraphExecutorFactory()
        : generateDependencyGraphExecutorFactory();
    vpFactBean.setDependencyGraphExecutorFactory(dependencyGraphExecutorFactory);

    FunctionRepository functionRepository = getFunctionRepository() != null ? getFunctionRepository() : generateFunctionRepository();
    final CompiledFunctionService compiledFunctions = new CompiledFunctionService(functionRepository, new CachingFunctionRepositoryCompiler(), functionCompilationContext);
    compiledFunctions.initialize();
    vpFactBean.setFunctionCompilationService(compiledFunctions);

    MarketDataProviderResolver marketDataProviderResolver = getMarketDataProviderResolver() != null ? getMarketDataProviderResolver() : generateMarketDataProviderResolver(securitySource);
    vpFactBean.setMarketDataProviderResolver(marketDataProviderResolver);

    vpFactBean.setConfigSource(configSource);
    vpFactBean.setViewPermissionProvider(new DefaultViewPermissionProvider());
    vpFactBean.setNamedMarketDataSpecificationRepository(new InMemoryNamedMarketDataSpecificationRepository());
    _configSource = configSource;

    ViewProcessorQueryReceiver calcNodeQueryReceiver = new ViewProcessorQueryReceiver();
    FudgeRequestDispatcher calcNodeQueryRequestDispatcher = new FudgeRequestDispatcher(calcNodeQueryReceiver);
    InMemoryByteArrayRequestConduit calcNodeQueryRequestConduit = new InMemoryByteArrayRequestConduit(calcNodeQueryRequestDispatcher);
    ByteArrayFudgeRequestSender calcNodeQueryRequestSender = new ByteArrayFudgeRequestSender(calcNodeQueryRequestConduit);
    ViewProcessorQuerySender calcNodeQuerySender = new ViewProcessorQuerySender(calcNodeQueryRequestSender);
    vpFactBean.setViewProcessorQueryReceiver(calcNodeQueryReceiver);

    FunctionExecutionContext functionExecutionContext = getFunctionExecutionContext() != null ? getFunctionExecutionContext() : generateFunctionExecutionContext();
    functionExecutionContext.setSecuritySource(securitySource);

<<<<<<< HEAD
    SimpleCalculationNode localCalcNode = new SimpleCalculationNode(cacheSource, compiledFunctions, functionExecutionContext, calcNodeQuerySender, "node", Executors.newCachedThreadPool(),
        new DiscardingInvocationStatisticsGatherer());
=======
    ThreadLocalLogEventListener threadLocalLogListener = new ThreadLocalLogEventListener();
    LogBridge.getInstance().addListener(threadLocalLogListener);
    SimpleCalculationNode localCalcNode = new SimpleCalculationNode(cacheSource, compiledFunctions, functionExecutionContext, new DefaultComputationTargetResolver(
        securitySource, positionSource), calcNodeQuerySender, "node", Executors.newCachedThreadPool(), new DiscardingInvocationStatisticsGatherer(), new CalculationNodeLogEventListener(threadLocalLogListener));
>>>>>>> ec428cd4
    LocalNodeJobInvoker jobInvoker = new LocalNodeJobInvoker(localCalcNode);
    vpFactBean.setComputationJobDispatcher(new JobDispatcher(jobInvoker));
    vpFactBean.setFunctionResolver(generateFunctionResolver(compiledFunctions));
    vpFactBean.setViewResultListenerFactory(_viewResultListenerFactory);
    _viewProcessor = (ViewProcessorImpl) vpFactBean.createObject();
  }
  
  public CompiledViewDefinitionWithGraphsImpl compileViewDefinition(Instant valuationTime, VersionCorrection versionCorrection) {
    if (getViewProcessor() == null) {
      throw new IllegalStateException(ViewProcessorTestEnvironment.class.getName() + " has not been initialised");
    }
    ViewCompilationServices compilationServices = new ViewCompilationServices(
        getMarketDataProvider().getAvailabilityProvider(),
        getFunctionResolver(),
        getFunctionCompilationContext(),
        getViewProcessor().getFunctionCompilationService().getExecutorService(),
        (getDependencyGraphBuilderFactory() != null) ? getDependencyGraphBuilderFactory() : generateDependencyGraphBuilderFactory());
    return ViewDefinitionCompiler.compile(getViewDefinition(), compilationServices, valuationTime, versionCorrection);
  }

  // Environment
  // -------------------------------------------------------------------------
  public ViewDefinition getViewDefinition() {
    return _viewDefinition;
  }
  
  public void setViewDefinition(ViewDefinition viewDefinition) {
    _viewDefinition = viewDefinition;
  }

  private ViewDefinition generateViewDefinition() {
    ViewDefinition testDefinition = new ViewDefinition(UniqueId.of("boo", "far"), TEST_VIEW_DEFINITION_NAME, TEST_USER);
    ViewCalculationConfiguration calcConfig = new ViewCalculationConfiguration(testDefinition, TEST_CALC_CONFIG_NAME);
    calcConfig.addSpecificRequirement(getPrimitive1());
    calcConfig.addSpecificRequirement(getPrimitive2());
    testDefinition.addViewCalculationConfiguration(calcConfig);
    
    setViewDefinition(testDefinition);
    return testDefinition;
  }
  
  public ConfigSource getConfigSource() {
    return _configSource;
  }
  
  public MockConfigSource getMockViewDefinitionRepository() {
    return (MockConfigSource) _configSource;
  }
  
  public void setConfigSource(ConfigSource configSource) {
    _configSource = configSource;
  }
  
  public void setViewResultListenerFactory(ViewResultListenerFactory viewResultListenerFactory) {
    _viewResultListenerFactory = viewResultListenerFactory;
  }

  private ConfigSource generateConfigSource() {
    MockConfigSource repository = new MockConfigSource();
    ViewDefinition defaultDefinition = getViewDefinition() != null ? getViewDefinition() : generateViewDefinition();
    repository.put(defaultDefinition);
    setConfigSource(repository);
    return repository;
  }
  
  public MarketDataProvider getMarketDataProvider() {
    return _marketDataProvider;
  }

  public void setMarketDataProvider(MarketDataProvider marketDataProvider) {
    ArgumentChecker.notNull(marketDataProvider, "marketDataProvider");
    _marketDataProvider = marketDataProvider;
  }
  
  private MarketDataProvider generateMarketDataProvider(SecuritySource securitySource) {
    InMemoryLKVMarketDataProvider provider = new InMemoryLKVMarketDataProvider(securitySource);
    provider.addValue(getPrimitive1(), 0);
    provider.addValue(getPrimitive2(), 0);
    setMarketDataProvider(provider);
    return provider;
  }
  
  public MarketDataProviderResolver getMarketDataProviderResolver() {
    return _marketDataProviderResolver;
  }
  
  public void setMarketDataProviderResolver(MarketDataProviderResolver marketDataProviderResolver) {
    ArgumentChecker.notNull(marketDataProviderResolver, "marketDataProviderResolver");
    _marketDataProviderResolver = marketDataProviderResolver;
  }
  
  private MarketDataProviderResolver generateMarketDataProviderResolver(SecuritySource securitySource) {
    MarketDataProvider marketDataProvider = getMarketDataProvider() != null ? getMarketDataProvider() : generateMarketDataProvider(securitySource);
    MarketDataProviderResolver resolver = new SingleMarketDataProviderResolver(marketDataProvider);
    setMarketDataProviderResolver(resolver);
    return resolver;
  }
  
  public FunctionRepository getFunctionRepository() {
    return _functionRepository;
  }
  
  public void setFunctionRepository(FunctionRepository functionRepository) {
    _functionRepository = functionRepository;
  }

  private FunctionRepository generateFunctionRepository() {
    FunctionRepository functionRepository = new InMemoryFunctionRepository();
    setFunctionRepository(functionRepository);
    return functionRepository;
  }
  
  public DependencyGraphBuilderFactory getDependencyGraphBuilderFactory() {
    return _dependencyGraphBuilderFactory;
  }

  public void setDependencyGraphBuilderFactory(final DependencyGraphBuilderFactory dependencyGraphBuilderFactory) {
    _dependencyGraphBuilderFactory = dependencyGraphBuilderFactory;
  }

  private DependencyGraphBuilderFactory generateDependencyGraphBuilderFactory() {
    final DependencyGraphBuilderFactory factory = new DependencyGraphBuilderFactory();
    setDependencyGraphBuilderFactory(factory);
    return factory;
  }

  public DependencyGraphExecutorFactory<ExecutionResult> getDependencyGraphExecutorFactory() {
    return _dependencyGraphExecutorFactory;
  }

  public void setDependencyGraphExecutorFactory(DependencyGraphExecutorFactory<ExecutionResult> dependencyGraphExecutorFactory) {
    _dependencyGraphExecutorFactory = dependencyGraphExecutorFactory;
  }
  
  private DependencyGraphExecutorFactory<ExecutionResult> generateDependencyGraphExecutorFactory() {
    DependencyGraphExecutorFactory<ExecutionResult> dgef = new SingleNodeExecutorFactory();
    setDependencyGraphExecutorFactory(dgef);
    return dgef;
  }
  
  public SecuritySource getSecuritySource() {
    return _securitySource;
  }
  
  public void setSecuritySource(SecuritySource securitySource) {
    _securitySource = securitySource;
  }
  
  private SecuritySource generateSecuritySource() {
    SecuritySource securitySource = new InMemorySecuritySource();
    setSecuritySource(securitySource);
    return securitySource;
  }
  
  public PositionSource getPositionSource() {
    return _positionSource;
  }
  
  public void setPositionSource(PositionSource positionSource) {
    _positionSource = positionSource;
  }
  
  public FunctionExecutionContext getFunctionExecutionContext() {
    return _functionExecutionContext;
  }
  
  public void setFunctionExecutionContext(FunctionExecutionContext functionExecutionContext) {
    _functionExecutionContext = functionExecutionContext;
  }
  
  private FunctionExecutionContext generateFunctionExecutionContext() {
    FunctionExecutionContext fec = new FunctionExecutionContext();
    setFunctionExecutionContext(fec);
    return fec;
  }
  
  public FunctionCompilationContext getFunctionCompilationContext() {
    return _functionCompilationContext;
  }
  
  public void setFunctionCompilationContext(FunctionCompilationContext functionCompilationContext) {
    _functionCompilationContext = functionCompilationContext;
  }
  
  private FunctionCompilationContext generateFunctionCompilationContext() {
    FunctionCompilationContext functionCompilationContext = new FunctionCompilationContext();
    functionCompilationContext.setSecuritySource(getSecuritySource());
    functionCompilationContext.setRawComputationTargetResolver(new DefaultComputationTargetResolver(getSecuritySource(), getPositionSource()));
    setFunctionCompilationContext(functionCompilationContext);
    return functionCompilationContext;
  }

  // Environment accessors
  // -------------------------------------------------------------------------
  public ViewProcessorImpl getViewProcessor() {
    return _viewProcessor;
  }
  
  public FunctionResolver getFunctionResolver() {
    return _functionResolver;
  }
  
  private FunctionResolver generateFunctionResolver(final CompiledFunctionService compiledFunctions) {
    _functionResolver = new DefaultFunctionResolver(compiledFunctions);
    return _functionResolver;
  }
  
  public ViewProcessImpl getViewProcess(ViewProcessorImpl viewProcessor, UniqueId viewClientId) {
    return viewProcessor.getViewProcessForClient(viewClientId);
  }
  
  public ViewComputationJob getCurrentComputationJob(ViewProcessImpl viewProcess) {
    return viewProcess.getComputationJob();
  }

  public Thread getCurrentComputationThread(ViewProcessImpl viewProcess) {
    return viewProcess.getComputationThread();
  }

  public static ComputationTargetSpecification getPrimitiveTarget() {
    return s_primitiveTarget;
  }

  public static ValueRequirement getPrimitive1() {
    return s_primitive1;
  }

  public static ValueRequirement getPrimitive2() {
    return s_primitive2;
  }

  public ViewCalculationResultModel getCalculationResult(ViewResultModel result) {
    return result.getCalculationResult(TEST_CALC_CONFIG_NAME);
  }
  
}<|MERGE_RESOLUTION|>--- conflicted
+++ resolved
@@ -1,6 +1,6 @@
 /**
  * Copyright (C) 2009 - present by OpenGamma Inc. and the OpenGamma group of companies
- * 
+ *
  * Please see distribution for license.
  */
 package com.opengamma.engine.test;
@@ -100,28 +100,28 @@
   private ViewResultListenerFactory _viewResultListenerFactory;
 
   public void init() {
-    ViewProcessorFactoryBean vpFactBean = new ViewProcessorFactoryBean();
+    final ViewProcessorFactoryBean vpFactBean = new ViewProcessorFactoryBean();
     vpFactBean.setName("test");
 
-    FudgeContext fudgeContext = OpenGammaFudgeContext.getInstance();
-    SecuritySource securitySource = getSecuritySource() != null ? getSecuritySource() : generateSecuritySource();
-    FunctionCompilationContext functionCompilationContext = getFunctionCompilationContext() != null ? getFunctionCompilationContext() : generateFunctionCompilationContext();
-
-    ConfigSource configSource = getConfigSource() != null ? getConfigSource() : generateConfigSource();
-
-    InMemoryViewComputationCacheSource cacheSource = new InMemoryViewComputationCacheSource(fudgeContext);
+    final FudgeContext fudgeContext = OpenGammaFudgeContext.getInstance();
+    final SecuritySource securitySource = getSecuritySource() != null ? getSecuritySource() : generateSecuritySource();
+    final FunctionCompilationContext functionCompilationContext = getFunctionCompilationContext() != null ? getFunctionCompilationContext() : generateFunctionCompilationContext();
+
+    final ConfigSource configSource = getConfigSource() != null ? getConfigSource() : generateConfigSource();
+
+    final InMemoryViewComputationCacheSource cacheSource = new InMemoryViewComputationCacheSource(fudgeContext);
     vpFactBean.setComputationCacheSource(cacheSource);
 
-    DependencyGraphExecutorFactory<ExecutionResult> dependencyGraphExecutorFactory = getDependencyGraphExecutorFactory() != null ? getDependencyGraphExecutorFactory()
+    final DependencyGraphExecutorFactory<ExecutionResult> dependencyGraphExecutorFactory = getDependencyGraphExecutorFactory() != null ? getDependencyGraphExecutorFactory()
         : generateDependencyGraphExecutorFactory();
     vpFactBean.setDependencyGraphExecutorFactory(dependencyGraphExecutorFactory);
 
-    FunctionRepository functionRepository = getFunctionRepository() != null ? getFunctionRepository() : generateFunctionRepository();
+    final FunctionRepository functionRepository = getFunctionRepository() != null ? getFunctionRepository() : generateFunctionRepository();
     final CompiledFunctionService compiledFunctions = new CompiledFunctionService(functionRepository, new CachingFunctionRepositoryCompiler(), functionCompilationContext);
     compiledFunctions.initialize();
     vpFactBean.setFunctionCompilationService(compiledFunctions);
 
-    MarketDataProviderResolver marketDataProviderResolver = getMarketDataProviderResolver() != null ? getMarketDataProviderResolver() : generateMarketDataProviderResolver(securitySource);
+    final MarketDataProviderResolver marketDataProviderResolver = getMarketDataProviderResolver() != null ? getMarketDataProviderResolver() : generateMarketDataProviderResolver(securitySource);
     vpFactBean.setMarketDataProviderResolver(marketDataProviderResolver);
 
     vpFactBean.setConfigSource(configSource);
@@ -129,37 +129,32 @@
     vpFactBean.setNamedMarketDataSpecificationRepository(new InMemoryNamedMarketDataSpecificationRepository());
     _configSource = configSource;
 
-    ViewProcessorQueryReceiver calcNodeQueryReceiver = new ViewProcessorQueryReceiver();
-    FudgeRequestDispatcher calcNodeQueryRequestDispatcher = new FudgeRequestDispatcher(calcNodeQueryReceiver);
-    InMemoryByteArrayRequestConduit calcNodeQueryRequestConduit = new InMemoryByteArrayRequestConduit(calcNodeQueryRequestDispatcher);
-    ByteArrayFudgeRequestSender calcNodeQueryRequestSender = new ByteArrayFudgeRequestSender(calcNodeQueryRequestConduit);
-    ViewProcessorQuerySender calcNodeQuerySender = new ViewProcessorQuerySender(calcNodeQueryRequestSender);
+    final ViewProcessorQueryReceiver calcNodeQueryReceiver = new ViewProcessorQueryReceiver();
+    final FudgeRequestDispatcher calcNodeQueryRequestDispatcher = new FudgeRequestDispatcher(calcNodeQueryReceiver);
+    final InMemoryByteArrayRequestConduit calcNodeQueryRequestConduit = new InMemoryByteArrayRequestConduit(calcNodeQueryRequestDispatcher);
+    final ByteArrayFudgeRequestSender calcNodeQueryRequestSender = new ByteArrayFudgeRequestSender(calcNodeQueryRequestConduit);
+    final ViewProcessorQuerySender calcNodeQuerySender = new ViewProcessorQuerySender(calcNodeQueryRequestSender);
     vpFactBean.setViewProcessorQueryReceiver(calcNodeQueryReceiver);
 
-    FunctionExecutionContext functionExecutionContext = getFunctionExecutionContext() != null ? getFunctionExecutionContext() : generateFunctionExecutionContext();
+    final FunctionExecutionContext functionExecutionContext = getFunctionExecutionContext() != null ? getFunctionExecutionContext() : generateFunctionExecutionContext();
     functionExecutionContext.setSecuritySource(securitySource);
 
-<<<<<<< HEAD
-    SimpleCalculationNode localCalcNode = new SimpleCalculationNode(cacheSource, compiledFunctions, functionExecutionContext, calcNodeQuerySender, "node", Executors.newCachedThreadPool(),
-        new DiscardingInvocationStatisticsGatherer());
-=======
-    ThreadLocalLogEventListener threadLocalLogListener = new ThreadLocalLogEventListener();
+    final ThreadLocalLogEventListener threadLocalLogListener = new ThreadLocalLogEventListener();
     LogBridge.getInstance().addListener(threadLocalLogListener);
-    SimpleCalculationNode localCalcNode = new SimpleCalculationNode(cacheSource, compiledFunctions, functionExecutionContext, new DefaultComputationTargetResolver(
-        securitySource, positionSource), calcNodeQuerySender, "node", Executors.newCachedThreadPool(), new DiscardingInvocationStatisticsGatherer(), new CalculationNodeLogEventListener(threadLocalLogListener));
->>>>>>> ec428cd4
-    LocalNodeJobInvoker jobInvoker = new LocalNodeJobInvoker(localCalcNode);
+    final SimpleCalculationNode localCalcNode = new SimpleCalculationNode(cacheSource, compiledFunctions, functionExecutionContext, calcNodeQuerySender, "node", Executors.newCachedThreadPool(),
+        new DiscardingInvocationStatisticsGatherer(), new CalculationNodeLogEventListener(threadLocalLogListener));
+    final LocalNodeJobInvoker jobInvoker = new LocalNodeJobInvoker(localCalcNode);
     vpFactBean.setComputationJobDispatcher(new JobDispatcher(jobInvoker));
     vpFactBean.setFunctionResolver(generateFunctionResolver(compiledFunctions));
     vpFactBean.setViewResultListenerFactory(_viewResultListenerFactory);
     _viewProcessor = (ViewProcessorImpl) vpFactBean.createObject();
   }
-  
-  public CompiledViewDefinitionWithGraphsImpl compileViewDefinition(Instant valuationTime, VersionCorrection versionCorrection) {
+
+  public CompiledViewDefinitionWithGraphsImpl compileViewDefinition(final Instant valuationTime, final VersionCorrection versionCorrection) {
     if (getViewProcessor() == null) {
       throw new IllegalStateException(ViewProcessorTestEnvironment.class.getName() + " has not been initialised");
     }
-    ViewCompilationServices compilationServices = new ViewCompilationServices(
+    final ViewCompilationServices compilationServices = new ViewCompilationServices(
         getMarketDataProvider().getAvailabilityProvider(),
         getFunctionResolver(),
         getFunctionCompilationContext(),
@@ -173,93 +168,93 @@
   public ViewDefinition getViewDefinition() {
     return _viewDefinition;
   }
-  
-  public void setViewDefinition(ViewDefinition viewDefinition) {
+
+  public void setViewDefinition(final ViewDefinition viewDefinition) {
     _viewDefinition = viewDefinition;
   }
 
   private ViewDefinition generateViewDefinition() {
-    ViewDefinition testDefinition = new ViewDefinition(UniqueId.of("boo", "far"), TEST_VIEW_DEFINITION_NAME, TEST_USER);
-    ViewCalculationConfiguration calcConfig = new ViewCalculationConfiguration(testDefinition, TEST_CALC_CONFIG_NAME);
+    final ViewDefinition testDefinition = new ViewDefinition(UniqueId.of("boo", "far"), TEST_VIEW_DEFINITION_NAME, TEST_USER);
+    final ViewCalculationConfiguration calcConfig = new ViewCalculationConfiguration(testDefinition, TEST_CALC_CONFIG_NAME);
     calcConfig.addSpecificRequirement(getPrimitive1());
     calcConfig.addSpecificRequirement(getPrimitive2());
     testDefinition.addViewCalculationConfiguration(calcConfig);
-    
+
     setViewDefinition(testDefinition);
     return testDefinition;
   }
-  
+
   public ConfigSource getConfigSource() {
     return _configSource;
   }
-  
+
   public MockConfigSource getMockViewDefinitionRepository() {
     return (MockConfigSource) _configSource;
   }
-  
-  public void setConfigSource(ConfigSource configSource) {
+
+  public void setConfigSource(final ConfigSource configSource) {
     _configSource = configSource;
   }
-  
-  public void setViewResultListenerFactory(ViewResultListenerFactory viewResultListenerFactory) {
+
+  public void setViewResultListenerFactory(final ViewResultListenerFactory viewResultListenerFactory) {
     _viewResultListenerFactory = viewResultListenerFactory;
   }
 
   private ConfigSource generateConfigSource() {
-    MockConfigSource repository = new MockConfigSource();
-    ViewDefinition defaultDefinition = getViewDefinition() != null ? getViewDefinition() : generateViewDefinition();
+    final MockConfigSource repository = new MockConfigSource();
+    final ViewDefinition defaultDefinition = getViewDefinition() != null ? getViewDefinition() : generateViewDefinition();
     repository.put(defaultDefinition);
     setConfigSource(repository);
     return repository;
   }
-  
+
   public MarketDataProvider getMarketDataProvider() {
     return _marketDataProvider;
   }
 
-  public void setMarketDataProvider(MarketDataProvider marketDataProvider) {
+  public void setMarketDataProvider(final MarketDataProvider marketDataProvider) {
     ArgumentChecker.notNull(marketDataProvider, "marketDataProvider");
     _marketDataProvider = marketDataProvider;
   }
-  
-  private MarketDataProvider generateMarketDataProvider(SecuritySource securitySource) {
-    InMemoryLKVMarketDataProvider provider = new InMemoryLKVMarketDataProvider(securitySource);
+
+  private MarketDataProvider generateMarketDataProvider(final SecuritySource securitySource) {
+    final InMemoryLKVMarketDataProvider provider = new InMemoryLKVMarketDataProvider(securitySource);
     provider.addValue(getPrimitive1(), 0);
     provider.addValue(getPrimitive2(), 0);
     setMarketDataProvider(provider);
     return provider;
   }
-  
+
   public MarketDataProviderResolver getMarketDataProviderResolver() {
     return _marketDataProviderResolver;
   }
-  
-  public void setMarketDataProviderResolver(MarketDataProviderResolver marketDataProviderResolver) {
+
+  public void setMarketDataProviderResolver(final MarketDataProviderResolver marketDataProviderResolver) {
     ArgumentChecker.notNull(marketDataProviderResolver, "marketDataProviderResolver");
     _marketDataProviderResolver = marketDataProviderResolver;
   }
-  
-  private MarketDataProviderResolver generateMarketDataProviderResolver(SecuritySource securitySource) {
-    MarketDataProvider marketDataProvider = getMarketDataProvider() != null ? getMarketDataProvider() : generateMarketDataProvider(securitySource);
-    MarketDataProviderResolver resolver = new SingleMarketDataProviderResolver(marketDataProvider);
+
+  private MarketDataProviderResolver generateMarketDataProviderResolver(final SecuritySource securitySource) {
+    final MarketDataProvider marketDataProvider = getMarketDataProvider() != null ? getMarketDataProvider() : generateMarketDataProvider(securitySource);
+    final MarketDataProviderResolver resolver = new SingleMarketDataProviderResolver(marketDataProvider);
     setMarketDataProviderResolver(resolver);
     return resolver;
   }
-  
+
   public FunctionRepository getFunctionRepository() {
     return _functionRepository;
   }
-  
-  public void setFunctionRepository(FunctionRepository functionRepository) {
+
+  public void setFunctionRepository(final FunctionRepository functionRepository) {
     _functionRepository = functionRepository;
   }
 
   private FunctionRepository generateFunctionRepository() {
-    FunctionRepository functionRepository = new InMemoryFunctionRepository();
+    final FunctionRepository functionRepository = new InMemoryFunctionRepository();
     setFunctionRepository(functionRepository);
     return functionRepository;
   }
-  
+
   public DependencyGraphBuilderFactory getDependencyGraphBuilderFactory() {
     return _dependencyGraphBuilderFactory;
   }
@@ -278,62 +273,62 @@
     return _dependencyGraphExecutorFactory;
   }
 
-  public void setDependencyGraphExecutorFactory(DependencyGraphExecutorFactory<ExecutionResult> dependencyGraphExecutorFactory) {
+  public void setDependencyGraphExecutorFactory(final DependencyGraphExecutorFactory<ExecutionResult> dependencyGraphExecutorFactory) {
     _dependencyGraphExecutorFactory = dependencyGraphExecutorFactory;
   }
-  
+
   private DependencyGraphExecutorFactory<ExecutionResult> generateDependencyGraphExecutorFactory() {
-    DependencyGraphExecutorFactory<ExecutionResult> dgef = new SingleNodeExecutorFactory();
+    final DependencyGraphExecutorFactory<ExecutionResult> dgef = new SingleNodeExecutorFactory();
     setDependencyGraphExecutorFactory(dgef);
     return dgef;
   }
-  
+
   public SecuritySource getSecuritySource() {
     return _securitySource;
   }
-  
-  public void setSecuritySource(SecuritySource securitySource) {
+
+  public void setSecuritySource(final SecuritySource securitySource) {
     _securitySource = securitySource;
   }
-  
+
   private SecuritySource generateSecuritySource() {
-    SecuritySource securitySource = new InMemorySecuritySource();
+    final SecuritySource securitySource = new InMemorySecuritySource();
     setSecuritySource(securitySource);
     return securitySource;
   }
-  
+
   public PositionSource getPositionSource() {
     return _positionSource;
   }
-  
-  public void setPositionSource(PositionSource positionSource) {
+
+  public void setPositionSource(final PositionSource positionSource) {
     _positionSource = positionSource;
   }
-  
+
   public FunctionExecutionContext getFunctionExecutionContext() {
     return _functionExecutionContext;
   }
-  
-  public void setFunctionExecutionContext(FunctionExecutionContext functionExecutionContext) {
+
+  public void setFunctionExecutionContext(final FunctionExecutionContext functionExecutionContext) {
     _functionExecutionContext = functionExecutionContext;
   }
-  
+
   private FunctionExecutionContext generateFunctionExecutionContext() {
-    FunctionExecutionContext fec = new FunctionExecutionContext();
+    final FunctionExecutionContext fec = new FunctionExecutionContext();
     setFunctionExecutionContext(fec);
     return fec;
   }
-  
+
   public FunctionCompilationContext getFunctionCompilationContext() {
     return _functionCompilationContext;
   }
-  
-  public void setFunctionCompilationContext(FunctionCompilationContext functionCompilationContext) {
+
+  public void setFunctionCompilationContext(final FunctionCompilationContext functionCompilationContext) {
     _functionCompilationContext = functionCompilationContext;
   }
-  
+
   private FunctionCompilationContext generateFunctionCompilationContext() {
-    FunctionCompilationContext functionCompilationContext = new FunctionCompilationContext();
+    final FunctionCompilationContext functionCompilationContext = new FunctionCompilationContext();
     functionCompilationContext.setSecuritySource(getSecuritySource());
     functionCompilationContext.setRawComputationTargetResolver(new DefaultComputationTargetResolver(getSecuritySource(), getPositionSource()));
     setFunctionCompilationContext(functionCompilationContext);
@@ -345,25 +340,25 @@
   public ViewProcessorImpl getViewProcessor() {
     return _viewProcessor;
   }
-  
+
   public FunctionResolver getFunctionResolver() {
     return _functionResolver;
   }
-  
+
   private FunctionResolver generateFunctionResolver(final CompiledFunctionService compiledFunctions) {
     _functionResolver = new DefaultFunctionResolver(compiledFunctions);
     return _functionResolver;
   }
-  
-  public ViewProcessImpl getViewProcess(ViewProcessorImpl viewProcessor, UniqueId viewClientId) {
+
+  public ViewProcessImpl getViewProcess(final ViewProcessorImpl viewProcessor, final UniqueId viewClientId) {
     return viewProcessor.getViewProcessForClient(viewClientId);
   }
-  
-  public ViewComputationJob getCurrentComputationJob(ViewProcessImpl viewProcess) {
+
+  public ViewComputationJob getCurrentComputationJob(final ViewProcessImpl viewProcess) {
     return viewProcess.getComputationJob();
   }
 
-  public Thread getCurrentComputationThread(ViewProcessImpl viewProcess) {
+  public Thread getCurrentComputationThread(final ViewProcessImpl viewProcess) {
     return viewProcess.getComputationThread();
   }
 
@@ -379,8 +374,8 @@
     return s_primitive2;
   }
 
-  public ViewCalculationResultModel getCalculationResult(ViewResultModel result) {
+  public ViewCalculationResultModel getCalculationResult(final ViewResultModel result) {
     return result.getCalculationResult(TEST_CALC_CONFIG_NAME);
   }
-  
+
 }