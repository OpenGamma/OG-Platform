--- conflicted
+++ resolved
@@ -23,11 +23,8 @@
 import com.opengamma.engine.depgraph.DependencyGraph;
 import com.opengamma.engine.depgraph.DependencyNode;
 import com.opengamma.engine.function.MarketDataSourcingFunction;
-<<<<<<< HEAD
 import com.opengamma.engine.target.ComputationTargetType;
-=======
 import com.opengamma.engine.view.ExecutionLogModeSource;
->>>>>>> ec428cd4
 import com.opengamma.engine.view.calc.stats.GraphExecutorStatisticsGatherer;
 import com.opengamma.id.UniqueId;
 import com.opengamma.util.ArgumentChecker;
@@ -57,9 +54,9 @@
 
   private static final Logger s_logger = LoggerFactory.getLogger(BatchExecutor.class);
 
-  private DependencyGraphExecutor<?> _delegate;
-
-  public BatchExecutor(DependencyGraphExecutor<?> delegate) {
+  private final DependencyGraphExecutor<?> _delegate;
+
+  public BatchExecutor(final DependencyGraphExecutor<?> delegate) {
     ArgumentChecker.notNull(delegate, "Delegate executor");
     _delegate = delegate;
   }
@@ -72,9 +69,9 @@
     final List<Map<UniqueId, Collection<DependencyNode>>> passNumber2Target2SecurityAndPositionNodes =
         new ArrayList<Map<UniqueId, Collection<DependencyNode>>>();
     final Collection<DependencyNode> portfolioNodes = new HashSet<DependencyNode>();
-    for (DependencyNode node : graph.getDependencyNodes()) {
+    for (final DependencyNode node : graph.getDependencyNodes()) {
       if (node.getComputationTarget().getType().isTargetType(ComputationTargetType.PRIMITIVE)) {
-        for (DependencyNode input : node.getInputNodes()) {
+        for (final DependencyNode input : node.getInputNodes()) {
           if (input.getComputationTarget().getType() != ComputationTargetType.PRIMITIVE) {
             throw new IllegalStateException("A primitive node can only depend on another primitive node. " +
                   node + " depended on " + node.getInputNodes());
@@ -83,19 +80,19 @@
         primitiveNodes.add(node);
       } else if (node.getComputationTarget().getType().isTargetType(ComputationTargetType.SECURITY)
               || node.getComputationTarget().getType().isTargetType(ComputationTargetType.POSITION)) {
-        int passNumber = determinePassNumber(node);
+        final int passNumber = determinePassNumber(node);
         if (passNumber > passNumber2Target2SecurityAndPositionNodes.size() - 1) {
           for (int i = passNumber2Target2SecurityAndPositionNodes.size(); i <= passNumber; i++) {
             passNumber2Target2SecurityAndPositionNodes.add(new HashMap<UniqueId, Collection<DependencyNode>>());
           }
         }
-        Map<UniqueId, Collection<DependencyNode>> target2SecurityAndPositionNodes = passNumber2Target2SecurityAndPositionNodes.get(passNumber);
+        final Map<UniqueId, Collection<DependencyNode>> target2SecurityAndPositionNodes = passNumber2Target2SecurityAndPositionNodes.get(passNumber);
         UniqueId uniqueId;
         if (node.getComputationTarget().getType() == ComputationTargetType.SECURITY) {
           uniqueId = node.getComputationTarget().getUniqueId();
         } else if (node.getComputationTarget().getType() == ComputationTargetType.POSITION) {
           // execute positions with underlying securities
-          DependencyNode securityNode = getSecurityNode(node);
+          final DependencyNode securityNode = getSecurityNode(node);
           uniqueId = securityNode.getComputationTarget().getUniqueId();
         } else {
           throw new RuntimeException("Should not get here");
@@ -114,38 +111,38 @@
     }
     // Execute primitives and wait for completion
     s_logger.info("Executing {} PRIMITIVE nodes", primitiveNodes.size());
-    DependencyGraph primitiveGraph = graph.subGraph(primitiveNodes);
+    final DependencyGraph primitiveGraph = graph.subGraph(primitiveNodes);
     try {
-      Future<?> future = _delegate.execute(primitiveGraph, executionResultQueue, statistics, logModeSource);
+      final Future<?> future = _delegate.execute(primitiveGraph, executionResultQueue, statistics, logModeSource);
       future.get();
-    } catch (InterruptedException e) {
+    } catch (final InterruptedException e) {
       Thread.interrupted();
       throw new RuntimeException("Should not have been interrupted");
-    } catch (ExecutionException e) {
+    } catch (final ExecutionException e) {
       throw new RuntimeException("Execution of primitives failed", e);
     }
     // Execute securities and positions, pass by pass, one by one and wait for completion
     s_logger.info("Executing {} passes of SECURITY and POSITION nodes", passNumber2Target2SecurityAndPositionNodes.size());
     int passNumber = 0;
-    for (Map<UniqueId, Collection<DependencyNode>> target2SecurityAndPositionNodes : passNumber2Target2SecurityAndPositionNodes) {
+    for (final Map<UniqueId, Collection<DependencyNode>> target2SecurityAndPositionNodes : passNumber2Target2SecurityAndPositionNodes) {
       s_logger.info("Executing pass number {}", passNumber, target2SecurityAndPositionNodes.size());
-      LinkedList<Future<?>> secAndPositionFutures = new LinkedList<Future<?>>();
+      final LinkedList<Future<?>> secAndPositionFutures = new LinkedList<Future<?>>();
       int nodeCount = 0;
-      for (Collection<DependencyNode> nodesRelatedToSingleTarget : target2SecurityAndPositionNodes.values()) {
-        DependencyGraph secAndPositionGraph = graph.subGraph(nodesRelatedToSingleTarget);
+      for (final Collection<DependencyNode> nodesRelatedToSingleTarget : target2SecurityAndPositionNodes.values()) {
+        final DependencyGraph secAndPositionGraph = graph.subGraph(nodesRelatedToSingleTarget);
         nodeCount += nodesRelatedToSingleTarget.size();
-        Future<?> future = _delegate.execute(secAndPositionGraph, executionResultQueue, statistics, logModeSource);
+        final Future<?> future = _delegate.execute(secAndPositionGraph, executionResultQueue, statistics, logModeSource);
         secAndPositionFutures.add(future);
       }
       s_logger.info("Pass number {} has {} different computation targets, and a total of {} nodes",
           new Object[] {passNumber, target2SecurityAndPositionNodes.size(), nodeCount });
-      for (Future<?> secAndPositionFuture : secAndPositionFutures) {
+      for (final Future<?> secAndPositionFuture : secAndPositionFutures) {
         try {
           secAndPositionFuture.get();
-        } catch (InterruptedException e) {
+        } catch (final InterruptedException e) {
           Thread.interrupted();
           throw new RuntimeException("Should not have been interrupted");
-        } catch (ExecutionException e) {
+        } catch (final ExecutionException e) {
           throw new RuntimeException("Execution of securities failed", e);
         }
       }
@@ -153,17 +150,17 @@
     }
     // Execute portfolios and wait for completion
     s_logger.info("Executing {} PORTFOLIO_NODE nodes", portfolioNodes.size());
-    DependencyGraph portfolioGraph = graph.subGraph(portfolioNodes);
+    final DependencyGraph portfolioGraph = graph.subGraph(portfolioNodes);
     try {
-      Future<?> future = _delegate.execute(portfolioGraph, executionResultQueue, statistics, logModeSource);
+      final Future<?> future = _delegate.execute(portfolioGraph, executionResultQueue, statistics, logModeSource);
       future.get();
-    } catch (InterruptedException e) {
+    } catch (final InterruptedException e) {
       Thread.interrupted();
       throw new RuntimeException("Should not have been interrupted");
-    } catch (ExecutionException e) {
+    } catch (final ExecutionException e) {
       throw new RuntimeException("Execution of positions failed", e);
     }
-    BatchExecutorFuture future = new BatchExecutorFuture(graph);
+    final BatchExecutorFuture future = new BatchExecutorFuture(graph);
     future.run();
     return future;
   }
@@ -172,10 +169,10 @@
    * @param node SECURITY or POSITION node
    * @return First pass = 0, second pass = 1, etc.
    */
-  private int determinePassNumber(DependencyNode node) {
+  private int determinePassNumber(final DependencyNode node) {
     if (node.getComputationTarget().getType().isTargetType(ComputationTargetType.SECURITY)) {
       int maxPass = 0;
-      for (DependencyNode input : node.getInputNodes()) {
+      for (final DependencyNode input : node.getInputNodes()) {
         int pass;
         if (input.getComputationTarget().getType().isTargetType(ComputationTargetType.PRIMITIVE)) {
           pass = 0;
@@ -198,21 +195,21 @@
       }
       return maxPass;
     } else if (node.getComputationTarget().getType().isTargetType(ComputationTargetType.POSITION)) {
-      DependencyNode securityNode = getSecurityNode(node);
+      final DependencyNode securityNode = getSecurityNode(node);
       return determinePassNumber(securityNode);
     } else {
       throw new IllegalArgumentException("Unexpected node type " + node);
     }
   }
 
-  private DependencyNode getSecurityNode(DependencyNode positionNode) {
+  private DependencyNode getSecurityNode(final DependencyNode positionNode) {
     if (positionNode.getComputationTarget().getType().isTargetType(ComputationTargetType.POSITION)) {
       throw new IllegalArgumentException("Please pass in a POSITION node");
     }
     if (positionNode.getInputNodes().size() != 1) {
       throw new IllegalArgumentException("A POSITION node should only depend on its SECURITY");
     }
-    DependencyNode securityNode = positionNode.getInputNodes().iterator().next();
+    final DependencyNode securityNode = positionNode.getInputNodes().iterator().next();
     if (!securityNode.getComputationTarget().getType().isTargetType(ComputationTargetType.SECURITY)) {
       throw new IllegalArgumentException("A POSITION node should only depend on its SECURITY");
     }
@@ -221,9 +218,9 @@
 
   private class BatchExecutorFuture extends FutureTask<Object> {
 
-    private DependencyGraph _graph;
-
-    public BatchExecutorFuture(DependencyGraph graph) {
+    private final DependencyGraph _graph;
+
+    public BatchExecutorFuture(final DependencyGraph graph) {
       super(new Runnable() {
         @Override
         public void run() {
