--- conflicted
+++ resolved
@@ -37,13 +37,8 @@
 import com.opengamma.engine.ComputationTarget;
 import com.opengamma.engine.ComputationTargetResolver;
 import com.opengamma.engine.function.FunctionCompilationContext;
-<<<<<<< HEAD
-=======
-import com.opengamma.engine.function.MarketDataSourcingFunction;
->>>>>>> f2aa99d9
 import com.opengamma.engine.function.ParameterizedFunction;
 import com.opengamma.engine.function.resolver.CompiledFunctionResolver;
-import com.opengamma.engine.marketdata.availability.MarketDataAvailabilityProvider;
 import com.opengamma.engine.value.ValueRequirement;
 import com.opengamma.engine.value.ValueSpecification;
 import com.opengamma.util.ArgumentChecker;
@@ -488,17 +483,8 @@
         // Can't use this task; a loop would be introduced
         continue;
       }
-<<<<<<< HEAD
       if (resolver == null) {
         resolver = new RequirementResolver(requirement, dependent);
-=======
-      resolutionState = new ResolutionState(requirement);
-      // If it's market data, stop now. Otherwise fall through to the functions as they may be more generic than the
-      // composed specifications attached to the nodes found
-      if (getMarketDataAvailabilityProvider().isAvailable(requirement)) {
-        resolutionState.addExistingNodes(existingNodes);
-        return resolutionState;
->>>>>>> f2aa99d9
       }
       resolver.addTask(task);
     }
@@ -506,7 +492,6 @@
       resolver.start();
       return resolver;
     } else {
-<<<<<<< HEAD
       s_logger.debug("Using direct resolution {}/{}", requirement, dependent);
       return getOrCreateTaskResolving(requirement, dependent);
     }
@@ -531,13 +516,6 @@
           _executor.execute(job);
         }
         return true;
-=======
-      // Find market data
-      if (getMarketDataAvailabilityProvider().isAvailable(requirement)) {
-        s_logger.debug("Market data: {} on {}", requirement, target);
-        MarketDataSourcingFunction function = new MarketDataSourcingFunction(requirement);
-        return new ResolutionState(requirement, function.getResult(), new ParameterizedFunction(function, function.getDefaultParameters()), createDependencyNode(target, dependent));
->>>>>>> f2aa99d9
       }
       activeJobs = _activeJobCount.get();
     }
