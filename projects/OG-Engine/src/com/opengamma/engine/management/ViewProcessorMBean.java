/**
 * Copyright (C) 2009 - present by OpenGamma Inc. and the OpenGamma group of companies
 *
 * Please see distribution for license.
 */
package com.opengamma.engine.management;

import java.util.Set;

<<<<<<< HEAD
import com.opengamma.id.UniqueIdentifier;

=======
>>>>>>> cf590d6e
/**
 * A management bean for a ViewProcessor
 *
 */
public interface ViewProcessorMBean {
  
  /**
   * Gets a collection of the view processes currently being managed by this view processor. A view process could be in
   * any state, and might have finished producing new results. 
   * 
   * @return a collection of the current view processes, not null
   */
  Set<UniqueIdentifier> getViewProcesses();
  
  /**
   * Start this view processor
   */
  void start();

  /**
   * Stop this view processor
   * 
   */
  void stop();

  /**
   * Check whether this view processor is currently running.
   * @return whether the component is currently running
   */
  boolean isRunning();
  
}<|MERGE_RESOLUTION|>--- conflicted
+++ resolved
@@ -7,11 +7,8 @@
 
 import java.util.Set;
 
-<<<<<<< HEAD
 import com.opengamma.id.UniqueIdentifier;
 
-=======
->>>>>>> cf590d6e
 /**
  * A management bean for a ViewProcessor
  *
