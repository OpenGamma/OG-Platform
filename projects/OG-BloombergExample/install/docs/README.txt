Welcome to the OpenGamma Platform!
==================================

OpenGamma's flagship technology for financial institutions, the OpenGamma Platform, is a comprehensive solution for
financial analytics capable of satisfying the full range of front-office and risk requirements.  It supports pre-trade
ad-hoc calculations, near-real-time streaming analytics, batch/overnight risk calculations, and complex historical
scenarios and stress tests in the same system.

Built as a completely open architecture, the OpenGamma Platform is designed so that every component can be individually
used, or individually replaced, based on customer requirements.  We do not believe in forklift upgrades, and we built
the OpenGamma Platform so that they are never necessary: individual projects can use OpenGamma components when they
provide a clear advantage, and later migrate additional portions of their infrastructure if and when time and resources
permit.

Visit the developer website at http://developers.opengamma.com for more information, downloads, docs and more.


The Examples server
-------------------

This package is intended to contain only what is needed to run our example system, whether or not you have access to
the Bloomberg data API.  If you are interested in looking at the source code, you should look at the source packages
distributed separately.


Pre-requisites
--------------

All you should need is the latest Java 1.6 or 1.7 JRE/JDK.  You will need at least 2GB RAM and a dual-core processor,
although you might get by with 1GB in a pinch.  Production systems will generally have higher requirements.


<<<<<<< HEAD
Initializing the Examples database
----------------------------------

To perform the initial database setup on Linux or MacOS X, you should run:
=======
  scripts/init-og-bloombergexample-db.sh
>>>>>>> 97cf6786

    scripts/init-og-examples-db.sh              on systems that lack access to Bloomberg,
or  scripts/init-og-bloombergexample-db.sh      on systems with access to Bloomberg.

<<<<<<< HEAD
To perform the initial database setup on Windows, you should run:
=======
  scripts\init-og-bloombergexample-db.bat
>>>>>>> 97cf6786

    scripts\init-og-examples-db.bat             on systems that lack access to Bloomberg,
or  scripts\init-og-bloombergexample-db.bat     on systems with access to Bloomberg.

You only need to perform this step before running the server for the first time, or if you want to reset the databases
to the original configurations.


<<<<<<< HEAD
Running the Examples server
---------------------------

To start the server itself on Linux or MacOS X, you should run:

    scripts/og-examples.sh start                on systems that lack access to Bloomberg,
or  scripts/og-bloombergexample.sh start	      on systems with access to Bloomberg.

This will detach from the console and run the service in the background.  For the Bloomberg Examples server to start up
successfully, the Bloomberg service should be accepting connections on the local host's TCP port 8194. Alternatively
the host (bloomberg.host) and port number (bloomberg.port) for the Bloomberg service may be customized in:

    config/fullstack/fullstack-bloombergexample.properties

The service may be stopped by running:

    scripts/og-examples.sh stop                 on systems that lack access to Bloomberg,
or  scripts/og-bloombergexample.sh stop         on systems with access to Bloomberg.

Alternatively, to run the service in the foreground and view debugging output on the console, just specify 'debug'
instead of 'start'. 
=======
  scripts/og-bloombergexample.sh
>>>>>>> 97cf6786

To start the server on Windows, you should run:

<<<<<<< HEAD
    scripts\og-examples.bat start               on systems that lack access to Bloomberg,
or  scripts\og-bloombergexample.bat start       on systems with access to Bloomberg.

The Windows batch file always launches the service in the foreground, whether 'start' or 'debug' is specified.  It is
normal to see some exceptions in the console output while running a view.

The service may take up to a minute to start up. 


Using the Examples server
-------------------------

Once the service is up and running, just point your browser at:

    http://localhost:8080

to access OpenGamma's web user interface.  Alternatively, visit: 

    http://localhost:8080/jax/components

to get a sense of the underlying power of the system available via REST.


Additional Scripts
------------------

The 'scripts/' directory also contains the following utility scripts:

    time-series-updater.sh              Updates historical time series to latest values
    load-portfolio.sh                   Utility to load previously zipped group of CSV files into the database
    save-portfolio.sh                   Utility to save an existing portfolio into a zip file containing CSVs
    create-portfolio-template.sh        Creates template CSV files with headers for use with load-portfolio.sh

as well as equivalent .bat files for Windows.  Instructions for using these tools may be found in the OpenGamma
documentation.
=======
  scripts\og-bloombergexample.bat
>>>>>>> 97cf6786


More information
----------------

For more information go to http://developers.opengamma.com<|MERGE_RESOLUTION|>--- conflicted
+++ resolved
@@ -1,130 +1,52 @@
 Welcome to the OpenGamma Platform!
-==================================
+----------------------------------
+OpenGamma's flagship technology, the OpenGamma Platform, is a comprehensive solution for analytics capable of 
+satisfying the full range of front-office and risk requirements. It supports pre-trade ad-hoc calculations, 
+near-real-time streaming analytics, batch/overnight risk calculations, and complex historical scenarios and stress 
+tests in the same system.
 
-OpenGamma's flagship technology for financial institutions, the OpenGamma Platform, is a comprehensive solution for
-financial analytics capable of satisfying the full range of front-office and risk requirements.  It supports pre-trade
-ad-hoc calculations, near-real-time streaming analytics, batch/overnight risk calculations, and complex historical
-scenarios and stress tests in the same system.
+Built as a completely open architecture, the OpenGamma Platform is designed so that every component can be 
+individually used, or individually replaced, based on customer requirements. We don't believe in forklift 
+upgrades, and we built the OpenGamma Platform so that they're never necessary: individual projects can use 
+OpenGamma components when they provide a clear advantage, and later migrate additional portions of their 
+infrastructure if and when time and resources permit.
 
-Built as a completely open architecture, the OpenGamma Platform is designed so that every component can be individually
-used, or individually replaced, based on customer requirements.  We do not believe in forklift upgrades, and we built
-the OpenGamma Platform so that they are never necessary: individual projects can use OpenGamma components when they
-provide a clear advantage, and later migrate additional portions of their infrastructure if and when time and resources
-permit.
-
-Visit the developer website at http://developers.opengamma.com for more information, downloads, docs and more.
-
+Visit the developer website at http://developers.opengamma.com for more information, downloads, docs and more
 
 The Examples server
 -------------------
-
-This package is intended to contain only what is needed to run our example system, whether or not you have access to
-the Bloomberg data API.  If you are interested in looking at the source code, you should look at the source packages
-distributed separately.
-
+This download package is intended to just contain what you need to get our example system up and running. If 
+you're interested in looking at the source code, you should look at one of the source download packages.
 
 Pre-requisites
 --------------
-
-All you should need is the latest Java 1.6 or 1.7 JRE/JDK.  You will need at least 2GB RAM and a dual-core processor,
+All you should need is the latest Java 1.6 JRE/JDK.  You'll need at least 2GB RAM and a dual-core processor,
 although you might get by with 1GB in a pinch.  Production systems will generally have higher requirements.
 
+Running the server
+------------------
+To do the initial database setup, you should run:
 
-<<<<<<< HEAD
-Initializing the Examples database
-----------------------------------
+  scripts/init-og-bloombergexample-db.sh
 
-To perform the initial database setup on Linux or MacOS X, you should run:
-=======
-  scripts/init-og-bloombergexample-db.sh
->>>>>>> 97cf6786
+on Linux and MacOS X, and 
 
-    scripts/init-og-examples-db.sh              on systems that lack access to Bloomberg,
-or  scripts/init-og-bloombergexample-db.sh      on systems with access to Bloomberg.
+  scripts\init-og-bloombergexample-db.bat
 
-<<<<<<< HEAD
-To perform the initial database setup on Windows, you should run:
-=======
-  scripts\init-og-bloombergexample-db.bat
->>>>>>> 97cf6786
-
-    scripts\init-og-examples-db.bat             on systems that lack access to Bloomberg,
-or  scripts\init-og-bloombergexample-db.bat     on systems with access to Bloomberg.
-
-You only need to perform this step before running the server for the first time, or if you want to reset the databases
+on Windows.  You only need to do this the first time you run the server, or if you want to reset the databases
 to the original configurations.
 
+To start the server itself, you should run:
 
-<<<<<<< HEAD
-Running the Examples server
----------------------------
+  scripts/og-bloombergexample.sh
 
-To start the server itself on Linux or MacOS X, you should run:
+on Linux and MacOS X or
 
-    scripts/og-examples.sh start                on systems that lack access to Bloomberg,
-or  scripts/og-bloombergexample.sh start	      on systems with access to Bloomberg.
+  scripts\og-bloombergexample.bat
 
-This will detach from the console and run the service in the background.  For the Bloomberg Examples server to start up
-successfully, the Bloomberg service should be accepting connections on the local host's TCP port 8194. Alternatively
-the host (bloomberg.host) and port number (bloomberg.port) for the Bloomberg service may be customized in:
-
-    config/fullstack/fullstack-bloombergexample.properties
-
-The service may be stopped by running:
-
-    scripts/og-examples.sh stop                 on systems that lack access to Bloomberg,
-or  scripts/og-bloombergexample.sh stop         on systems with access to Bloomberg.
-
-Alternatively, to run the service in the foreground and view debugging output on the console, just specify 'debug'
-instead of 'start'. 
-=======
-  scripts/og-bloombergexample.sh
->>>>>>> 97cf6786
-
-To start the server on Windows, you should run:
-
-<<<<<<< HEAD
-    scripts\og-examples.bat start               on systems that lack access to Bloomberg,
-or  scripts\og-bloombergexample.bat start       on systems with access to Bloomberg.
-
-The Windows batch file always launches the service in the foreground, whether 'start' or 'debug' is specified.  It is
-normal to see some exceptions in the console output while running a view.
-
-The service may take up to a minute to start up. 
-
-
-Using the Examples server
--------------------------
-
-Once the service is up and running, just point your browser at:
-
-    http://localhost:8080
-
-to access OpenGamma's web user interface.  Alternatively, visit: 
-
-    http://localhost:8080/jax/components
-
-to get a sense of the underlying power of the system available via REST.
-
-
-Additional Scripts
-------------------
-
-The 'scripts/' directory also contains the following utility scripts:
-
-    time-series-updater.sh              Updates historical time series to latest values
-    load-portfolio.sh                   Utility to load previously zipped group of CSV files into the database
-    save-portfolio.sh                   Utility to save an existing portfolio into a zip file containing CSVs
-    create-portfolio-template.sh        Creates template CSV files with headers for use with load-portfolio.sh
-
-as well as equivalent .bat files for Windows.  Instructions for using these tools may be found in the OpenGamma
-documentation.
-=======
-  scripts\og-bloombergexample.bat
->>>>>>> 97cf6786
-
+on Windows.  This particular script sends debugging output to the console.  It is normal to see some Exceptions
+thrown when starting a view in this mode.
 
 More information
 ----------------
-
 For more information go to http://developers.opengamma.com