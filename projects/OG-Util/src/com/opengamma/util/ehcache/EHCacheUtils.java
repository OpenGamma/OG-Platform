--- conflicted
+++ resolved
@@ -30,15 +30,10 @@
 
   /**
    * Creates a cache manager using the default configuration. This should be used only in a test environment; in other
-<<<<<<< HEAD
-   * environments a shared, configured cache manager should be injected.
-   *
-=======
    * environments a properly configured cache manager should be injected.
    * <p>
    * Beware that this returns a singleton cache manager instance, and certain operations may not be thread-safe or may interfere with concurrently-running tests.
    * 
->>>>>>> beab27de
    * @return the cache manager, not null
    */
   public static CacheManager createCacheManager() {
@@ -127,19 +122,8 @@
         "Unable to retrieve from CacheManager, cache: " + name, ex);
     }
   }
-<<<<<<< HEAD
 
-  /**
-   * Clears the contents of all caches (wihtout deleting the caches
-   * themselves). Should be called e.g. between tests.
-   */
-  public static void clearAll() {
-    CacheManager.create().clearAll();
-  }
 
-=======
-  
->>>>>>> beab27de
   @SuppressWarnings("unchecked")
   public static <T> T get(final Element e) {
     final Object o = e.getObjectValue();
