--- conflicted
+++ resolved
@@ -30,7 +30,6 @@
  */
 public final class EHCacheUtils {
 
-<<<<<<< HEAD
   /** The set of unique names already seen. */
   private static final ConcurrentMap<String, String> UNIQUE_TEST_NAMES = new ConcurrentHashMap<>();
   /** The default Ehcache configuration file name. */
@@ -51,7 +50,7 @@
 
   /**
    * Creates a unique cache manager.
-   * 
+   *
    * @param uniqueName  the unique name, typically a test case class
    * @return the unique cache manager, not null
    */
@@ -62,7 +61,7 @@
 
   /**
    * Creates a unique cache manager.
-   * 
+   *
    * @param uniqueName  the unique name, typically a test case class name
    * @return the unique cache manager, not null
    */
@@ -150,7 +149,7 @@
   //-------------------------------------------------------------------------
   /**
    * Clears the contents of all caches (without deleting the caches themselves). Should be called e.g. between tests.
-   * 
+   *
    * @deprecated  This method is not thread-safe, affects the entire singleton CacheManager, and is likely to cause
    *              problems if used in concurrently-running tests.
    */
@@ -161,7 +160,7 @@
 
   /**
    * Clears the contents of a cache manager.
-   * 
+   *
    * @param cacheManager  the cache manager, not null
    */
   public static void clear(CacheManager cacheManager) {
@@ -171,7 +170,7 @@
 
   /**
    * Clears the contents of a named cache, if that cache exists, without deleting the cache itself.
-   * 
+   *
    * @param cacheManager  the cache manager, not null
    * @param cacheName  the cache name, not null
    */
@@ -181,170 +180,121 @@
     Cache cache = cacheManager.getCache(cacheName);
     if (cache != null) {
       cache.removeAll();
-=======
-    private static final Object NULL = new Object();
-
-    /**
-     * Restrictive constructor.
-     */
-    private EHCacheUtils() {
-    }
-
-    /**
-     * Creates a cache manager using the default configuration. This should be used only in a test environment; in other
-     * environments a properly configured cache manager should be injected.
-     * <p>
-     * Beware that this returns a singleton cache manager instance, and certain operations may not be thread-safe or may interfere with concurrently-running tests.
-     *
-     * @return the cache manager, not null
-     */
-    public static CacheManager createCacheManager() {
-        try {
-            return CacheManager.create();
-        } catch (CacheException ex) {
-            throw new OpenGammaRuntimeException("Unable to create CacheManager", ex);
-        }
->>>>>>> 1b433850
-    }
-
-    /**
-     * Clears the contents of all caches (without deleting the caches themselves). Should be called e.g. between tests.
-     *
-     * @deprecated  This method is not thread-safe, affects the entire singleton CacheManager, and is likely to cause
-     *              problems if used in concurrently-running tests.
-     */
-    @Deprecated
-    public static void clearAll() {
-        CacheManager.create().clearAll();
-    }
-
-    /**
-     * Clears the contents of a named cache, if that cache exists, without deleting the cache itself.
-     *
-     * @param cacheManager  the cache manager, not null
-     * @param cacheName  the cache name, not null
-     */
-    public static void clear(CacheManager cacheManager, String cacheName) {
-        ArgumentChecker.notNull(cacheManager, "cacheManager");
-        ArgumentChecker.notNull(cacheName, "cacheName");
-        Cache cache = cacheManager.getCache(cacheName);
-        if (cache != null) {
-            cache.removeAll();
-        }
-    }
-
-    /**
-     * Adds a cache to the cache manager if necessary.
-     * <p>
-     * The cache configuration is loaded from the manager's configuration, or the default is used.
-     *
-     * @param manager  the cache manager, not null
-     * @param cache  the cache, not null
-     */
-    public static void addCache(CacheManager manager, Cache cache) {
-        ArgumentChecker.notNull(manager, "manager");
-        ArgumentChecker.notNull(cache, "cache");
-        if (!manager.cacheExists(cache.getName())) {
-            try {
-                manager.addCache(cache);
-            } catch (Exception ex) {
-                throw new OpenGammaRuntimeException("Unable to add cache " + cache.getName(), ex);
-            }
-        }
-    }
-
-    /**
-     * Adds a cache to the cache manager if necessary.
-     * <p>
-     * The cache configuration is loaded from the manager's configuration, or the default is used.
-     *
-     * @param manager  the cache manager, not null
-     * @param name  the cache name, not null
-     */
-    public static void addCache(final CacheManager manager, final String name) {
-        if (!manager.cacheExists(name)) {
-            try {
-                manager.addCache(name);
-            } catch (Exception ex) {
-                throw new OpenGammaRuntimeException("Unable to create cache " + name, ex);
-            }
-        }
-    }
-
-    /**
-     * Gets a cache from the manager.
-     * @param manager  the manager, not null
-     * @param name  the cache name, not null
-     * @return the cache, not null
-     */
-    public static Cache getCacheFromManager(CacheManager manager, String name) {
-        try {
-            return manager.getCache(name);
-        } catch (Exception ex) {
-            throw new OpenGammaRuntimeException(
-                    "Unable to retrieve from CacheManager, cache: " + name, ex);
-        }
-    }
-
-
-    @SuppressWarnings("unchecked")
-    public static <T> T get(final Element e) {
-        final Object o = e.getObjectValue();
-        if (o == NULL) {
-            return null;
-        }
-        if (o instanceof RuntimeException) {
-            throw (RuntimeException) o;
-        }
-        return (T) o;
-    }
-
-    public static <T> Collection<T> putValues(final Object key, final Collection<T> values, final Cache cache) {
-        final Element e;
-        if (values == null) {
-            e = new Element(key, NULL);
-        } else {
-            e = new Element(key, values);
-        }
-        cache.put(e);
-        return values;
-    }
-
-    public static <T> T putValue(final Object key, final T value, final Cache cache) {
-        final Element e;
-        if (value == null) {
-            e = new Element(key, NULL);
-        } else {
-            e = new Element(key, value);
-        }
-        cache.put(e);
-        return value;
-    }
-
-    public static <T> T putException(final Object key, final RuntimeException e, final Cache cache) {
-        cache.put(new Element(key, e));
-        throw e;
-    }
-
-    //-------------------------------------------------------------------------
-    /**
-     * Shuts down the cache manager, only really useful in tests.
-     * <p>
-     * The cache manager that is shutdown should be started with
-     * {@code new CacheManager()} or similar.
-     *
-     * @param cacheManager  the cache manager, null ignored
-     * @return null
-     */
-    public static CacheManager shutdownQuiet(CacheManager cacheManager) {
-        if (cacheManager != null) {
-            try {
-                cacheManager.shutdown();
-            } catch (RuntimeException ex) {
-                // ignore
-            }
-        }
-        return null;
-    }
+    }
+  }
+
+  /**
+   * Adds a cache to the cache manager if necessary.
+   * <p>
+   * The cache configuration is loaded from the manager's configuration, or the default is used.
+   *
+   * @param manager  the cache manager, not null
+   * @param cache  the cache, not null
+   */
+  public static void addCache(CacheManager manager, Cache cache) {
+    ArgumentChecker.notNull(manager, "manager");
+    ArgumentChecker.notNull(cache, "cache");
+    if (!manager.cacheExists(cache.getName())) {
+      try {
+        manager.addCache(cache);
+      } catch (Exception ex) {
+        throw new OpenGammaRuntimeException("Unable to add cache " + cache.getName(), ex);
+      }
+    }
+  }
+
+  /**
+   * Adds a cache to the cache manager if necessary.
+   * <p>
+   * The cache configuration is loaded from the manager's configuration, or the default is used.
+   *
+   * @param manager  the cache manager, not null
+   * @param name  the cache name, not null
+   */
+  public static void addCache(final CacheManager manager, final String name) {
+    if (!manager.cacheExists(name)) {
+      try {
+        manager.addCache(name);
+      } catch (Exception ex) {
+        throw new OpenGammaRuntimeException("Unable to create cache " + name, ex);
+      }
+    }
+  }
+
+  /**
+   * Gets a cache from the manager.
+   * @param manager  the manager, not null
+   * @param name  the cache name, not null
+   * @return the cache, not null
+   */
+  public static Cache getCacheFromManager(CacheManager manager, String name) {
+    try {
+      return manager.getCache(name);
+    } catch (Exception ex) {
+      throw new OpenGammaRuntimeException(
+          "Unable to retrieve from CacheManager, cache: " + name, ex);
+    }
+  }
+
+
+  @SuppressWarnings("unchecked")
+  public static <T> T get(final Element e) {
+    final Object o = e.getObjectValue();
+    if (o == NULL) {
+      return null;
+    }
+    if (o instanceof RuntimeException) {
+      throw (RuntimeException) o;
+    }
+    return (T) o;
+  }
+
+  public static <T> Collection<T> putValues(final Object key, final Collection<T> values, final Cache cache) {
+    final Element e;
+    if (values == null) {
+      e = new Element(key, NULL);
+    } else {
+      e = new Element(key, values);
+    }
+    cache.put(e);
+    return values;
+  }
+
+  public static <T> T putValue(final Object key, final T value, final Cache cache) {
+    final Element e;
+    if (value == null) {
+      e = new Element(key, NULL);
+    } else {
+      e = new Element(key, value);
+    }
+    cache.put(e);
+    return value;
+  }
+
+  public static <T> T putException(final Object key, final RuntimeException e, final Cache cache) {
+    cache.put(new Element(key, e));
+    throw e;
+  }
+
+  //-------------------------------------------------------------------------
+  /**
+   * Shuts down the cache manager, only really useful in tests.
+   * <p>
+   * The cache manager that is shutdown should be started with
+   * {@code new CacheManager()} or similar.
+   *
+   * @param cacheManager  the cache manager, null ignored
+   * @return null
+   */
+  public static CacheManager shutdownQuiet(CacheManager cacheManager) {
+    if (cacheManager != null) {
+      try {
+        cacheManager.shutdown();
+      } catch (RuntimeException ex) {
+        // ignore
+      }
+    }
+    return null;
+  }
 
 }