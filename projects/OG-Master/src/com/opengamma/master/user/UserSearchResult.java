--- conflicted
+++ resolved
@@ -22,14 +22,10 @@
 import com.opengamma.util.PublicSPI;
 
 /**
-<<<<<<< HEAD
- *
-=======
  * Result from searching for users.
  * <p>
  * The returned documents will match the search criteria.
  * See {@link UserSearchRequest} for more details.
->>>>>>> beab27de
  */
 @PublicSPI
 @BeanDefinition
