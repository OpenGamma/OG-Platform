<?xml version="1.0" encoding="UTF-8"?>
<project
    xmlns="http://maven.apache.org/POM/4.0.0"
    xmlns:xsi="http://www.w3.org/2001/XMLSchema-instance"
    xsi:schemaLocation="http://maven.apache.org/POM/4.0.0 http://maven.apache.org/maven-v4_0_0.xsd">
  <modelVersion>4.0.0</modelVersion>

  <parent>
<<<<<<< HEAD
    <groupId>com.opengamma</groupId>
    <artifactId>og-parent</artifactId>
    <version>1.2.2-SNAPSHOT</version>
    <relativePath>../OG-Parent</relativePath>
=======
    <groupId>com.opengamma.platform</groupId>
    <artifactId>og-platform-public</artifactId>
    <version>2.0.0</version>
    <relativePath>..</relativePath>
>>>>>>> 9739a4ed
  </parent>
  <artifactId>og-masterdb</artifactId>
  <packaging>jar</packaging>
  <name>OG-MasterDB</name>
  <description>OpenGamma Platform master database implementation</description>

  <scm>
    <url>https://github.com/OpenGamma/OG-Platform/tree/master/projects/OG-MasterDB</url>
  </scm>

  <dependencies>
    <dependency>
      <groupId>com.opengamma.platform</groupId>
      <artifactId>og-financial</artifactId>
      <version>${project.version}</version>
    </dependency>
    <dependency>
      <groupId>org.hsqldb</groupId>
      <artifactId>hsqldb</artifactId>
      <scope>test</scope>
    </dependency>
  </dependencies>

  <properties>
  </properties>

</project><|MERGE_RESOLUTION|>--- conflicted
+++ resolved
@@ -6,17 +6,10 @@
   <modelVersion>4.0.0</modelVersion>
 
   <parent>
-<<<<<<< HEAD
-    <groupId>com.opengamma</groupId>
-    <artifactId>og-parent</artifactId>
-    <version>1.2.2-SNAPSHOT</version>
-    <relativePath>../OG-Parent</relativePath>
-=======
     <groupId>com.opengamma.platform</groupId>
     <artifactId>og-platform-public</artifactId>
     <version>2.0.0</version>
     <relativePath>..</relativePath>
->>>>>>> 9739a4ed
   </parent>
   <artifactId>og-masterdb</artifactId>
   <packaging>jar</packaging>
