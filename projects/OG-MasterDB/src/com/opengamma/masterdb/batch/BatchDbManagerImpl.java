/**
 * Copyright (C) 2009 - present by OpenGamma Inc. and the OpenGamma group of companies
 *
 * Please see distribution for license.
 */
package com.opengamma.masterdb.batch;

import java.sql.SQLException;
import java.util.ArrayList;
import java.util.Collection;
import java.util.HashMap;
import java.util.HashSet;
import java.util.List;
import java.util.Map;
import java.util.Set;

import javax.time.Instant;
import javax.time.InstantProvider;
import javax.time.calendar.LocalDate;
import javax.time.calendar.OffsetTime;
import javax.time.calendar.ZonedDateTime;

import org.apache.commons.lang.ObjectUtils;
import org.hibernate.Criteria;
import org.hibernate.HibernateException;
import org.hibernate.Query;
import org.hibernate.Session;
import org.hibernate.SessionFactory;
import org.hibernate.criterion.DetachedCriteria;
import org.hibernate.criterion.Order;
import org.hibernate.criterion.Projections;
import org.hibernate.criterion.Restrictions;
import org.slf4j.Logger;
import org.slf4j.LoggerFactory;
import org.springframework.jdbc.core.namedparam.MapSqlParameterSource;
import org.springframework.jdbc.core.simple.SimpleJdbcTemplate;
import org.springframework.orm.hibernate3.HibernateCallback;
import org.springframework.orm.hibernate3.HibernateTemplate;
import org.springframework.transaction.PlatformTransactionManager;

import com.google.common.collect.Sets;
import com.opengamma.engine.ComputationTargetSpecification;
import com.opengamma.engine.test.TestDependencyGraphExecutor;
import com.opengamma.engine.view.InMemoryViewComputationResultModel;
import com.opengamma.engine.view.ResultModelDefinition;
import com.opengamma.engine.view.ViewCalculationConfiguration;
import com.opengamma.engine.view.ViewComputationResultModel;
import com.opengamma.engine.view.cache.ViewComputationCache;
import com.opengamma.engine.view.calc.BatchExecutor;
import com.opengamma.engine.view.calc.DependencyGraphExecutor;
import com.opengamma.engine.view.calc.DependencyGraphExecutorFactory;
import com.opengamma.engine.view.calc.SingleComputationCycle;
import com.opengamma.engine.view.calc.SingleNodeExecutor;
import com.opengamma.engine.view.calcnode.CalculationJobResult;
import com.opengamma.financial.batch.BatchDbManager;
import com.opengamma.financial.batch.BatchJob;
import com.opengamma.financial.batch.BatchJobRun;
import com.opengamma.financial.batch.BatchSearchRequest;
import com.opengamma.financial.batch.BatchSearchResult;
import com.opengamma.financial.batch.BatchSearchResultItem;
import com.opengamma.financial.batch.LiveDataValue;
import com.opengamma.financial.batch.SnapshotId;
import com.opengamma.util.ArgumentChecker;
import com.opengamma.util.InetAddressUtils;
import com.opengamma.util.db.DbDateUtils;
import com.opengamma.util.db.DbSource;
import com.opengamma.util.db.Paging;
import com.opengamma.util.db.PagingRequest;

/**
 * This implementation uses Hibernate to write all static data, including LiveData snapshots.
 * <p>
 * Risk itself is written using direct JDBC, however.
 */
public class BatchDbManagerImpl implements BatchDbManager {
  
  private static final Logger s_logger = LoggerFactory
    .getLogger(BatchDbManagerImpl.class);
  
  private static String s_dbSchema = "";
  
  private DbSource _dbSource;
  private HibernateTemplate _hibernateTemplate;
  
  // --------------------------------------------------------------------------
  
  public static synchronized String getDatabaseSchema() {
    return s_dbSchema;
  }
  
  public static synchronized void setDatabaseSchema(String schema) {
    if (schema == null) {
      s_dbSchema = "";      
    } else {
      s_dbSchema = schema  + ".";
    }
  }
  
  // --------------------------------------------------------------------------
  
  public PlatformTransactionManager getTransactionManager() {
    return _dbSource.getTransactionManager();
  }

  public SessionFactory getSessionFactory() {
    return _dbSource.getHibernateSessionFactory();
  }
  
  public HibernateTemplate getHibernateTemplate() {
    return _hibernateTemplate;
  }
  
  public SimpleJdbcTemplate getJdbcTemplate() {
    return _dbSource.getJdbcTemplate();
  }
  
  public void setDbSource(DbSource dbSource) {
    ArgumentChecker.notNull(dbSource, "dbSource");
    _dbSource = dbSource;    
    _hibernateTemplate = new HibernateTemplate(_dbSource.getHibernateSessionFactory());
    _hibernateTemplate.setAllowCreate(false);
  }
  
  // --------------------------------------------------------------------------
  
  /*package*/ OpenGammaVersion getOpenGammaVersion(final BatchJob job) {
    OpenGammaVersion version = getHibernateTemplate().execute(new HibernateCallback<OpenGammaVersion>() {
      @Override
      public OpenGammaVersion doInHibernate(Session session) throws HibernateException,
          SQLException {
        Query query = session.getNamedQuery("OpenGammaVersion.one.byVersion");
        query.setString("version", job.getOpenGammaVersion());
        return (OpenGammaVersion) query.uniqueResult();
      }
    });
    if (version == null) {
      version = new OpenGammaVersion();
      version.setVersion(job.getOpenGammaVersion());
      getHibernateTemplate().save(version);
    }
    return version;
  }
  
  
  /*package*/ ObservationTime getObservationTime(final BatchJobRun job) {
    return getObservationTime(job.getObservationTime());
  }
  
  /*package*/ ObservationTime getObservationTime(final String label) {
    ObservationTime observationTime = getHibernateTemplate().execute(new HibernateCallback<ObservationTime>() {
      @Override
      public ObservationTime doInHibernate(Session session) throws HibernateException,
          SQLException {
        Query query = session.getNamedQuery("ObservationTime.one.byLabel");
        query.setString("label", label);
        return (ObservationTime) query.uniqueResult();
      }
    });
    if (observationTime == null) {
      observationTime = new ObservationTime();
      observationTime.setLabel(label);
      getHibernateTemplate().save(observationTime);
    }
    return observationTime;
  }
 
  
  /*package*/ ObservationDateTime getObservationDateTime(final BatchJobRun job) {
    return getObservationDateTime(job.getObservationDate(), job.getObservationTime());     
  }
  
  /*package*/ ObservationDateTime getObservationDateTime(final LocalDate observationDate, final String observationTime) {
    ObservationDateTime dateTime = getHibernateTemplate().execute(new HibernateCallback<ObservationDateTime>() {
      @Override
      public ObservationDateTime doInHibernate(Session session) throws HibernateException,
          SQLException {
        Query query = session.getNamedQuery("ObservationDateTime.one.byDateAndTime");
        query.setDate("date", DbDateUtils.toSqlDate(observationDate));
        query.setString("time", observationTime);
        return (ObservationDateTime) query.uniqueResult();
      }
    });
    if (dateTime == null) {
      dateTime = new ObservationDateTime();
      dateTime.setDate(DbDateUtils.toSqlDate(observationDate));
      dateTime.setObservationTime(getObservationTime(observationTime));
      getHibernateTemplate().save(dateTime);
    }
    return dateTime;
  }
  
  /*package*/ ComputeHost getComputeHost(final String hostName) {
    ComputeHost computeHost = getHibernateTemplate().execute(new HibernateCallback<ComputeHost>() {
      @Override
      public ComputeHost doInHibernate(Session session) throws HibernateException,
          SQLException {
        Query query = session.getNamedQuery("ComputeHost.one.byHostName");
        query.setString("hostName", hostName);
        return (ComputeHost) query.uniqueResult();
      }
    });
    if (computeHost == null) {
      computeHost = new ComputeHost();
      computeHost.setHostName(hostName);
      getHibernateTemplate().save(computeHost);
    }
    return computeHost;
  }
 
  /*package*/ ComputeHost getLocalComputeHost() {
    return getComputeHost(InetAddressUtils.getLocalHostName());
  }
  
  /*package*/ ComputeNode getComputeNode(final String nodeId) {
    String hostName = nodeId; 
    int slashIndex = nodeId.indexOf('/'); // e.g., mymachine-t5500/0/1, see LocalCalculationNode.java. Should refactor nodeId to a class with two strings, host and node id
    if (slashIndex != -1) {
      hostName = nodeId.substring(0, slashIndex);      
    }
    final ComputeHost host = getComputeHost(hostName);
    
    ComputeNode node = getHibernateTemplate().execute(new HibernateCallback<ComputeNode>() {
      @Override
      public ComputeNode doInHibernate(Session session) throws HibernateException,
          SQLException {
        Query query = session.getNamedQuery("ComputeNode.one.byNodeName");
        query.setString("nodeName", nodeId);
        return (ComputeNode) query.uniqueResult();
      }
    });
    if (node == null) {
      node = new ComputeNode();
      node.setComputeHost(host);
      node.setNodeName(nodeId);
      getHibernateTemplate().save(node);
    }
    return node;
  }
  
  /*package*/ ComputeNode getLocalComputeNode() {
    return getComputeNode(InetAddressUtils.getLocalHostName());
  }
  
  /*package*/ LiveDataSnapshot getLiveDataSnapshot(final BatchJobRun job) {

    LiveDataSnapshot liveDataSnapshot = getLiveDataSnapshot(
        job.getSnapshotObservationDate(),
        job.getSnapshotObservationTime());
    
    if (liveDataSnapshot == null) {
      throw new IllegalArgumentException("Snapshot for " 
          + job.getSnapshotObservationDate() 
          + "/" 
          + job.getSnapshotObservationTime() 
          + " cannot be found");
    }
    
    return liveDataSnapshot;
  }
  
  /*package*/ LiveDataSnapshot getLiveDataSnapshot(final LocalDate observationDate, final String observationTime) {
    LiveDataSnapshot liveDataSnapshot = getHibernateTemplate().execute(new HibernateCallback<LiveDataSnapshot>() {
      @Override
      public LiveDataSnapshot doInHibernate(Session session) throws HibernateException,
          SQLException {
        Query query = session.getNamedQuery("LiveDataSnapshot.one.byDateAndTime");
        query.setDate("date", DbDateUtils.toSqlDate(observationDate));
        query.setString("time", observationTime);
        return (LiveDataSnapshot) query.uniqueResult();
      }
    });
    return liveDataSnapshot;
  }
  
  /*package*/ LiveDataField getLiveDataField(final String fieldName) {
    LiveDataField field = getHibernateTemplate().execute(new HibernateCallback<LiveDataField>() {
      @Override
      public LiveDataField doInHibernate(Session session) throws HibernateException,
          SQLException {
        Query query = session.getNamedQuery("LiveDataField.one.byName");
        query.setString("name", fieldName);
        return (LiveDataField) query.uniqueResult();
      }
    });
    if (field == null) {
      field = new LiveDataField();
      field.setName(fieldName);
      getHibernateTemplate().save(field);
    }
    return field;
  }
  
  private ComputationTarget getComputationTargetImpl(final ComputationTargetSpecification spec) {
    ComputationTarget computationTarget = getHibernateTemplate().execute(new HibernateCallback<ComputationTarget>() {
      @Override
      public ComputationTarget doInHibernate(Session session) throws HibernateException,
          SQLException {
        Query query;
        if (spec.getUniqueId().getVersion() == null) {
          query = session.getNamedQuery("ComputationTarget.one.byUniqueIdNullVersion");
        } else {
          query = session.getNamedQuery("ComputationTarget.one.byUniqueIdNonNullVersion");
          query.setString("idVersion", spec.getUniqueId().getVersion());
        }
        query.setInteger("computationTargetType", ComputationTarget.getType(spec.getType()));
        query.setString("idScheme", spec.getUniqueId().getScheme());
        query.setString("idValue", spec.getUniqueId().getValue());
        return (ComputationTarget) query.uniqueResult();
      }
    });
    return computationTarget;
  }
  
  /*package*/ ComputationTarget getComputationTarget(final ComputationTargetSpecification spec) {
    ComputationTarget computationTarget = getComputationTargetImpl(spec);
    if (computationTarget == null) {
      computationTarget = new ComputationTarget();
      computationTarget.setComputationTargetType(spec.getType());
      computationTarget.setIdScheme(spec.getUniqueId().getScheme());      
      computationTarget.setIdValue(spec.getUniqueId().getValue());
      computationTarget.setIdVersion(spec.getUniqueId().getVersion());
      getHibernateTemplate().save(computationTarget);
    }
    return computationTarget;
  }
  
  /*package*/ ComputationTarget getComputationTarget(final com.opengamma.engine.ComputationTarget ct) {
    ComputationTarget computationTarget = getComputationTargetImpl(ct.toSpecification());
    if (computationTarget == null) {
      computationTarget = new ComputationTarget();
      computationTarget.setComputationTargetType(ct.getType());
      computationTarget.setIdScheme(ct.getUniqueId().getScheme());      
      computationTarget.setIdValue(ct.getUniqueId().getValue());
      computationTarget.setIdVersion(ct.getUniqueId().getVersion());
      computationTarget.setName(ct.getName());
      getHibernateTemplate().save(computationTarget);
    } else {
      if (!ObjectUtils.equals(computationTarget.getName(), ct.getName())) {
        computationTarget.setName(ct.getName());
        getHibernateTemplate().update(computationTarget);
      }
    }
    return computationTarget;
  }
  
  /*package*/ RiskValueName getRiskValueName(final String name) {
    RiskValueName riskValueName = getHibernateTemplate().execute(new HibernateCallback<RiskValueName>() {
      @Override
      public RiskValueName doInHibernate(Session session) throws HibernateException,
          SQLException {
        Query query = session.getNamedQuery("RiskValueName.one.byName");
        query.setString("name", name);
        return (RiskValueName) query.uniqueResult();
      }
    });
    if (riskValueName == null) {
      riskValueName = new RiskValueName();
      riskValueName.setName(name);
      getHibernateTemplate().save(riskValueName);
    }
    return riskValueName;
  }
  
  /*package*/ FunctionUniqueId getFunctionUniqueId(final String uniqueId) {
    FunctionUniqueId functionUniqueId = getHibernateTemplate().execute(new HibernateCallback<FunctionUniqueId>() {
      @Override
      public FunctionUniqueId doInHibernate(Session session) throws HibernateException,
          SQLException {
        Query query = session.getNamedQuery("FunctionUniqueId.one.byUniqueId");
        query.setString("uniqueId", uniqueId);
        return (FunctionUniqueId) query.uniqueResult();
      }
    });
    if (functionUniqueId == null) {
      functionUniqueId = new FunctionUniqueId();
      functionUniqueId.setUniqueId(uniqueId);
      getHibernateTemplate().save(functionUniqueId);
    }
    return functionUniqueId;
  }
  
  /*package*/ RiskRun getRiskRunFromDb(final LocalDate observationDate, final String observationTime) {
    RiskRun riskRun = getHibernateTemplate().execute(new HibernateCallback<RiskRun>() {
      @Override
      public RiskRun doInHibernate(Session session) throws HibernateException,
          SQLException {
        Query query = session.getNamedQuery("RiskRun.one.byRunTime");
        query.setDate("runDate", DbDateUtils.toSqlDate(observationDate));
        query.setString("runTime", observationTime);
        return (RiskRun) query.uniqueResult();
      }
    });
    
    return riskRun;
  }

  /*package*/ RiskRun getRiskRunFromDb(final BatchJobRun job) {
    return getRiskRunFromDb(
        job.getObservationDate(),
        job.getObservationTime());
  }
  
  /*package*/ RiskRun createRiskRun(final BatchJobRun job) {
    ZonedDateTime now = job.getCreationTime();
    
    LiveDataSnapshot snapshot = getLiveDataSnapshot(job);
    
    RiskRun riskRun = new RiskRun();
    riskRun.setOpenGammaVersion(getOpenGammaVersion(job.getJob()));
    riskRun.setMasterProcessHost(getLocalComputeHost());
    riskRun.setRunTime(getObservationDateTime(job));
    riskRun.setLiveDataSnapshot(snapshot);
    riskRun.setCreateInstant(DbDateUtils.toSqlTimestamp((InstantProvider) now));
    riskRun.setStartInstant(DbDateUtils.toSqlTimestamp((InstantProvider) now));
    riskRun.setNumRestarts(0);
    riskRun.setComplete(false);
    
    for (Map.Entry<String, String> parameter : job.getParameters().entrySet()) {
      riskRun.addProperty(parameter.getKey(), parameter.getValue());      
    }
    
    for (ViewCalculationConfiguration calcConf : job.getCalculationConfigurations()) {
      riskRun.addCalculationConfiguration(calcConf);
    }
    
    getHibernateTemplate().save(riskRun);
    getHibernateTemplate().saveOrUpdateAll(riskRun.getCalculationConfigurations());
    getHibernateTemplate().saveOrUpdateAll(riskRun.getProperties());
    
    job.setOriginalCreationTime(job.getCreationTime().toInstant());
    
    return riskRun;
  }
  
  /*package*/ void restartRun(BatchJobRun batch, RiskRun riskRun) {
    Instant now = Instant.now();
    
    riskRun.setOpenGammaVersion(getOpenGammaVersion(batch.getJob()));
    riskRun.setMasterProcessHost(getLocalComputeHost());
    riskRun.setStartInstant(DbDateUtils.toSqlTimestamp(now));
    riskRun.setNumRestarts(riskRun.getNumRestarts() + 1);
    riskRun.setComplete(false);
    
    getHibernateTemplate().update(riskRun);
    
    // clear risk failures
    MapSqlParameterSource parameters = new MapSqlParameterSource()
      .addValue("run_id", riskRun.getId());
    getJdbcTemplate().update(FailureReason.sqlDeleteRiskFailureReasons(), parameters);
    getJdbcTemplate().update(RiskFailure.sqlDeleteRiskFailures(), parameters);
    
    batch.setOriginalCreationTime(Instant.ofEpochMillis(riskRun.getCreateInstant().getTime()));
  }
  
  /*package*/ void endRun(RiskRun riskRun) {
    Instant now = Instant.now();
    
    riskRun.setEndInstant(DbDateUtils.toSqlTimestamp(now));
    riskRun.setComplete(true);
    
    getHibernateTemplate().update(riskRun);
  }
  
  /*package*/ RiskRun getRiskRunFromHandle(BatchJobRun job) {
    return getDbHandle(job)._riskRun;
  }
  
  private DbHandle getDbHandle(BatchJobRun job) {
    Object handle = job.getDbHandle();
    if (handle == null) {
      throw new IllegalStateException("Job db handle is null");
    }
    if (!(handle instanceof DbHandle)) {
      throw new IllegalStateException("Job db handle must be of type DbHandle, was " + handle.getClass());
    }
    return (DbHandle) handle;
  }
  
  /*package*/ Set<RiskValueName> populateRiskValueNames(BatchJobRun job) {
    Set<RiskValueName> returnValue = new HashSet<RiskValueName>();
    
    Set<String> riskValueNames = job.getView().getViewEvaluationModel().getAllOutputValueNames();
    for (String name : riskValueNames) {
      RiskValueName riskValueName = getRiskValueName(name);
      returnValue.add(riskValueName);
    }
    
    return returnValue;
  }
  
  /*package*/ Set<ComputationTarget> populateComputationTargets(BatchJobRun job) {
    Set<ComputationTarget> returnValue = new HashSet<ComputationTarget>();
    
    Set<com.opengamma.engine.ComputationTarget> computationTargets = job.getView().getViewEvaluationModel().getAllComputationTargets();
    for (com.opengamma.engine.ComputationTarget ct : computationTargets) {
      ComputationTarget computationTarget = getComputationTarget(ct);
      returnValue.add(computationTarget);
    }    
    
    return returnValue;
  }
  
  // --------------------------------------------------------------------------
  

  @Override
  public void addValuesToSnapshot(SnapshotId snapshotId, Set<LiveDataValue> values) {
    s_logger.info("Adding {} values to LiveData snapshot {}", values.size(), snapshotId);
    
    try {
      getSessionFactory().getCurrentSession().beginTransaction();
      
      LiveDataSnapshot snapshot = getLiveDataSnapshot(snapshotId.getObservationDate(), snapshotId.getObservationTime());
      if (snapshot == null) {
        throw new IllegalArgumentException("Snapshot " + snapshotId + " cannot be found");
      }
      
      Collection<LiveDataSnapshotEntry> changedEntries = new ArrayList<LiveDataSnapshotEntry>();
      for (LiveDataValue value : values) {
        LiveDataSnapshotEntry entry = snapshot.getEntry(value.getComputationTargetSpecification(), value.getFieldName());
        if (entry != null) {
          if (entry.getValue() != value.getValue()) {
            entry.setValue(value.getValue());
            changedEntries.add(entry);
          }
        } else {
          entry = new LiveDataSnapshotEntry();
          entry.setSnapshot(snapshot);
          entry.setComputationTarget(getComputationTarget(value.getComputationTargetSpecification()));
          entry.setField(getLiveDataField(value.getFieldName()));
          entry.setValue(value.getValue());
          snapshot.addEntry(entry);
          changedEntries.add(entry);
        }
      }
      
      getHibernateTemplate().saveOrUpdateAll(changedEntries);
      
      getSessionFactory().getCurrentSession().getTransaction().commit();
    } catch (RuntimeException e) {
      getSessionFactory().getCurrentSession().getTransaction().rollback();
      throw e;
    }
  }

  @Override
  public void createLiveDataSnapshot(SnapshotId snapshotId) {
    s_logger.info("Creating LiveData snapshot {} ", snapshotId);
    
    try {
      getSessionFactory().getCurrentSession().beginTransaction();

      LiveDataSnapshot snapshot = getLiveDataSnapshot(snapshotId.getObservationDate(), snapshotId.getObservationTime());
      if (snapshot != null) {
        s_logger.info("Snapshot " + snapshotId + " already exists. No need to create.");
        return;
      }
      
      snapshot = new LiveDataSnapshot();
      
      ObservationDateTime snapshotTime = getObservationDateTime(
          snapshotId.getObservationDate(), 
          snapshotId.getObservationTime());
      snapshot.setSnapshotTime(snapshotTime);
      
      getHibernateTemplate().save(snapshot);
      
      getSessionFactory().getCurrentSession().getTransaction().commit();
    } catch (RuntimeException e) {
      getSessionFactory().getCurrentSession().getTransaction().rollback();
      throw e;
    }
  }

  @Override
  public void endBatch(BatchJobRun batch) {
    s_logger.info("Ending batch {}", batch);
    
    try {
      getSessionFactory().getCurrentSession().beginTransaction();

      RiskRun run = getRiskRunFromHandle(batch);
      endRun(run);
    
      getSessionFactory().getCurrentSession().getTransaction().commit();
    } catch (RuntimeException e) {
      getSessionFactory().getCurrentSession().getTransaction().rollback();
      throw e;
    }
  }

  @Override
  public void fixLiveDataSnapshotTime(SnapshotId snapshotId, OffsetTime fix) {
    s_logger.info("Fixing LiveData snapshot {} at {}", snapshotId, fix);
    
    try {
      getSessionFactory().getCurrentSession().beginTransaction();

      LiveDataSnapshot snapshot = getLiveDataSnapshot(snapshotId.getObservationDate(), snapshotId.getObservationTime());
      
      if (snapshot == null) {
        throw new IllegalArgumentException("Snapshot " + snapshotId + " cannot be found");
      }
      
      ObservationDateTime snapshotTime = snapshot.getSnapshotTime(); 
      snapshotTime.setTime(DbDateUtils.toSqlTime(fix));
      getHibernateTemplate().save(snapshotTime);
      
      getSessionFactory().getCurrentSession().getTransaction().commit();
    } catch (RuntimeException e) {
      getSessionFactory().getCurrentSession().getTransaction().rollback();
      throw e;
    }
  }

  @Override
  public Set<LiveDataValue> getSnapshotValues(SnapshotId snapshotId) {
    s_logger.info("Getting LiveData snapshot {}", snapshotId);
    
    try {
      getSessionFactory().getCurrentSession().beginTransaction();

      LiveDataSnapshot liveDataSnapshot = getLiveDataSnapshot(
          snapshotId.getObservationDate(), 
          snapshotId.getObservationTime());
      
      if (liveDataSnapshot == null) {
        throw new IllegalArgumentException("Snapshot " + snapshotId + " cannot be found");
      }
      
      Set<LiveDataValue> returnValues = new HashSet<LiveDataValue>();
      for (LiveDataSnapshotEntry entry : liveDataSnapshot.getSnapshotEntries()) {
        returnValues.add(entry.toLiveDataValue());      
      }
      
      getSessionFactory().getCurrentSession().getTransaction().commit();
      return returnValues;
    } catch (RuntimeException e) {
      getSessionFactory().getCurrentSession().getTransaction().rollback();
      throw e;
    }
  }

  @Override
  public void startBatch(BatchJobRun batch) {
    s_logger.info("Starting batch {}", batch);
    
    try {
      getSessionFactory().getCurrentSession().beginTransaction();

      RiskRun run;
      switch (batch.getRunCreationMode()) {
        case AUTO:
          run = getRiskRunFromDb(batch);
          
          if (run != null) {
            // also check parameter equality
            Map<String, String> existingProperties = run.getPropertiesMap();
            Map<String, String> newProperties = batch.getParameters();
            
            if (!existingProperties.equals(newProperties)) {
              Set<Map.Entry<String, String>> symmetricDiff = 
                Sets.symmetricDifference(existingProperties.entrySet(), newProperties.entrySet());
              throw new IllegalStateException("Run parameters stored in DB differ from new parameters with respect to: " + symmetricDiff);
            }
          }
          
          if (run == null) {
            run = createRiskRun(batch);
          } else {
            restartRun(batch, run);
          }
          break;
        
        case ALWAYS:
          run = createRiskRun(batch);
          break;
        
        case NEVER:
          run = getRiskRunFromDb(batch);
          if (run == null) {
            throw new IllegalStateException("Cannot find run in database for " + batch);
          }
          restartRun(batch, run);
          break;
        
        default:
          throw new RuntimeException("Unexpected run creation mode " + batch.getRunCreationMode());
      }

      // make sure calc conf collection is inited
      for (CalculationConfiguration cc : run.getCalculationConfigurations()) { 
        assert cc != null;
      }
      
      Set<RiskValueName> riskValueNames = populateRiskValueNames(batch);
      Set<ComputationTarget> computationTargets = populateComputationTargets(batch);
      
      DbHandle dbHandle = new DbHandle();
      dbHandle._riskRun = run;
      dbHandle._riskValueNames = riskValueNames;
      dbHandle._computationTargets = computationTargets;
      
      batch.setDbHandle(dbHandle);
      
      getSessionFactory().getCurrentSession().getTransaction().commit();
    } catch (RuntimeException e) {
      getSessionFactory().getCurrentSession().getTransaction().rollback();
      throw e;
    }
  }
  
  private static class DbHandle {
    private RiskRun _riskRun;
    private Set<RiskValueName> _riskValueNames;
    private Set<ComputationTarget> _computationTargets;
  }
  
  @Override
  public DependencyGraphExecutorFactory<Object> createDependencyGraphExecutorFactory(BatchJobRun batch) {
    return new BatchResultWriterFactory(batch);
  }
  
  public BatchResultWriter createTestResultWriter(BatchJobRun batch) {
    BatchResultWriterFactory factory = new BatchResultWriterFactory(batch);
    return factory.createTestWriter();    
  }
  
  private class BatchResultWriterFactory implements DependencyGraphExecutorFactory<Object> {
    
    private final BatchJobRun _batch;
    
    public BatchResultWriterFactory(BatchJobRun batch) {
      ArgumentChecker.notNull(batch, "batch");
      _batch = batch;
    }
    
    @Override
    public BatchExecutor createExecutor(SingleComputationCycle cycle) {
      DependencyGraphExecutor<CalculationJobResult> delegate =
        new SingleNodeExecutor(cycle);
      
      Map<String, ViewComputationCache> cachesByCalculationConfiguration = cycle.getCachesByCalculationConfiguration();
      
      BatchResultWriter resultWriter = new BatchResultWriter(
          _dbSource,
          delegate,
          cycle.getViewDefinition().getResultModelDefinition(),
          cachesByCalculationConfiguration,
          getDbHandle(_batch)._computationTargets,
          getRiskRunFromHandle(_batch),
          getDbHandle(_batch)._riskValueNames);
      
      return new BatchExecutor(resultWriter);
    }
    
    public BatchResultWriter createTestWriter() {
      DependencyGraphExecutor<CalculationJobResult> delegate = 
        new TestDependencyGraphExecutor<CalculationJobResult>(null);
      
      BatchResultWriter resultWriter = new BatchResultWriter(
          _dbSource,
          delegate,
          new ResultModelDefinition(),
          new HashMap<String, ViewComputationCache>(),
          getDbHandle(_batch)._computationTargets,
          getRiskRunFromHandle(_batch),
          getDbHandle(_batch)._riskValueNames);
      
      return resultWriter;
    }

  }
  
  public static Class<?>[] getHibernateMappingClasses() {
    return new HibernateBatchDbFiles().getHibernateMappingFiles();
  }
  
  @Override
  public ViewComputationResultModel getResults(LocalDate observationDate, String observationTime) {
    ArgumentChecker.notNull(observationDate, "observationDate");
    ArgumentChecker.notNull(observationTime, "observationTime");
    
    // At the moment, we simply load all results into memory.
    // This needs to be made more scalable.
    RiskRun riskRun;
    try {
      getSessionFactory().getCurrentSession().beginTransaction();
      
      riskRun = getRiskRunFromDb(observationDate, observationTime);
      if (riskRun == null) {
        return null;
      }

      getSessionFactory().getCurrentSession().getTransaction().commit();
    } catch (RuntimeException e) {
      getSessionFactory().getCurrentSession().getTransaction().rollback();
      throw e;
    }

    MapSqlParameterSource params = new MapSqlParameterSource();
    params.addValue("rsk_run_id", riskRun.getId());
    
    List<MaterializedRiskValue> values = _dbSource.getJdbcTemplate().query(
        MaterializedRiskValue.sqlGet(), 
        MaterializedRiskValue.ROW_MAPPER, 
        params);
    
    InMemoryViewComputationResultModel result = new InMemoryViewComputationResultModel();
    
    for (MaterializedRiskValue value : values) {
      result.addValue(value.getCalculationConfiguration(), value.getComputedValue());
    }
    
    return result;
  }

  @Override
  @SuppressWarnings("unchecked")
  public BatchSearchResult search(BatchSearchRequest request) {
    DetachedCriteria criteria = DetachedCriteria.forClass(RiskRun.class);
    DetachedCriteria runTimeCriteria = criteria.createCriteria("runTime");
    DetachedCriteria observationTimeCriteria = runTimeCriteria.createCriteria("observationTime");
    
    if (request.getObservationDate() != null) {
      runTimeCriteria.add(
          Restrictions.eq("date", DbDateUtils.toSqlDate(request.getObservationDate())));
    }
    
    if (request.getObservationTime() != null) {
      observationTimeCriteria.add(
          Restrictions.eq("label", request.getObservationTime()))
          .addOrder(Order.asc("label"));
    }
    
    BatchSearchResult result = new BatchSearchResult();
    try {
      getSessionFactory().getCurrentSession().beginTransaction();
<<<<<<< HEAD
      
      if (request.getPagingRequest().equals(PagingRequest.ALL)) {
        result.setPaging(Paging.of(result.getItems(), request.getPagingRequest()));
      } else {
        criteria.setProjection(Projections.rowCount());
        Long totalCount = (Long) getHibernateTemplate().findByCriteria(criteria).get(0);
        result.setPaging(new Paging(request.getPagingRequest(), totalCount.intValue()));
        criteria.setProjection(null);
        criteria.setResultTransformer(Criteria.ROOT_ENTITY);
      }
      
      runTimeCriteria.addOrder(Order.asc("date"));
      observationTimeCriteria.addOrder(Order.asc("label"));

      List<RiskRun> runs = (List<RiskRun>) getHibernateTemplate().findByCriteria(
          criteria,
          request.getPagingRequest().getFirstItemIndex(),
          request.getPagingRequest().getPagingSize());
      
      for (RiskRun run : runs) {
        BatchSearchResultItem item = new BatchSearchResultItem();
        item.setObservationDate(DbDateUtils.fromSqlDate(run.getRunTime().getDate()));      
        item.setObservationTime(run.getRunTime().getObservationTime().getLabel());
        result.getItems().add(item);
      }
      
=======
      runs = getHibernateTemplate().findByCriteria(criteria);
>>>>>>> 1fd2f5bb
      getSessionFactory().getCurrentSession().getTransaction().commit();
    } catch (RuntimeException e) {
      getSessionFactory().getCurrentSession().getTransaction().rollback();
      throw e;
    }

    return result;
  }
  
}<|MERGE_RESOLUTION|>--- conflicted
+++ resolved
@@ -836,7 +836,6 @@
     BatchSearchResult result = new BatchSearchResult();
     try {
       getSessionFactory().getCurrentSession().beginTransaction();
-<<<<<<< HEAD
       
       if (request.getPagingRequest().equals(PagingRequest.ALL)) {
         result.setPaging(Paging.of(result.getItems(), request.getPagingRequest()));
@@ -863,9 +862,6 @@
         result.getItems().add(item);
       }
       
-=======
-      runs = getHibernateTemplate().findByCriteria(criteria);
->>>>>>> 1fd2f5bb
       getSessionFactory().getCurrentSession().getTransaction().commit();
     } catch (RuntimeException e) {
       getSessionFactory().getCurrentSession().getTransaction().rollback();
