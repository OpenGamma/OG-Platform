/**
 * Copyright (C) 2009 - present by OpenGamma Inc. and the OpenGamma group of companies
 *
 * Please see distribution for license.
 */
package com.opengamma.masterdb;

import static org.testng.AssertJUnit.assertEquals;

import java.util.ArrayList;
import java.util.Collections;
import java.util.List;

import org.testng.annotations.BeforeMethod;
import org.testng.annotations.Factory;
import org.testng.annotations.Test;
import org.threeten.bp.Instant;

import com.google.common.collect.Lists;
import com.opengamma.util.db.DbConnector;
import com.opengamma.util.test.DbTest;
import com.opengamma.util.test.TestGroup;

/**
 * Tests OG-UtilDB clock.
 */
@Test(groups = TestGroup.UNIT_DB)
public class DbClockTest extends DbTest {

  private DbConnector _connector;

  @Factory(dataProvider = "databases", dataProviderClass = DbTest.class)
  public DbClockTest(final String databaseType, String databaseVersion) {
    super(databaseType, databaseVersion, databaseVersion);
  }

<<<<<<< HEAD
  @BeforeMethod(alwaysRun = true)
=======
  @BeforeMethod(groups = TestGroup.UNIT_DB)
>>>>>>> 85369f06
  public void setUp() {
    _connector = getDbConnector();
  }

  //-------------------------------------------------------------------------
//  public void test_clock_threaded() {
//    for (int i = 0; i < 10; i++) {
//      final int ii = i;
//      Runnable r = new Runnable() {
//        @Override
//        public void run() {
//          while (true) {
//            System.out.println(ii + " " + _connector.now());
//            try {
//              Thread.sleep(200);
//            } catch (InterruptedException ex) {
//              ex.printStackTrace();
//            }
//          }
//        }
//      };
//      new Thread(r).start();
//    }
//  }

  //-------------------------------------------------------------------------
  public void test_clock() {
    List<Instant> instants1 = Lists.newArrayList();
    int[] times = new int[50000];
    for (int i = 0; i < times.length; i++) {
      instants1.add(_connector.now());
    }
    List<Instant> instants2 = new ArrayList<>(instants1);
    Collections.sort(instants2);
    assertEquals(instants1, instants2);
  }

}<|MERGE_RESOLUTION|>--- conflicted
+++ resolved
@@ -34,11 +34,7 @@
     super(databaseType, databaseVersion, databaseVersion);
   }
 
-<<<<<<< HEAD
-  @BeforeMethod(alwaysRun = true)
-=======
   @BeforeMethod(groups = TestGroup.UNIT_DB)
->>>>>>> 85369f06
   public void setUp() {
     _connector = getDbConnector();
   }
