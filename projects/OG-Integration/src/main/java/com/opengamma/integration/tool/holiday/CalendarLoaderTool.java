/**
 * Copyright (C) 2009 - present by OpenGamma Inc. and the OpenGamma group of companies
 *
 * Please see distribution for license.
 */
package com.opengamma.integration.tool.holiday;

import java.io.BufferedReader;
import java.io.FileReader;
import java.io.IOException;

import org.apache.commons.cli.CommandLine;
import org.apache.commons.cli.HelpFormatter;
import org.apache.commons.cli.Option;
import org.apache.commons.cli.OptionBuilder;
import org.apache.commons.cli.Options;
import org.slf4j.Logger;
import org.slf4j.LoggerFactory;
import org.threeten.bp.LocalDate;
import org.threeten.bp.format.DateTimeParseException;

import au.com.bytecode.opencsv.CSVParser;
import au.com.bytecode.opencsv.CSVReader;

import com.opengamma.OpenGammaRuntimeException;
import com.opengamma.component.tool.AbstractTool;
import com.opengamma.core.holiday.Holiday;
import com.opengamma.core.holiday.HolidayType;
import com.opengamma.financial.tool.ToolContext;
import com.opengamma.id.ExternalId;
import com.opengamma.id.UniqueId;
import com.opengamma.master.holiday.HolidayDocument;
import com.opengamma.master.holiday.HolidayMaster;
import com.opengamma.master.holiday.ManageableHoliday;
import com.opengamma.scripts.Scriptable;
import com.opengamma.util.ArgumentChecker;

/**
 * Tool to load a calendar from a file.
 */
@Scriptable
public class CalendarLoaderTool extends AbstractTool<ToolContext> {

  /** The logger */
  private static final Logger s_logger = LoggerFactory.getLogger(CalendarLoaderTool.class);
  /** Determines whether this tool persists the calendar to the holiday master */
  private static final String DO_NOT_PERSIST = "do-not-persist";
  /** File name option flag */
  private static final String FILE_NAME_OPTION = "f";
  /** Calendar scheme option flag */
  private static final String CALENDAR_SCHEME_OPTION = "s";
  /** Calendar name option flag */
  private static final String CALENDAR_NAME_OPTION = "n";
<<<<<<< HEAD
=======
  /** Calendar delete option flag */
  private static final String CALENDAR_DELETE_OPTION = "delete";

>>>>>>> 6eb23053

  //-------------------------------------------------------------------------
  /**
   * Main method to run the tool.
   * 
   * @param args  the standard tool arguments, not null
   */
  public static void main(final String[] args) {  // CSIGNORE
    new CalendarLoaderTool().invokeAndTerminate(args);
  }

  //-------------------------------------------------------------------------
  @Override
  protected void doRun() {
<<<<<<< HEAD
    final CommandLine commandLine = getCommandLine();
    final boolean persist = !commandLine.hasOption(DO_NOT_PERSIST);
    final ToolContext toolContext = getToolContext();
    final HolidayMaster holidayMaster = toolContext.getHolidayMaster();
    final Holiday holiday = createManageableHoliday(getCommandLine().getOptionValue(FILE_NAME_OPTION),
                                                    getCommandLine().getOptionValue(CALENDAR_SCHEME_OPTION),
                                                    getCommandLine().getOptionValue(CALENDAR_NAME_OPTION));
    if (persist) {
      HolidayDocument holidayDocument = new HolidayDocument(holiday);
      holidayMaster.add(holidayDocument);
=======
    CommandLine commandLine = getCommandLine();
    boolean persist = !commandLine.hasOption(DO_NOT_PERSIST);
    boolean delete = commandLine.hasOption(CALENDAR_DELETE_OPTION);

    ToolContext toolContext = getToolContext();
    HolidayMaster holidayMaster = toolContext.getHolidayMaster();

    if (delete) {
      holidayMaster.remove(holidayMaster.get(UniqueId.parse(commandLine.getOptionValue(CALENDAR_DELETE_OPTION))));
    } else {
      Holiday holiday = createManageableHoliday(getCommandLine().getOptionValue(FILE_NAME_OPTION),
                                                getCommandLine().getOptionValue(CALENDAR_SCHEME_OPTION),
                                                getCommandLine().getOptionValue(CALENDAR_NAME_OPTION));


      if (persist) {
        HolidayDocument holidayDocument = new HolidayDocument(holiday);
        holidayMaster.add(holidayDocument);
      }
>>>>>>> 6eb23053
    }
    toolContext.close();
  }
  
  /**
   * Parses a csv file of dates and returns a {@link Holiday}
   * @param filePath The file path
   * @param schemeName The name of the scheme
   * @param calendarName The calendar name
   * @return The holiday
   * @throws DateTimeParseException If there is an entry that cannot be parsed by {@link LocalDate#parse}
   */
  private static Holiday createManageableHoliday(final String filePath, final String schemeName, final String calendarName) {
    final ManageableHoliday holiday = new ManageableHoliday();
    holiday.setType(HolidayType.CUSTOM);
    holiday.setCustomExternalId(ExternalId.of(schemeName, calendarName));
    CSVReader reader = null;
    try {
      reader = new CSVReader(new BufferedReader(new FileReader(filePath)),
                             CSVParser.DEFAULT_SEPARATOR,
                             CSVParser.DEFAULT_QUOTE_CHARACTER,
<<<<<<< HEAD
          CSVParser.DEFAULT_ESCAPE_CHARACTER);
=======
                             CSVParser.DEFAULT_ESCAPE_CHARACTER);
>>>>>>> 6eb23053
      String[] currentLine;
      while ((currentLine = reader.readNext()) != null) {
        for (String currentElement : currentLine) {
          if (!currentElement.isEmpty()) {
            //TODO ultimately, want to attempt different formats
            holiday.getHolidayDates().add(LocalDate.parse(currentElement.trim()));
          }
        }
      }
    } catch (IOException e) {
      throw new OpenGammaRuntimeException("Unable to read data field " + filePath, e);
    } finally {
      if (reader != null) {
        try {
          reader.close();
        } catch (IOException e) {
          s_logger.error("Failed to close reader ", e);
        }
      }
    }
    return holiday;
  }
  
  @Override
  protected Options createOptions(boolean mandatoryConfig) {
    Options options = super.createOptions(mandatoryConfig);
    options.addOption(createFilenameOption());
    options.addOption(createCalendarSchemOption());
    options.addOption(createCalendarNameOption());
<<<<<<< HEAD
=======
    options.addOption(createCalendarDeleteOption());
>>>>>>> 6eb23053
    options.addOption(createDoNotPersistOption());
    options.addOption(createVerboseOption());
    return options;
  }

<<<<<<< HEAD
  private static Option createFilenameOption() {
    final Option option = new Option(FILE_NAME_OPTION, "filename", true, "The path to the file to import");
    option.setRequired(true);
=======
  private Option createCalendarDeleteOption() {
    final Option option = new Option(CALENDAR_DELETE_OPTION, "name", true, "Specify the ID of the calendar to delete");
    option.setArgName("delete");
    return option;
  }

  private static Option createFilenameOption() {
    final Option option = new Option(FILE_NAME_OPTION, "filename", true, "The path to the file to import");
>>>>>>> 6eb23053
    option.setArgName("file path/name");
    return option;
  }


  private static Option createCalendarSchemOption() {
    final Option option = new Option(CALENDAR_SCHEME_OPTION, "schema", true,
                                     "The schema for the calendar id, for example ISDA_HOLIDAY");
<<<<<<< HEAD
    option.setRequired(true);
=======
>>>>>>> 6eb23053
    option.setArgName("schema");
    return option;
  }

  private static Option createCalendarNameOption() {
    final Option option = new Option(CALENDAR_NAME_OPTION, "name", true, "The name of the calendar");
<<<<<<< HEAD
    option.setRequired(true);
=======
>>>>>>> 6eb23053
    option.setArgName("name");
    return option;
  }

  /**
   * Creates an option to turn persistence on and off.
   * @return The option
   */
  @SuppressWarnings("static-access")
  private static Option createDoNotPersistOption() {
    return OptionBuilder.isRequired(false)
        .hasArg(false)
        .withDescription("Calendar file will be parsed but not persisted")
        .withLongOpt(DO_NOT_PERSIST)
        .create("d");
  }
  
  /**
   * Creates an option to produce verbose output.
   * @return The option
   */
  @SuppressWarnings("static-access")
  private static Option createVerboseOption() {
    return OptionBuilder.isRequired(false)
                        .hasArg(false)
                        .withDescription("Verbose output")
                        .withLongOpt("verbose")
                        .create("v");
  }
  
  @Override
  protected void usage(Options options) {
    HelpFormatter formatter = new HelpFormatter();
    formatter.setWidth(120);
    formatter.printHelp("calendar-loader-tool.sh [file...]", options, true);
  }
  
}<|MERGE_RESOLUTION|>--- conflicted
+++ resolved
@@ -33,7 +33,6 @@
 import com.opengamma.master.holiday.HolidayMaster;
 import com.opengamma.master.holiday.ManageableHoliday;
 import com.opengamma.scripts.Scriptable;
-import com.opengamma.util.ArgumentChecker;
 
 /**
  * Tool to load a calendar from a file.
@@ -51,12 +50,8 @@
   private static final String CALENDAR_SCHEME_OPTION = "s";
   /** Calendar name option flag */
   private static final String CALENDAR_NAME_OPTION = "n";
-<<<<<<< HEAD
-=======
   /** Calendar delete option flag */
   private static final String CALENDAR_DELETE_OPTION = "delete";
-
->>>>>>> 6eb23053
 
   //-------------------------------------------------------------------------
   /**
@@ -71,18 +66,7 @@
   //-------------------------------------------------------------------------
   @Override
   protected void doRun() {
-<<<<<<< HEAD
-    final CommandLine commandLine = getCommandLine();
-    final boolean persist = !commandLine.hasOption(DO_NOT_PERSIST);
-    final ToolContext toolContext = getToolContext();
-    final HolidayMaster holidayMaster = toolContext.getHolidayMaster();
-    final Holiday holiday = createManageableHoliday(getCommandLine().getOptionValue(FILE_NAME_OPTION),
-                                                    getCommandLine().getOptionValue(CALENDAR_SCHEME_OPTION),
-                                                    getCommandLine().getOptionValue(CALENDAR_NAME_OPTION));
-    if (persist) {
-      HolidayDocument holidayDocument = new HolidayDocument(holiday);
-      holidayMaster.add(holidayDocument);
-=======
+
     CommandLine commandLine = getCommandLine();
     boolean persist = !commandLine.hasOption(DO_NOT_PERSIST);
     boolean delete = commandLine.hasOption(CALENDAR_DELETE_OPTION);
@@ -102,7 +86,6 @@
         HolidayDocument holidayDocument = new HolidayDocument(holiday);
         holidayMaster.add(holidayDocument);
       }
->>>>>>> 6eb23053
     }
     toolContext.close();
   }
@@ -124,11 +107,7 @@
       reader = new CSVReader(new BufferedReader(new FileReader(filePath)),
                              CSVParser.DEFAULT_SEPARATOR,
                              CSVParser.DEFAULT_QUOTE_CHARACTER,
-<<<<<<< HEAD
-          CSVParser.DEFAULT_ESCAPE_CHARACTER);
-=======
                              CSVParser.DEFAULT_ESCAPE_CHARACTER);
->>>>>>> 6eb23053
       String[] currentLine;
       while ((currentLine = reader.readNext()) != null) {
         for (String currentElement : currentLine) {
@@ -158,20 +137,12 @@
     options.addOption(createFilenameOption());
     options.addOption(createCalendarSchemOption());
     options.addOption(createCalendarNameOption());
-<<<<<<< HEAD
-=======
     options.addOption(createCalendarDeleteOption());
->>>>>>> 6eb23053
     options.addOption(createDoNotPersistOption());
     options.addOption(createVerboseOption());
     return options;
   }
 
-<<<<<<< HEAD
-  private static Option createFilenameOption() {
-    final Option option = new Option(FILE_NAME_OPTION, "filename", true, "The path to the file to import");
-    option.setRequired(true);
-=======
   private Option createCalendarDeleteOption() {
     final Option option = new Option(CALENDAR_DELETE_OPTION, "name", true, "Specify the ID of the calendar to delete");
     option.setArgName("delete");
@@ -180,7 +151,6 @@
 
   private static Option createFilenameOption() {
     final Option option = new Option(FILE_NAME_OPTION, "filename", true, "The path to the file to import");
->>>>>>> 6eb23053
     option.setArgName("file path/name");
     return option;
   }
@@ -189,20 +159,12 @@
   private static Option createCalendarSchemOption() {
     final Option option = new Option(CALENDAR_SCHEME_OPTION, "schema", true,
                                      "The schema for the calendar id, for example ISDA_HOLIDAY");
-<<<<<<< HEAD
-    option.setRequired(true);
-=======
->>>>>>> 6eb23053
     option.setArgName("schema");
     return option;
   }
 
   private static Option createCalendarNameOption() {
     final Option option = new Option(CALENDAR_NAME_OPTION, "name", true, "The name of the calendar");
-<<<<<<< HEAD
-    option.setRequired(true);
-=======
->>>>>>> 6eb23053
     option.setArgName("name");
     return option;
   }
