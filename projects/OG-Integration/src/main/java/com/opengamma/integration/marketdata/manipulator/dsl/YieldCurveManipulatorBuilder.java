--- conflicted
+++ resolved
@@ -71,20 +71,13 @@
    *
    * @param shiftType The type of shift
    * @return the bucketed shift builder
-   * TODO this is only for the benefit of the Java API, not used by the DSL
-   * TODO make this a varargs method that takes ShiftBucket instances
    */
-<<<<<<< HEAD
-  public final BucketedShiftManipulatorBuilder bucketedShifts(/*BucketedShiftType type*/) {
-    return new BucketedShiftManipulatorBuilder(_selector, _scenario/*, type*/);
-=======
   public final YieldCurveManipulatorBuilder bucketedShifts(ScenarioShiftType shiftType, YieldCurveBucketedShift... shifts) {
     ArgumentChecker.notNull(shiftType, "shiftType");
     ArgumentChecker.notEmpty(shifts, "shifts");
     YieldCurveBucketedShiftManipulator manipulator = new YieldCurveBucketedShiftManipulator(shiftType, Arrays.asList(shifts));
     _scenario.add(_selector, manipulator);
     return this;
->>>>>>> 6d04230a
   }
   
 
@@ -92,12 +85,7 @@
    * Creates a point shift builder.
    * This is only for the benefit of the Java API, not the DSL.
    * @return the point shifts builder
-<<<<<<< HEAD
-   * TODO this is only for the benefit of the Java API, not used by the DSL
-   * TODO make this a varargs method that takes PointShift instances
-=======
    * @param shiftType The type of shift
->>>>>>> 6d04230a
    */
   public final YieldCurveManipulatorBuilder pointShifts(ScenarioShiftType shiftType, YieldCurvePointShift... shifts) {
     ArgumentChecker.notNull(shiftType, "shiftType");
