--- conflicted
+++ resolved
@@ -112,11 +112,7 @@
   /** Expected values validated Bloomberg */
   public static final double EXPECTED_PV = 9154.401186365934;
   public static final double EXPECTED_DELTA = 0.98394463838;
-<<<<<<< HEAD
   public static final double EXPECTED_GAMMA = 0.0012257606586;
-=======
-  public static final double EXPECTED_GAMMA = 0.12257606586;
->>>>>>> 23131985
   public static final double EXPECTED_VEGA = 3.0831672242;
   public static final double EXPECTED_PV01 = 0.1726179;
 
@@ -373,19 +369,11 @@
 
   @Test
   public void testBucketedPV01WithForwardCurve() {
-<<<<<<< HEAD
     Result<BucketedCurveSensitivities> result = _functionRunner.runFunction(
         ARGS, ENV,
         new Function<Environment,Result<BucketedCurveSensitivities>>() {
           @Override
           public Result<BucketedCurveSensitivities> apply(Environment env) {
-=======
-    Result<DoubleMatrix1D> result = _functionRunner.runFunction(
-        ARGS, ENV,
-        new Function<Environment,Result<DoubleMatrix1D>>() {
-          @Override
-          public Result<DoubleMatrix1D> apply(Environment env) {
->>>>>>> 23131985
             return _functionForward.calculateBucketedPv01(env, EQUITY_INDEX_OPTION_TRADE);
           }
         });
