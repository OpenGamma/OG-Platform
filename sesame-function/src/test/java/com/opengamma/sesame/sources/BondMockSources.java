--- conflicted
+++ resolved
@@ -442,19 +442,14 @@
           .add(createId("B8"), 0.02619214367588991)
           .add(createId("B9"), 0.02719250291972944)
           .add(createId("B10"), 0.02808602151907749)
-<<<<<<< HEAD
           .add(ExternalId.of("ISIN", "Test Corp bond"), 1.08672)
           .add(ExternalId.of("ISIN", "Test Gov bond"), 1.36375)
           .add(ExternalId.of("ISIN", "Test Corp bond"), 
               FieldName.of(MarketDataRequirementNames.YIELD_YIELD_TO_MATURITY_MID), 0.043)
           .add(ExternalId.of("ISIN", "Test Gov bond"), 
               FieldName.of(MarketDataRequirementNames.YIELD_YIELD_TO_MATURITY_MID), 0.0225)
-=======
           .add(createId("Bond1"), 0.01) //Yield
           .add(createId("Bill1"), 0.01) //Yield
-          .add(ExternalId.of("ISIN", "Test Corp bond"), 108.672)
-          .add(ExternalId.of("ISIN", "Test Gov bond"), 136.375)
->>>>>>> fe83eb9b
           .build();
   }
 
