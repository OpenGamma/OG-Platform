--- conflicted
+++ resolved
@@ -106,10 +106,6 @@
 import com.opengamma.sesame.marketdata.MarketDataFactory;
 import com.opengamma.sesame.marketdata.ResettableLiveMarketDataSource;
 import com.opengamma.sesame.marketdata.StrategyAwareMarketDataSource;
-<<<<<<< HEAD
-import com.opengamma.timeseries.date.localdate.ImmutableLocalDateDoubleTimeSeries;
-import com.opengamma.timeseries.date.localdate.LocalDateDoubleTimeSeries;
-=======
 import com.opengamma.sesame.sabr.SabrSwaptionConfig;
 import com.opengamma.sesame.sabr.SabrConfigSelector;
 import com.opengamma.sesame.sabr.SabrExpiryTenorSurface;
@@ -118,8 +114,8 @@
 import com.opengamma.sesame.sabr.SabrSwaptionDataConfig;
 import com.opengamma.sesame.sabr.SabrSwaptionInterpolationConfig;
 import com.opengamma.timeseries.date.localdate.ImmutableLocalDateDoubleTimeSeries;
+import com.opengamma.timeseries.date.localdate.LocalDateDoubleTimeSeries;
 import com.opengamma.timeseries.date.localdate.LocalDateDoubleTimeSeriesBuilder;
->>>>>>> 88a7db43
 import com.opengamma.util.money.Currency;
 import com.opengamma.util.time.DateUtils;
 import com.opengamma.util.time.Tenor;
@@ -307,7 +303,6 @@
 
   private InterpolatedCurveDefinition getUSDDiscountingCurveDefinition() {
     Set<CurveNode> nodes = new TreeSet<>();
-<<<<<<< HEAD
     nodes.add(new CashNode(Tenor.ofDays(0), Tenor.ON, _discConventionId, USD_DISC_MAPPER));
     nodes.add(new CashNode(Tenor.ON, Tenor.ON, _discConventionId, USD_DISC_OVERNIGHT_MAPPER));
     nodes.add(new SwapNode(Tenor.ofDays(0), Tenor.ONE_MONTH, _discPayLegConventionId, _discReceiveLegConventionId, USD_DISC_MAPPER));
@@ -340,82 +335,6 @@
     nodes.add(new RateFutureNode(3, Tenor.ONE_DAY, Tenor.ONE_MONTH, Tenor.ONE_DAY, _fffConventionId, USD_FF_MAPPER, "FFF-3"));
     nodes.add(new RateFutureNode(4, Tenor.ONE_DAY, Tenor.ONE_MONTH, Tenor.ONE_DAY, _fffConventionId, USD_FF_MAPPER, "FFF-4"));
     return new InterpolatedCurveDefinition(USD_FFF_CURVE_NAME, nodes, "Linear", "FlatExtrapolator", "FlatExtrapolator");
-=======
-    nodes.add(new CashNode(Tenor.ofDays(0), Tenor.OVERNIGHT, _discConventionId, USD_DISC_MAPPER));
-    nodes.add(new CashNode(Tenor.OVERNIGHT, Tenor.OVERNIGHT, _discConventionId, USD_DISC_OVERNIGHT_MAPPER));
-    nodes.add(new SwapNode(Tenor.ofDays(0),
-                           Tenor.ONE_MONTH,
-                           _discPayLegConventionId,
-                           _discReceiveLegConventionId,
-                           USD_DISC_MAPPER));
-    nodes.add(new SwapNode(Tenor.ofDays(0),
-                           Tenor.TWO_MONTHS,
-                           _discPayLegConventionId,
-                           _discReceiveLegConventionId,
-                           USD_DISC_MAPPER));
-    nodes.add(new SwapNode(Tenor.ofDays(0), Tenor.THREE_MONTHS, _discPayLegConventionId, _discReceiveLegConventionId, USD_DISC_MAPPER));
-    nodes.add(new SwapNode(Tenor.ofDays(0),
-                           Tenor.SIX_MONTHS,
-                           _discPayLegConventionId,
-                           _discReceiveLegConventionId,
-                           USD_DISC_MAPPER));
-    nodes.add(new SwapNode(Tenor.ofDays(0),
-                           Tenor.NINE_MONTHS,
-                           _discPayLegConventionId,
-                           _discReceiveLegConventionId,
-                           USD_DISC_MAPPER));
-    nodes.add(new SwapNode(Tenor.ofDays(0),
-                           Tenor.ONE_YEAR,
-                           _discPayLegConventionId,
-                           _discReceiveLegConventionId,
-                           USD_DISC_MAPPER));
-    nodes.add(new SwapNode(Tenor.ofDays(0),
-                           Tenor.TWO_YEARS,
-                           _discPayLegConventionId,
-                           _discReceiveLegConventionId,
-                           USD_DISC_MAPPER));
-    nodes.add(new SwapNode(Tenor.ofDays(0),
-                           Tenor.THREE_YEARS,
-                           _discPayLegConventionId,
-                           _discReceiveLegConventionId,
-                           USD_DISC_MAPPER));
-    nodes.add(new SwapNode(Tenor.ofDays(0),
-                           Tenor.FOUR_YEARS,
-                           _discPayLegConventionId,
-                           _discReceiveLegConventionId,
-                           USD_DISC_MAPPER));
-    nodes.add(new SwapNode(Tenor.ofDays(0),
-                           Tenor.FIVE_YEARS,
-                           _discPayLegConventionId,
-                           _discReceiveLegConventionId,
-                           USD_DISC_MAPPER));
-    nodes.add(new SwapNode(Tenor.ofDays(0),
-                           Tenor.SIX_YEARS,
-                           _discPayLegConventionId,
-                           _discReceiveLegConventionId,
-                           USD_DISC_MAPPER));
-    nodes.add(new SwapNode(Tenor.ofDays(0),
-                           Tenor.SEVEN_YEARS,
-                           _discPayLegConventionId,
-                           _discReceiveLegConventionId,
-                           USD_DISC_MAPPER));
-    nodes.add(new SwapNode(Tenor.ofDays(0),
-                           Tenor.EIGHT_YEARS,
-                           _discPayLegConventionId,
-                           _discReceiveLegConventionId,
-                           USD_DISC_MAPPER));
-    nodes.add(new SwapNode(Tenor.ofDays(0),
-                           Tenor.NINE_YEARS,
-                           _discPayLegConventionId,
-                           _discReceiveLegConventionId,
-                           USD_DISC_MAPPER));
-    nodes.add(new SwapNode(Tenor.ofDays(0),
-                           Tenor.TEN_YEARS,
-                           _discPayLegConventionId,
-                           _discReceiveLegConventionId,
-                           USD_DISC_MAPPER));
-    return new InterpolatedCurveDefinition(ON_CURVE_NAME, nodes, "Linear", "FlatExtrapolator", "FlatExtrapolator");
->>>>>>> 88a7db43
   }
 
   private CurveNodeIdMapper get3MLiborCurveMapper() {
@@ -498,7 +417,6 @@
     }
     final HistoricalTimeSeriesSource mock = mock(HistoricalTimeSeriesSource.class);
     when(mock.changeManager()).thenReturn(MOCK_CHANGE_MANAGER);
-<<<<<<< HEAD
     final LocalDate[] dateFixing = new LocalDate[] {LocalDate.of(2014, 4, 1), LocalDate.of(2014, 4, 2), LocalDate.of(2014, 4, 3), LocalDate.of(2014, 4, 4),
       LocalDate.of(2014, 4, 7), LocalDate.of(2014, 4, 8), LocalDate.of(2014, 4, 9), LocalDate.of(2014, 4, 10), LocalDate.of(2014, 4, 11),
       LocalDate.of(2014, 4, 14), LocalDate.of(2014, 4, 15) };
@@ -509,11 +427,9 @@
     final HistoricalTimeSeries hts = new SimpleHistoricalTimeSeries(_onIndexUniqueId, fixingFedFund);
     when(mock.getHistoricalTimeSeries(eq(MarketDataRequirementNames.MARKET_VALUE), eq(_onIndexId.toBundle()), eq("DEFAULT_TSS"), 
         any(LocalDate.class), eq(true), any(LocalDate.class), eq(true))).thenReturn(hts);
-=======
     when(mock.getHistoricalTimeSeries(anyString(), eq(getLiborIndexId().toBundle()), anyString(),
                                       any(LocalDate.class), anyBoolean(), any(LocalDate.class), anyBoolean()))
         .thenReturn(new SimpleHistoricalTimeSeries(UniqueId.of("HTSid", LIBOR_INDEX), series.build()));
->>>>>>> 88a7db43
     return mock;
   }
 
@@ -578,9 +494,7 @@
         .thenReturn(descConvention);
     when(mock.getSingle(_discConventionId))
         .thenReturn(descConvention);
-
-  //  SwapFixedLegConvention LIBOR_PAY_LEG_CONVENTION =
-   //     LIBOR_PAY_LEG_CONVENTION;
+    
     when(mock.getSingle(_liborPayLegConventionId, FinancialConvention.class))
         .thenReturn(LIBOR_PAY_LEG_CONVENTION);
 
