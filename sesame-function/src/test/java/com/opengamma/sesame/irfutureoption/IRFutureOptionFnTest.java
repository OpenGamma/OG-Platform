/**
 * Copyright (C) 2014 - present by OpenGamma Inc. and the OpenGamma group of companies
 *
 * Please see distribution for license.
 */
package com.opengamma.sesame.irfutureoption;

import static com.opengamma.sesame.config.ConfigBuilder.argument;
import static com.opengamma.sesame.config.ConfigBuilder.arguments;
import static com.opengamma.sesame.config.ConfigBuilder.config;
import static com.opengamma.sesame.config.ConfigBuilder.function;
import static com.opengamma.sesame.config.ConfigBuilder.implementations;
import static com.opengamma.util.result.ResultTestUtils.assertSuccess;
import static org.hamcrest.CoreMatchers.is;
import static org.hamcrest.MatcherAssert.assertThat;
import static org.hamcrest.Matchers.closeTo;

import java.math.BigDecimal;
import java.util.List;
import java.util.Map;

import org.testng.annotations.BeforeClass;
import org.testng.annotations.Test;
import org.threeten.bp.Instant;
import org.threeten.bp.LocalDate;
import org.threeten.bp.LocalTime;
import org.threeten.bp.OffsetTime;
import org.threeten.bp.Period;
import org.threeten.bp.ZoneOffset;
import org.threeten.bp.ZonedDateTime;

import com.google.common.collect.ImmutableMap;
import com.google.common.collect.Iterables;
import com.opengamma.analytics.financial.model.volatility.surface.VolatilitySurface;
import com.opengamma.analytics.math.interpolation.CombinedInterpolatorExtrapolatorFactory;
import com.opengamma.analytics.math.interpolation.GridInterpolator2D;
import com.opengamma.analytics.math.interpolation.Interpolator1D;
import com.opengamma.analytics.math.interpolation.Interpolator1DFactory;
import com.opengamma.analytics.math.surface.InterpolatedDoublesSurface;
import com.opengamma.core.id.ExternalSchemes;
import com.opengamma.core.link.ConfigLink;
import com.opengamma.core.position.Counterparty;
import com.opengamma.core.position.impl.SimpleCounterparty;
import com.opengamma.core.position.impl.SimpleTrade;
import com.opengamma.core.security.SecuritySource;
import com.opengamma.engine.marketdata.spec.LiveMarketDataSpecification;
import com.opengamma.financial.analytics.curve.ConfigDBCurveConstructionConfigurationSource;
import com.opengamma.financial.analytics.curve.CurveConstructionConfigurationSource;
import com.opengamma.financial.analytics.model.fixedincome.BucketedCurveSensitivities;
import com.opengamma.financial.currency.CurrencyMatrix;
import com.opengamma.financial.security.future.InterestRateFutureSecurity;
import com.opengamma.financial.security.option.EuropeanExerciseType;
import com.opengamma.financial.security.option.ExerciseType;
import com.opengamma.financial.security.option.IRFutureOptionSecurity;
import com.opengamma.financial.security.option.OptionType;
import com.opengamma.id.ExternalId;
import com.opengamma.master.security.SecurityDocument;
import com.opengamma.master.security.SecurityMaster;
import com.opengamma.master.security.impl.MasterSecuritySource;
import com.opengamma.service.ServiceContext;
import com.opengamma.service.ThreadLocalServiceContext;
import com.opengamma.service.VersionCorrectionProvider;
import com.opengamma.sesame.CurveDefinitionCurveLabellingFn;
import com.opengamma.sesame.CurveDefinitionFn;
import com.opengamma.sesame.CurveLabellingFn;
import com.opengamma.sesame.CurveNodeConverterFn;
import com.opengamma.sesame.CurveSelector;
import com.opengamma.sesame.CurveSelectorMulticurveBundleFn;
import com.opengamma.sesame.CurveSpecificationFn;
import com.opengamma.sesame.CurveSpecificationMarketDataFn;
import com.opengamma.sesame.DefaultCurveDefinitionFn;
import com.opengamma.sesame.DefaultCurveNodeConverterFn;
import com.opengamma.sesame.DefaultCurveSpecificationFn;
import com.opengamma.sesame.DefaultCurveSpecificationMarketDataFn;
import com.opengamma.sesame.DefaultFXMatrixFn;
import com.opengamma.sesame.DefaultFixingsFn;
import com.opengamma.sesame.DiscountingMulticurveCombinerFn;
import com.opengamma.sesame.Environment;
import com.opengamma.sesame.ExposureFunctionsDiscountingMulticurveCombinerFn;
import com.opengamma.sesame.FXMatrixFn;
import com.opengamma.sesame.FixingsFn;
import com.opengamma.sesame.MarketExposureSelector;
import com.opengamma.sesame.RootFinderConfiguration;
import com.opengamma.sesame.TestMarketDataFactory;
import com.opengamma.sesame.component.RetrievalPeriod;
import com.opengamma.sesame.config.FunctionModelConfig;
import com.opengamma.sesame.engine.CalculationArguments;
import com.opengamma.sesame.engine.ComponentMap;
import com.opengamma.sesame.engine.FixedInstantVersionCorrectionProvider;
import com.opengamma.sesame.engine.FunctionRunner;
import com.opengamma.sesame.graph.FunctionModel;
import com.opengamma.sesame.interestrate.InterestRateMockSources;
import com.opengamma.sesame.marketdata.DefaultHistoricalMarketDataFn;
import com.opengamma.sesame.marketdata.DefaultMarketDataFn;
import com.opengamma.sesame.marketdata.HistoricalMarketDataFn;
import com.opengamma.sesame.marketdata.MarketDataEnvironment;
import com.opengamma.sesame.marketdata.MarketDataEnvironmentBuilder;
import com.opengamma.sesame.marketdata.MarketDataFn;
import com.opengamma.sesame.marketdata.MarketDataSource;
import com.opengamma.sesame.marketdata.RawId;
import com.opengamma.sesame.marketdata.VolatilitySurfaceId;
import com.opengamma.sesame.marketdata.builders.MarketDataBuilder;
import com.opengamma.sesame.marketdata.builders.MarketDataBuilders;
import com.opengamma.sesame.marketdata.builders.MarketDataEnvironmentFactory;
import com.opengamma.sesame.trade.IRFutureOptionTrade;
import com.opengamma.timeseries.date.localdate.ImmutableLocalDateDoubleTimeSeries;
import com.opengamma.timeseries.date.localdate.LocalDateDoubleTimeSeries;
import com.opengamma.util.function.Function;
import com.opengamma.util.money.Currency;
import com.opengamma.util.money.MultipleCurrencyAmount;
import com.opengamma.util.result.Result;
import com.opengamma.util.test.TestGroup;
import com.opengamma.util.time.DateUtils;
import com.opengamma.util.time.Expiry;

/**
 * Tests for interest rate future options analytics functions using the black calculator.
 */
@Test(groups = TestGroup.UNIT)
public class IRFutureOptionFnTest {

  private static final ZonedDateTime VALUATION_TIME = DateUtils.getUTCDate(2014, 1, 22);
<<<<<<< HEAD
  public static final LocalDate TRADE_DATE = LocalDate.of(2000, 1, 1);
  public static final OffsetTime TRADE_TIME = OffsetTime.of(LocalTime.of(0, 0), ZoneOffset.UTC);
=======
>>>>>>> 52ddabed
  private static final LocalDate MARKET_DATA_DATE = LocalDate.of(2014, 2, 18);
  private static final double STD_TOLERANCE_PV = 1.0E-3;
  private IRFutureOptionFn _blackIRFutureOptionFn;
  private IRFutureOptionFn _normalIRFutureOptionFn;
  private InterestRateFutureSecurity _irFuture = createIRFuture();
  private IRFutureOptionTrade _irFutureOptionTrade = createIRFutureOptionTrade();
  private FunctionRunner _functionRunner;
  private static final CalculationArguments ARGS =
      CalculationArguments.builder()
          .valuationTime(VALUATION_TIME)
          .marketDataSpecification(LiveMarketDataSpecification.LIVE_SPEC)
          .build();
  private static final Interpolator1D LINEAR_FLAT =
      CombinedInterpolatorExtrapolatorFactory.getInterpolator(Interpolator1DFactory.LINEAR,
                                                              Interpolator1DFactory.FLAT_EXTRAPOLATOR,
                                                              Interpolator1DFactory.FLAT_EXTRAPOLATOR);
<<<<<<< HEAD
  private static final GridInterpolator2D INTERPOLATOR_2D = new GridInterpolator2D(LINEAR_FLAT, LINEAR_FLAT);
  private static final InterpolatedDoublesSurface TEST_SURFACE = InterpolatedDoublesSurface.from(
      new double[] { .1, .2, .3 },
      new double[] { .1, .2, .3 },
      new double[] { .1, .2, .3 },
      INTERPOLATOR_2D
  );

  private static MarketDataEnvironment createSuppliedData() {

    LocalDateDoubleTimeSeries optionPrice = ImmutableLocalDateDoubleTimeSeries.of(VALUATION_TIME.toLocalDate(), 0.975);
    RawId<Double> optionRawId = RawId.of(ExternalSchemes.syntheticSecurityId("Test future option").toBundle());

=======

  private static final GridInterpolator2D INTERPOLATOR_2D = new GridInterpolator2D(LINEAR_FLAT, LINEAR_FLAT);

  private static final InterpolatedDoublesSurface TEST_SURFACE = InterpolatedDoublesSurface.from(
      new double[] { 10, 20, 30 },
      new double[] { 10, 20, 30 },
      new double[] { 10, 20, 30 },
      INTERPOLATOR_2D
  );


  private static MarketDataEnvironment createSuppliedData() {

    LocalDateDoubleTimeSeries optionPrice = ImmutableLocalDateDoubleTimeSeries.of(VALUATION_TIME.toLocalDate(), 0.975);
    RawId<Double> optionRawId = RawId.of(ExternalSchemes.syntheticSecurityId("Test future option").toBundle());

>>>>>>> 52ddabed
    MarketDataEnvironmentBuilder builder = new MarketDataEnvironmentBuilder();
    builder.add(optionRawId, optionPrice);
    builder.add(VolatilitySurfaceId.of("TestSurface"), new VolatilitySurface(TEST_SURFACE));
    builder.valuationTime(VALUATION_TIME);
    return builder.build();
  }
  
  @BeforeClass
  public void setUpClass() {

    ImmutableMap<Class<?>, Object> components = generateComponents();
    VersionCorrectionProvider vcProvider = new FixedInstantVersionCorrectionProvider(Instant.now());
    ServiceContext serviceContext = ServiceContext.of(components).with(VersionCorrectionProvider.class, vcProvider);
    ThreadLocalServiceContext.init(serviceContext);

    ComponentMap componentMap = ComponentMap.of(components);
    MarketDataSource marketDataSource = InterestRateMockSources.createMarketDataSource(MARKET_DATA_DATE, true);
    TestMarketDataFactory marketDataFactory = new TestMarketDataFactory(marketDataSource);
    ConfigLink<CurrencyMatrix> currencyMatrixLink = ConfigLink.resolved(componentMap.getComponent(CurrencyMatrix.class));
    List<MarketDataBuilder> builders = MarketDataBuilders.standard(componentMap, "dataSource", currencyMatrixLink);

    MarketDataEnvironmentFactory environmentFactory = new MarketDataEnvironmentFactory(marketDataFactory, builders);

    _functionRunner = new FunctionRunner(environmentFactory);
    _normalIRFutureOptionFn = FunctionModel.build(IRFutureOptionFn.class, normalConfig(), componentMap);
    _blackIRFutureOptionFn = FunctionModel.build(IRFutureOptionFn.class, blackConfig(), componentMap);

  }

  private FunctionModelConfig blackConfig() {
    FunctionModelConfig config =
        config(
            arguments(
                function(
                    MarketExposureSelector.class,
                    argument("exposureFunctions", ConfigLink.resolved(InterestRateMockSources.mockExposureFunctions()))),
                function(
                    RootFinderConfiguration.class,
                    argument("rootFinderAbsoluteTolerance", 1e-9),
                    argument("rootFinderRelativeTolerance", 1e-9),
                    argument("rootFinderMaxIterations", 1000)),
                function(
                    DefaultCurveNodeConverterFn.class,
                    argument("timeSeriesDuration", RetrievalPeriod.of(Period.ofYears(1))))),
            implementations(
                IRFutureOptionFn.class, DefaultIRFutureOptionFn.class,
                IRFutureOptionCalculatorFactory.class, IRFutureOptionBlackCalculatorFactory.class,
                CurveSpecificationMarketDataFn.class, DefaultCurveSpecificationMarketDataFn.class,
                FXMatrixFn.class, DefaultFXMatrixFn.class,
                BlackSTIRFuturesProviderFn.class, TestBlackSTIRFuturesProviderFn.class,
                DiscountingMulticurveCombinerFn.class, ExposureFunctionsDiscountingMulticurveCombinerFn.class,
                CurveDefinitionFn.class, DefaultCurveDefinitionFn.class,
                CurveLabellingFn.class, CurveDefinitionCurveLabellingFn.class,
                CurveSpecificationFn.class, DefaultCurveSpecificationFn.class,
                CurveConstructionConfigurationSource.class, ConfigDBCurveConstructionConfigurationSource.class,
                CurveNodeConverterFn.class, DefaultCurveNodeConverterFn.class,
                HistoricalMarketDataFn.class, DefaultHistoricalMarketDataFn.class,
                FixingsFn.class, DefaultFixingsFn.class,
                MarketDataFn.class, DefaultMarketDataFn.class,
                CurveSelector.class, MarketExposureSelector.class,
                DiscountingMulticurveCombinerFn.class, CurveSelectorMulticurveBundleFn.class));

    return config;
  }

  private FunctionModelConfig normalConfig() {
    FunctionModelConfig config =
        config(
            arguments(
                function(
                    MarketExposureSelector.class,
                    argument("exposureFunctions", ConfigLink.resolved(InterestRateMockSources.mockExposureFunctions()))),
                function(
                    RootFinderConfiguration.class,
                    argument("rootFinderAbsoluteTolerance", 1e-9),
                    argument("rootFinderRelativeTolerance", 1e-9),
                    argument("rootFinderMaxIterations", 1000)),
                function(
                    IRFutureOptionNormalCalculatorFactory.class,
                    argument("moneynessOnPrice", false),
                    argument("volSurfaceName", "TestSurface")),
                function(
                    DefaultCurveNodeConverterFn.class,
                    argument("timeSeriesDuration", RetrievalPeriod.of(Period.ofYears(1))))),
            implementations(
                IRFutureOptionFn.class, DefaultIRFutureOptionFn.class,
                IRFutureOptionCalculatorFactory.class, IRFutureOptionNormalCalculatorFactory.class,
                CurveSpecificationMarketDataFn.class, DefaultCurveSpecificationMarketDataFn.class,
                FXMatrixFn.class, DefaultFXMatrixFn.class,
                CurveDefinitionFn.class, DefaultCurveDefinitionFn.class,
                CurveLabellingFn.class, CurveDefinitionCurveLabellingFn.class,
                CurveSpecificationFn.class, DefaultCurveSpecificationFn.class,
                CurveConstructionConfigurationSource.class, ConfigDBCurveConstructionConfigurationSource.class,
                CurveNodeConverterFn.class, DefaultCurveNodeConverterFn.class,
                HistoricalMarketDataFn.class, DefaultHistoricalMarketDataFn.class,
                FixingsFn.class, DefaultFixingsFn.class,
                MarketDataFn.class, DefaultMarketDataFn.class,
                CurveSelector.class, MarketExposureSelector.class,
                DiscountingMulticurveCombinerFn.class, CurveSelectorMulticurveBundleFn.class));

    return config;
  }
  
  private ImmutableMap<Class<?>, Object> generateComponents() {
    ImmutableMap.Builder<Class<?>, Object> builder = ImmutableMap.builder();
    for (Map.Entry<Class<?>, Object> entry: InterestRateMockSources.generateBaseComponents().entrySet()) {
      Class<?> key = entry.getKey();
      if (key.equals(SecuritySource.class)) {
        appendSecuritySource((SecuritySource) entry.getValue());
      }
      builder.put(key, entry.getValue());
    }
    return builder.build();
  }

  // TODO - this assumes knowledge of the underlying source, should find a better way to do this
  private void appendSecuritySource(SecuritySource source) {
    SecurityMaster master = ((MasterSecuritySource) source).getMaster();
    master.add(new SecurityDocument(_irFuture));
  }
  
  private InterestRateFutureSecurity createIRFuture() {
    Expiry expiry = new Expiry(ZonedDateTime.of(LocalDate.of(2014, 6, 18), LocalTime.of(0, 0), ZoneOffset.UTC));
    String tradingExchange = "";
    String settlementExchange = "";
    Currency currency = Currency.USD;
    double unitAmount = 1000;
    ExternalId underlyingId = InterestRateMockSources.getLiborIndexId();
    String category = "";
    InterestRateFutureSecurity irFuture = new InterestRateFutureSecurity(expiry, 
                                                                         tradingExchange, 
                                                                         settlementExchange, 
                                                                         currency, 
                                                                         unitAmount, 
                                                                         underlyingId, 
                                                                         category);
    // Need this for time series lookup
    ExternalId irFutureId = ExternalSchemes.syntheticSecurityId("Test future");
    irFuture.setExternalIdBundle(irFutureId.toBundle());
    return irFuture;
  }

  private IRFutureOptionTrade createIRFutureOptionTrade() {
    
    String exchange = "";
    ExerciseType exerciseType = new EuropeanExerciseType();
    double pointValue = Double.NaN;
    boolean margined = true;
    double strike = 0.99;
    OptionType optionType = OptionType.PUT;
    ExternalId irFutureId = Iterables.getOnlyElement(_irFuture.getExternalIdBundle());
    IRFutureOptionSecurity irFutureOption = new IRFutureOptionSecurity(exchange, 
                                                                      _irFuture.getExpiry(), 
                                                                      exerciseType, 
                                                                      irFutureId, 
                                                                      pointValue, 
                                                                      margined, 
                                                                      _irFuture.getCurrency(), 
                                                                      strike, 
                                                                      optionType);
    // Need this for time series lookup
    irFutureOption.setExternalIdBundle(ExternalSchemes.syntheticSecurityId("Test future option").toBundle());
    
    Counterparty counterparty = new SimpleCounterparty(ExternalId.of(Counterparty.DEFAULT_SCHEME, "COUNTERPARTY"));
    BigDecimal tradeQuantity = BigDecimal.valueOf(1);
    SimpleTrade trade = new SimpleTrade(irFutureOption, tradeQuantity, counterparty, TRADE_DATE, TRADE_TIME);
    trade.setPremium(10.0);
    trade.setPremiumCurrency(Currency.USD);
    return new IRFutureOptionTrade(trade);
  }
  
  @Test
  public void testBlackPresentValue() {
    Result<MultipleCurrencyAmount> result = _functionRunner.runFunction(
        ARGS, createSuppliedData(), new Function<Environment, Result<MultipleCurrencyAmount>>() {
          @Override
          public Result<MultipleCurrencyAmount> apply(Environment env) {
            return _blackIRFutureOptionFn.calculatePV(env, _irFutureOptionTrade);
          }
        });
    assertSuccess(result);

    MultipleCurrencyAmount mca = result.getValue();
<<<<<<< HEAD
    assertThat(mca.getCurrencyAmount(Currency.USD).getAmount(), is(closeTo(-972.460677, STD_TOLERANCE_PV)));
=======
    assertThat(mca.getCurrencyAmount(Currency.USD).getAmount(), is(closeTo(-9725.050680, STD_TOLERANCE_PV)));
>>>>>>> 52ddabed
  }

  @Test
  public void testBlackBucketedZeroDelta() {
    Result<BucketedCurveSensitivities> result = _functionRunner.runFunction(
<<<<<<< HEAD
        ARGS, createSuppliedData(), new Function<Environment, Result<BucketedCurveSensitivities>>() {
=======
        ARGS, createSuppliedData(), new Function<Environment,Result<BucketedCurveSensitivities>>() {
>>>>>>> 52ddabed
          @Override
          public Result<BucketedCurveSensitivities> apply(Environment env) {
            return _blackIRFutureOptionFn.calculateBucketedZeroIRDelta(env, _irFutureOptionTrade);
          }
        });
    assertSuccess(result);
  }

  @Test
  public void testNormalPresentValue() {
    Result<MultipleCurrencyAmount> result = _functionRunner.runFunction(
        ARGS, createSuppliedData(), new Function<Environment, Result<MultipleCurrencyAmount>>() {
          @Override
          public Result<MultipleCurrencyAmount> apply(Environment env) {
            return _normalIRFutureOptionFn.calculatePV(env, _irFutureOptionTrade);
          }
        });
    assertSuccess(result);
    MultipleCurrencyAmount mca = result.getValue();
<<<<<<< HEAD
    assertThat(mca.getCurrencyAmount(Currency.USD).getAmount(), is(closeTo(-902.7156551, STD_TOLERANCE_PV)));
  }

  @Test
  public void testNormalPrice() {
    Result<Double> result = _functionRunner.runFunction(
        ARGS, createSuppliedData(), new Function<Environment,Result<Double>>() {
          @Override
          public Result<Double> apply(Environment env) {
            return _normalIRFutureOptionFn.calculateModelPrice(env, _irFutureOptionTrade);
          }
        });
    assertSuccess(result);
    Double price = result.getValue();
    assertThat(price, is(closeTo(0.072284344, STD_TOLERANCE_PV)));
=======
    assertThat(mca.getCurrencyAmount(Currency.USD).getAmount(), is(closeTo(10936.182601, STD_TOLERANCE_PV)));
>>>>>>> 52ddabed
  }

  @Test
  public void testNormalBucketedZeroDelta() {
    Result<BucketedCurveSensitivities> result = _functionRunner.runFunction(
        ARGS, createSuppliedData(), new Function<Environment, Result<BucketedCurveSensitivities>>() {
          @Override
          public Result<BucketedCurveSensitivities> apply(Environment env) {
            return _normalIRFutureOptionFn.calculateBucketedZeroIRDelta(env, _irFutureOptionTrade);
          }
        });
    assertSuccess(result);
  }
<<<<<<< HEAD
=======
  
>>>>>>> 52ddabed

}<|MERGE_RESOLUTION|>--- conflicted
+++ resolved
@@ -120,11 +120,8 @@
 public class IRFutureOptionFnTest {
 
   private static final ZonedDateTime VALUATION_TIME = DateUtils.getUTCDate(2014, 1, 22);
-<<<<<<< HEAD
   public static final LocalDate TRADE_DATE = LocalDate.of(2000, 1, 1);
   public static final OffsetTime TRADE_TIME = OffsetTime.of(LocalTime.of(0, 0), ZoneOffset.UTC);
-=======
->>>>>>> 52ddabed
   private static final LocalDate MARKET_DATA_DATE = LocalDate.of(2014, 2, 18);
   private static final double STD_TOLERANCE_PV = 1.0E-3;
   private IRFutureOptionFn _blackIRFutureOptionFn;
@@ -141,7 +138,6 @@
       CombinedInterpolatorExtrapolatorFactory.getInterpolator(Interpolator1DFactory.LINEAR,
                                                               Interpolator1DFactory.FLAT_EXTRAPOLATOR,
                                                               Interpolator1DFactory.FLAT_EXTRAPOLATOR);
-<<<<<<< HEAD
   private static final GridInterpolator2D INTERPOLATOR_2D = new GridInterpolator2D(LINEAR_FLAT, LINEAR_FLAT);
   private static final InterpolatedDoublesSurface TEST_SURFACE = InterpolatedDoublesSurface.from(
       new double[] { .1, .2, .3 },
@@ -151,28 +147,8 @@
   );
 
   private static MarketDataEnvironment createSuppliedData() {
-
     LocalDateDoubleTimeSeries optionPrice = ImmutableLocalDateDoubleTimeSeries.of(VALUATION_TIME.toLocalDate(), 0.975);
     RawId<Double> optionRawId = RawId.of(ExternalSchemes.syntheticSecurityId("Test future option").toBundle());
-
-=======
-
-  private static final GridInterpolator2D INTERPOLATOR_2D = new GridInterpolator2D(LINEAR_FLAT, LINEAR_FLAT);
-
-  private static final InterpolatedDoublesSurface TEST_SURFACE = InterpolatedDoublesSurface.from(
-      new double[] { 10, 20, 30 },
-      new double[] { 10, 20, 30 },
-      new double[] { 10, 20, 30 },
-      INTERPOLATOR_2D
-  );
-
-
-  private static MarketDataEnvironment createSuppliedData() {
-
-    LocalDateDoubleTimeSeries optionPrice = ImmutableLocalDateDoubleTimeSeries.of(VALUATION_TIME.toLocalDate(), 0.975);
-    RawId<Double> optionRawId = RawId.of(ExternalSchemes.syntheticSecurityId("Test future option").toBundle());
-
->>>>>>> 52ddabed
     MarketDataEnvironmentBuilder builder = new MarketDataEnvironmentBuilder();
     builder.add(optionRawId, optionPrice);
     builder.add(VolatilitySurfaceId.of("TestSurface"), new VolatilitySurface(TEST_SURFACE));
@@ -356,21 +332,13 @@
     assertSuccess(result);
 
     MultipleCurrencyAmount mca = result.getValue();
-<<<<<<< HEAD
     assertThat(mca.getCurrencyAmount(Currency.USD).getAmount(), is(closeTo(-972.460677, STD_TOLERANCE_PV)));
-=======
-    assertThat(mca.getCurrencyAmount(Currency.USD).getAmount(), is(closeTo(-9725.050680, STD_TOLERANCE_PV)));
->>>>>>> 52ddabed
   }
 
   @Test
   public void testBlackBucketedZeroDelta() {
     Result<BucketedCurveSensitivities> result = _functionRunner.runFunction(
-<<<<<<< HEAD
         ARGS, createSuppliedData(), new Function<Environment, Result<BucketedCurveSensitivities>>() {
-=======
-        ARGS, createSuppliedData(), new Function<Environment,Result<BucketedCurveSensitivities>>() {
->>>>>>> 52ddabed
           @Override
           public Result<BucketedCurveSensitivities> apply(Environment env) {
             return _blackIRFutureOptionFn.calculateBucketedZeroIRDelta(env, _irFutureOptionTrade);
@@ -390,7 +358,6 @@
         });
     assertSuccess(result);
     MultipleCurrencyAmount mca = result.getValue();
-<<<<<<< HEAD
     assertThat(mca.getCurrencyAmount(Currency.USD).getAmount(), is(closeTo(-902.7156551, STD_TOLERANCE_PV)));
   }
 
@@ -406,9 +373,6 @@
     assertSuccess(result);
     Double price = result.getValue();
     assertThat(price, is(closeTo(0.072284344, STD_TOLERANCE_PV)));
-=======
-    assertThat(mca.getCurrencyAmount(Currency.USD).getAmount(), is(closeTo(10936.182601, STD_TOLERANCE_PV)));
->>>>>>> 52ddabed
   }
 
   @Test
@@ -422,9 +386,5 @@
         });
     assertSuccess(result);
   }
-<<<<<<< HEAD
-=======
-  
->>>>>>> 52ddabed
 
 }