--- conflicted
+++ resolved
@@ -163,11 +163,7 @@
 
   public static IndexCDSSecurity createIndexCDSSecurity() {
 
-<<<<<<< HEAD
     // 97 components in the basket, with total weight of 0.97
-=======
-    // 97 components in the basket, with total wieght of 0.97
->>>>>>> 400b6d29
     List<CreditDefaultSwapIndexComponent> components = new ArrayList<>();
     for (int i = 1; i <= 97; i++) {
       ExternalId externalId = ExternalId.of("Basket", String.valueOf(i));
@@ -180,20 +176,6 @@
     }
     CDSIndexComponentBundle componentBundle = CDSIndexComponentBundle.of(components);
 
-<<<<<<< HEAD
-=======
-    //
-    //new StandardCDSSecurity(SCDS_BUNDLE,
-    //                               SHORT_NAME,
-    //                               LocalDate.of(2014, 9, 20),
-    //                               LocalDate.of(2019, 12, 20),
-    //                               REF_ID,
-    //                               new InterestRateNotional(USD, 10_000_000),
-    //                               true,
-    //                               0.01,
-    //                               SNRFOR);
-
->>>>>>> 400b6d29
     IndexCDSDefinitionSecurity definition =
         new IndexCDSDefinitionSecurity(CDXD_BUNDLE,
                                        INDEX_DEFINITION_NAME,
@@ -341,13 +323,6 @@
         .build();
   }
 
-  private static CreditCurveDataKey curveIndexCreditCurveDataKey(String code) {
-    return CreditCurveDataKey.builder()
-        .currency(USD)
-        .curveName(code)
-        .build();
-  }
-
   public static IsdaCreditCurveConvention createUsdIsdaCreditCurveConvention() {
     return createIsdaCreditCurveConvention(REGION_US);
   }
