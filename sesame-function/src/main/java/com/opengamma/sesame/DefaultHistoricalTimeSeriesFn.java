--- conflicted
+++ resolved
@@ -7,21 +7,17 @@
 
 import java.util.ArrayList;
 import java.util.Collection;
-
 import org.threeten.bp.LocalDate;
 import org.threeten.bp.Period;
 
-<<<<<<< HEAD
-import com.google.common.collect.Lists;
 import com.opengamma.core.convention.Convention;
-=======
->>>>>>> 88a7db43
 import com.opengamma.core.convention.ConventionSource;
 import com.opengamma.core.historicaltimeseries.HistoricalTimeSeries;
 import com.opengamma.core.historicaltimeseries.HistoricalTimeSeriesSource;
 import com.opengamma.core.link.ConventionLink;
 import com.opengamma.core.value.MarketDataRequirementNames;
 import com.opengamma.financial.analytics.ircurve.strips.CurveNodeWithIdentifier;
+import com.opengamma.financial.analytics.ircurve.strips.PointsCurveNodeWithIdentifier;
 import com.opengamma.financial.analytics.ircurve.strips.RateFutureNode;
 import com.opengamma.financial.analytics.ircurve.strips.ZeroCouponInflationNode;
 import com.opengamma.financial.analytics.timeseries.HistoricalTimeSeriesBundle;
@@ -109,7 +105,7 @@
   /**
    * Class that returns a timeseries bundle of the fixing timeseries required by a security.
    */
-  private class FixingRetriever extends FinancialSecurityVisitorAdapter<Result<HistoricalTimeSeriesBundle>> {
+  private final class FixingRetriever extends FinancialSecurityVisitorAdapter<Result<HistoricalTimeSeriesBundle>> {
 
     /**
      * end date of the fixing series required
@@ -218,87 +214,53 @@
     LocalDate endDate = dateRange.getEndDateInclusive();
     final boolean includeStart = true;
     final boolean includeEnd = true;
-<<<<<<< HEAD
-    List<Result<?>> failures = Lists.newArrayList();    
+    final String dataFieldDefault = MarketDataRequirementNames.MARKET_VALUE; //TODO The field should be in the config
+    Result<?> bundleResult = Result.success(true);
     final HistoricalTimeSeriesBundle bundle = new HistoricalTimeSeriesBundle();
-    /** Fixing series are required for Fed Fund futures: underlying overnight index fixing (when fixing month has started) */
-    final String dataFieldDefault = MarketDataRequirementNames.MARKET_VALUE; //TODO The field should be in the config
     if (node.getCurveNode() instanceof RateFutureNode) {
+      /** Fixing series are required for Fed Fund futures: underlying overnight index fixing (when fixing month has started) */
       RateFutureNode nodeRateFut = (RateFutureNode) node.getCurveNode();
       Convention conventionRateFut =  ConventionLink.resolvable(nodeRateFut.getFutureConvention(), Convention.class).resolve();
       if (conventionRateFut instanceof FederalFundsFutureConvention) {
         FederalFundsFutureConvention conventionFedFundFut = (FederalFundsFutureConvention) conventionRateFut;
         final ExternalIdBundle onIndexId = ExternalIdBundle.of(conventionFedFundFut.getIndexConvention());
-        final HistoricalTimeSeries priceIndexSeries = _htsSource.getHistoricalTimeSeries(dataFieldDefault, onIndexId, _resolutionKey,
+        final Result<HistoricalTimeSeries> priceIndexSeries = getHistoricalTimeSeriesResult(dataFieldDefault, onIndexId, _resolutionKey,
             startDate, includeStart, endDate, includeEnd);
-        processResult(onIndexId, dataFieldDefault, priceIndexSeries, bundle, failures);
-      }
-      if (Result.anyFailures(failures)) {
-        return Result.failure(failures);
-      }
-      return Result.success(bundle);  
-=======
-
-    Result<?> bundleResult = Result.success(true);
-    final HistoricalTimeSeriesBundle bundle = new HistoricalTimeSeriesBundle();
-    
-    ExternalIdBundle id = ExternalIdBundle.of(node.getIdentifier());
-    String dataField = node.getDataField();
-    // TODO use HistoricalMarketDataFn.getValues()?
-    Result<HistoricalTimeSeries> timeSeriesResult = getHistoricalTimeSeriesResult(dataField, id, _resolutionKey, startDate, includeStart, endDate, includeEnd);
-    if (timeSeriesResult.isSuccess()) {
-      bundle.add(dataField, id, timeSeriesResult.getValue());
-    } else {
-      bundleResult = Result.failure(timeSeriesResult, bundleResult);
-    }
-
-    if (node instanceof PointsCurveNodeWithIdentifier) {
+        if (priceIndexSeries.isSuccess()) {
+          bundle.add(dataFieldDefault, onIndexId, priceIndexSeries.getValue());
+        } else {
+          bundleResult = Result.failure(priceIndexSeries, bundleResult);
+        }
+      }
+    } else if (node instanceof PointsCurveNodeWithIdentifier) {
       final PointsCurveNodeWithIdentifier pointsNode = (PointsCurveNodeWithIdentifier) node;
-      id = ExternalIdBundle.of(pointsNode.getUnderlyingIdentifier());
-      dataField = pointsNode.getUnderlyingDataField();
-      timeSeriesResult = getHistoricalTimeSeriesResult(dataField, id, _resolutionKey, startDate, includeStart, endDate, includeEnd);
+      ExternalIdBundle id = ExternalIdBundle.of(pointsNode.getUnderlyingIdentifier());
+      String dataField = pointsNode.getUnderlyingDataField();
+      Result<HistoricalTimeSeries> timeSeriesResult = getHistoricalTimeSeriesResult(dataField, id, _resolutionKey, startDate, includeStart, endDate, includeEnd);
       if (timeSeriesResult.isSuccess()) {
         bundle.add(dataField, id, timeSeriesResult.getValue());
       } else {
         bundleResult = Result.failure(timeSeriesResult, bundleResult);
       }
-
->>>>>>> 88a7db43
-    }
-
+    }
     /** Fixing series are required for inflation swaps (starting price index) */
     if (node.getCurveNode() instanceof ZeroCouponInflationNode) {
       final ZeroCouponInflationNode inflationNode = (ZeroCouponInflationNode) node.getCurveNode();
       InflationLegConvention inflationLegConvention = _conventionSource.getSingle(inflationNode.getInflationLegConvention(), InflationLegConvention.class);
       PriceIndexConvention priceIndexConvention = _conventionSource.getSingle(inflationLegConvention.getPriceIndexConvention(), PriceIndexConvention.class);
       final ExternalIdBundle priceIndexId = ExternalIdBundle.of(priceIndexConvention.getPriceIndexId());
-<<<<<<< HEAD
-      final HistoricalTimeSeries priceIndexSeries = _htsSource.getHistoricalTimeSeries(dataFieldDefault, priceIndexId, _resolutionKey,
-        startDate, includeStart, endDate, includeEnd);
-      processResult(priceIndexId, dataFieldDefault, priceIndexSeries, bundle, failures);
-      if (Result.anyFailures(failures)) {
-        return Result.failure(failures);
-      }
-      return Result.success(bundle);  
-    }
-    
+      final Result<HistoricalTimeSeries> priceIndexResult = getHistoricalTimeSeriesResult(dataFieldDefault, priceIndexId, _resolutionKey, startDate, includeStart, endDate, includeEnd);
+      if (priceIndexResult.isSuccess()) {
+        bundle.add(dataFieldDefault, priceIndexId, priceIndexResult.getValue());
+      } else {
+        bundleResult = Result.failure(bundleResult, priceIndexResult);
+      }
+    }
     /** Fixing series are required for Ibor swaps (when the UseFixing flag is true)  
      *  [PLAT-6430] Add the UseFixing treatment. */
     
-    if (Result.anyFailures(failures)) {
-      return Result.failure(failures);
-=======
-      final Result<HistoricalTimeSeries> priceIndexResult = getHistoricalTimeSeriesResult(priceIndexField, priceIndexId, _resolutionKey, startDate, includeStart, endDate, includeEnd);
-      if (timeSeriesResult.isSuccess()) {
-        bundle.add(dataField, id, priceIndexResult.getValue());
-      } else {
-        bundleResult = Result.failure(bundleResult, priceIndexResult);
-      }
-    }
-    
-    if (Result.anyFailures(bundleResult)) {
+    if (!bundleResult.isSuccess()) {
       return Result.failure(bundleResult);
->>>>>>> 88a7db43
     }
     return Result.success(bundle);  
   }
@@ -319,7 +281,8 @@
    * @param includeEnd should include end
    * @return the time series Result
    */
-  private Result<HistoricalTimeSeries> getHistoricalTimeSeriesResult(String field, ExternalIdBundle id, String resolutionKey, LocalDate startDate, boolean includeStart, LocalDate endDate, boolean includeEnd) {
+  private Result<HistoricalTimeSeries> getHistoricalTimeSeriesResult(String field, ExternalIdBundle id, String resolutionKey, LocalDate startDate, 
+      boolean includeStart, LocalDate endDate, boolean includeEnd) {
     HistoricalTimeSeries series = _htsSource.getHistoricalTimeSeries(field, id, resolutionKey, startDate, includeStart, endDate, includeEnd);
     if (series != null) {
       if (series.getTimeSeries().isEmpty()) {
