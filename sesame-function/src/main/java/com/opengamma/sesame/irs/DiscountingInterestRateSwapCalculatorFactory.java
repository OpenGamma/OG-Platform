/**
 * Copyright (C) 2014 - present by OpenGamma Inc. and the OpenGamma group of companies
 *
 * Please see distribution for license.
 */
package com.opengamma.sesame.irs;

import java.math.BigDecimal;
import java.util.Map;
import java.util.Set;

import org.threeten.bp.LocalDate;
import org.threeten.bp.OffsetTime;

import com.opengamma.analytics.financial.instrument.swap.SwapDefinition;
import com.opengamma.analytics.financial.interestrate.InstrumentDerivative;
import com.opengamma.core.position.Counterparty;
import com.opengamma.core.position.Trade;
import com.opengamma.core.position.impl.SimpleCounterparty;
import com.opengamma.core.position.impl.SimpleTrade;
<<<<<<< HEAD
import com.opengamma.financial.analytics.conversion.FixedIncomeConverterDataProvider;
import com.opengamma.financial.analytics.conversion.InterestRateSwapSecurityConverter;
import com.opengamma.financial.analytics.timeseries.HistoricalTimeSeriesBundle;
=======
import com.opengamma.financial.analytics.curve.CurveDefinition;
>>>>>>> 0056429a
import com.opengamma.financial.security.irs.InterestRateSwapSecurity;
import com.opengamma.id.ExternalId;
import com.opengamma.sesame.CurveLabellingFn;
import com.opengamma.sesame.CurveMatrixLabeller;
import com.opengamma.sesame.DiscountingMulticurveCombinerFn;
import com.opengamma.sesame.Environment;
import com.opengamma.sesame.MulticurveBundle;
import com.opengamma.sesame.trade.InterestRateSwapTrade;
import com.opengamma.util.ArgumentChecker;
import com.opengamma.util.result.Result;
import com.opengamma.util.tuple.Pair;

/**
 * Factory class for creating a calculator for a discounting swap.
 */
public class DiscountingInterestRateSwapCalculatorFactory implements InterestRateSwapCalculatorFactory {

  /**
   * Function used to generate a combined multicurve bundle suitable
   * for use with a particular security.
   */
  private final DiscountingMulticurveCombinerFn _discountingMulticurveCombinerFn;

  /**
   * Curve definition function
   */
  private final CurveDefinitionFn _curveDefinitionFn;

  /**
   * Converts the swap into a definition and derivative
   */
<<<<<<< HEAD
  private final CurveLabellingFn _curveLabellingFn;
=======
  private final InterestRateSwapConverterFn _converterFn;
>>>>>>> 0056429a

  /**
   * Creates the factory.
   *
<<<<<<< HEAD
   * @param swapConverter converter for transforming a swap into its InstrumentDefinition form, not null
   * @param definitionConverter  converter for transforming a definition into a derivative, not null.
   * @param discountingMulticurveCombinerFn  function for creating multicurve bundles, not null
   * @param htsFn  hts function for providing fixing timeseries, not null.
   * @param curveLabellingFn  the curve labelling function, not null.
   */
  public DiscountingInterestRateSwapCalculatorFactory(InterestRateSwapSecurityConverter swapConverter,
                                                      FixedIncomeConverterDataProvider definitionConverter,
                                                      DiscountingMulticurveCombinerFn discountingMulticurveCombinerFn,
                                                      HistoricalTimeSeriesFn htsFn,
                                                      CurveLabellingFn curveLabellingFn) {
    _swapConverter = ArgumentChecker.notNull(swapConverter, "swapConverter");
    _fixedIncomeConverterDataProvider = ArgumentChecker.notNull(definitionConverter, "definitionConverter");
    _discountingMulticurveCombinerFn = ArgumentChecker.notNull(discountingMulticurveCombinerFn, "discountingMulticurveCombinerFn");
    _htsFn = ArgumentChecker.notNull(htsFn, "htsFn");
    _curveLabellingFn = ArgumentChecker.notNull(curveLabellingFn, "curveLabellingFn");
=======
   * @param discountingMulticurveCombinerFn function for creating multicurve bundles, not null
   * @param curveDefinitionFn the curve definition function, not null.
   * @param converterFn converts the swap into a definition and derivative
   */
  public DiscountingInterestRateSwapCalculatorFactory(DiscountingMulticurveCombinerFn discountingMulticurveCombinerFn,
                                                      CurveDefinitionFn curveDefinitionFn,
                                                      InterestRateSwapConverterFn converterFn) {
    _discountingMulticurveCombinerFn = ArgumentChecker.notNull(discountingMulticurveCombinerFn, "discountingMulticurveCombinerFn");
    _curveDefinitionFn = ArgumentChecker.notNull(curveDefinitionFn, "curveDefinitionFn");
    _converterFn = ArgumentChecker.notNull(converterFn, "converterFn");
>>>>>>> 0056429a
  }

  @Override
  public Result<InterestRateSwapCalculator> createCalculator(Environment env, InterestRateSwapSecurity security) {

    Trade trade = new SimpleTrade(security,
                                  BigDecimal.ONE,
                                  new SimpleCounterparty(ExternalId.of(Counterparty.DEFAULT_SCHEME, "CPARTY")),
                                  LocalDate.now(),
                                  OffsetTime.now());
    InterestRateSwapTrade tradeWrapper = new InterestRateSwapTrade(trade);
    return createCalculator(env, tradeWrapper);

  }

  @Override
  public Result<InterestRateSwapCalculator> createCalculator(Environment env, InterestRateSwapTrade trade) {
    Result<MulticurveBundle> bundleResult = _discountingMulticurveCombinerFn.getMulticurveBundle(env, trade);
    Result<Pair<SwapDefinition, InstrumentDerivative>> convertResult = _converterFn.convert(env, trade.getSecurity());

    if (Result.allSuccessful(bundleResult, convertResult)) {

<<<<<<< HEAD
      Set<String> curveNames = bundleResult.getValue().getCurveBuildingBlockBundle().getData().keySet();
      Result<Map<String, CurveMatrixLabeller>> curveLabels =
          _curveLabellingFn.getCurveLabellers(curveNames);

      if (curveLabels.isSuccess()) {

        InterestRateSwapCalculator calculator =
            new DiscountingInterestRateSwapCalculator(
                trade,
                bundleResult.getValue().getMulticurveProvider(),
                bundleResult.getValue().getCurveBuildingBlockBundle(),
                _swapConverter,
                env.getValuationTime(),
                _fixedIncomeConverterDataProvider,
                fixings.getValue(),
                curveLabels.getValue());
        return Result.success(calculator);
      } else {
        return Result.failure(curveLabels);
      }
=======
      Result<Map<String, CurveDefinition>> curveDefinitions =
          _curveDefinitionFn.getCurveDefinitions(bundleResult.getValue().getCurveBuildingBlockBundle().getData().keySet());

      InterestRateSwapCalculator calculator =
          new DiscountingInterestRateSwapCalculator(trade,
                                                    bundleResult.getValue().getMulticurveProvider(),
                                                    bundleResult.getValue().getCurveBuildingBlockBundle(),
                                                    env.getValuationTime(),
                                                    curveDefinitions.getValue(),
                                                    convertResult.getValue().getFirst(),
                                                    convertResult.getValue().getSecond());
      return Result.success(calculator);
>>>>>>> 0056429a
    } else {
      return Result.failure(bundleResult, convertResult);
    }
  }
}<|MERGE_RESOLUTION|>--- conflicted
+++ resolved
@@ -18,13 +18,8 @@
 import com.opengamma.core.position.Trade;
 import com.opengamma.core.position.impl.SimpleCounterparty;
 import com.opengamma.core.position.impl.SimpleTrade;
-<<<<<<< HEAD
 import com.opengamma.financial.analytics.conversion.FixedIncomeConverterDataProvider;
 import com.opengamma.financial.analytics.conversion.InterestRateSwapSecurityConverter;
-import com.opengamma.financial.analytics.timeseries.HistoricalTimeSeriesBundle;
-=======
-import com.opengamma.financial.analytics.curve.CurveDefinition;
->>>>>>> 0056429a
 import com.opengamma.financial.security.irs.InterestRateSwapSecurity;
 import com.opengamma.id.ExternalId;
 import com.opengamma.sesame.CurveLabellingFn;
@@ -49,51 +44,29 @@
   private final DiscountingMulticurveCombinerFn _discountingMulticurveCombinerFn;
 
   /**
-   * Curve definition function
+   * Converts the swap into a definition and derivative
    */
-  private final CurveDefinitionFn _curveDefinitionFn;
+  private final CurveLabellingFn _curveLabellingFn;
 
   /**
    * Converts the swap into a definition and derivative
    */
-<<<<<<< HEAD
-  private final CurveLabellingFn _curveLabellingFn;
-=======
   private final InterestRateSwapConverterFn _converterFn;
->>>>>>> 0056429a
 
   /**
    * Creates the factory.
    *
-<<<<<<< HEAD
-   * @param swapConverter converter for transforming a swap into its InstrumentDefinition form, not null
-   * @param definitionConverter  converter for transforming a definition into a derivative, not null.
    * @param discountingMulticurveCombinerFn  function for creating multicurve bundles, not null
-   * @param htsFn  hts function for providing fixing timeseries, not null.
    * @param curveLabellingFn  the curve labelling function, not null.
+   * @param converterFn  converts the swap into a definition and derivative
    */
-  public DiscountingInterestRateSwapCalculatorFactory(InterestRateSwapSecurityConverter swapConverter,
-                                                      FixedIncomeConverterDataProvider definitionConverter,
-                                                      DiscountingMulticurveCombinerFn discountingMulticurveCombinerFn,
-                                                      HistoricalTimeSeriesFn htsFn,
-                                                      CurveLabellingFn curveLabellingFn) {
-    _swapConverter = ArgumentChecker.notNull(swapConverter, "swapConverter");
-    _fixedIncomeConverterDataProvider = ArgumentChecker.notNull(definitionConverter, "definitionConverter");
+  public DiscountingInterestRateSwapCalculatorFactory(
+      DiscountingMulticurveCombinerFn discountingMulticurveCombinerFn,
+      CurveLabellingFn curveLabellingFn,
+      InterestRateSwapConverterFn converterFn) {
     _discountingMulticurveCombinerFn = ArgumentChecker.notNull(discountingMulticurveCombinerFn, "discountingMulticurveCombinerFn");
-    _htsFn = ArgumentChecker.notNull(htsFn, "htsFn");
     _curveLabellingFn = ArgumentChecker.notNull(curveLabellingFn, "curveLabellingFn");
-=======
-   * @param discountingMulticurveCombinerFn function for creating multicurve bundles, not null
-   * @param curveDefinitionFn the curve definition function, not null.
-   * @param converterFn converts the swap into a definition and derivative
-   */
-  public DiscountingInterestRateSwapCalculatorFactory(DiscountingMulticurveCombinerFn discountingMulticurveCombinerFn,
-                                                      CurveDefinitionFn curveDefinitionFn,
-                                                      InterestRateSwapConverterFn converterFn) {
-    _discountingMulticurveCombinerFn = ArgumentChecker.notNull(discountingMulticurveCombinerFn, "discountingMulticurveCombinerFn");
-    _curveDefinitionFn = ArgumentChecker.notNull(curveDefinitionFn, "curveDefinitionFn");
     _converterFn = ArgumentChecker.notNull(converterFn, "converterFn");
->>>>>>> 0056429a
   }
 
   @Override
@@ -116,7 +89,6 @@
 
     if (Result.allSuccessful(bundleResult, convertResult)) {
 
-<<<<<<< HEAD
       Set<String> curveNames = bundleResult.getValue().getCurveBuildingBlockBundle().getData().keySet();
       Result<Map<String, CurveMatrixLabeller>> curveLabels =
           _curveLabellingFn.getCurveLabellers(curveNames);
@@ -128,29 +100,14 @@
                 trade,
                 bundleResult.getValue().getMulticurveProvider(),
                 bundleResult.getValue().getCurveBuildingBlockBundle(),
-                _swapConverter,
                 env.getValuationTime(),
-                _fixedIncomeConverterDataProvider,
-                fixings.getValue(),
-                curveLabels.getValue());
+                curveLabels.getValue(),
+                convertResult.getValue().getFirst(),
+                convertResult.getValue().getSecond());
         return Result.success(calculator);
       } else {
         return Result.failure(curveLabels);
       }
-=======
-      Result<Map<String, CurveDefinition>> curveDefinitions =
-          _curveDefinitionFn.getCurveDefinitions(bundleResult.getValue().getCurveBuildingBlockBundle().getData().keySet());
-
-      InterestRateSwapCalculator calculator =
-          new DiscountingInterestRateSwapCalculator(trade,
-                                                    bundleResult.getValue().getMulticurveProvider(),
-                                                    bundleResult.getValue().getCurveBuildingBlockBundle(),
-                                                    env.getValuationTime(),
-                                                    curveDefinitions.getValue(),
-                                                    convertResult.getValue().getFirst(),
-                                                    convertResult.getValue().getSecond());
-      return Result.success(calculator);
->>>>>>> 0056429a
     } else {
       return Result.failure(bundleResult, convertResult);
     }
