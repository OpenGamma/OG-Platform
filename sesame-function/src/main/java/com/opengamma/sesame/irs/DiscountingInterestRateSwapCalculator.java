/**
 * Copyright (C) 2014 - present by OpenGamma Inc. and the OpenGamma group of companies
 *
 * Please see distribution for license.
 */
package com.opengamma.sesame.irs;

import java.util.Arrays;
import java.util.HashMap;
import java.util.Map;

import org.threeten.bp.ZonedDateTime;

import com.opengamma.analytics.financial.instrument.InstrumentDefinition;
import com.opengamma.analytics.financial.instrument.swap.SwapDefinition;
import com.opengamma.analytics.financial.interestrate.InstrumentDerivative;
import com.opengamma.analytics.financial.interestrate.InstrumentDerivativeVisitor;
import com.opengamma.analytics.financial.interestrate.InstrumentDerivativeVisitorAdapter;
import com.opengamma.analytics.financial.provider.calculator.discounting.CrossGammaMultiCurveCalculator;
import com.opengamma.analytics.financial.provider.calculator.discounting.PV01CurveParametersCalculator;
import com.opengamma.analytics.financial.provider.calculator.discounting.ParRateDiscountingCalculator;
import com.opengamma.analytics.financial.provider.calculator.discounting.ParSpreadMarketQuoteDiscountingCalculator;
import com.opengamma.analytics.financial.provider.calculator.discounting.PresentValueCurveSensitivityDiscountingCalculator;
import com.opengamma.analytics.financial.provider.calculator.discounting.PresentValueDiscountingCalculator;
import com.opengamma.analytics.financial.provider.calculator.discounting.PresentValueDiscountingMultipleInstrumentsCalculator;
import com.opengamma.analytics.financial.provider.calculator.generic.MarketQuoteSensitivityBlockCalculator;
import com.opengamma.analytics.financial.provider.curve.CurveBuildingBlockBundle;
import com.opengamma.analytics.financial.provider.description.interestrate.MulticurveProviderDiscount;
import com.opengamma.analytics.financial.provider.description.interestrate.MulticurveProviderInterface;
import com.opengamma.analytics.financial.provider.sensitivity.multicurve.MultipleCurrencyMulticurveSensitivity;
import com.opengamma.analytics.financial.provider.sensitivity.multicurve.MultipleCurrencyParameterSensitivity;
import com.opengamma.analytics.financial.provider.sensitivity.parameter.ParameterSensitivityParameterCalculator;
import com.opengamma.analytics.math.matrix.CommonsMatrixAlgebra;
import com.opengamma.analytics.math.matrix.DoubleMatrix1D;
import com.opengamma.analytics.math.matrix.DoubleMatrix2D;
import com.opengamma.analytics.util.amount.ReferenceAmount;
import com.opengamma.financial.analytics.DoubleLabelledMatrix1D;
import com.opengamma.financial.analytics.DoubleLabelledMatrix2D;
import com.opengamma.financial.analytics.conversion.FixedIncomeConverterDataProvider;
import com.opengamma.financial.analytics.conversion.InterestRateSwapSecurityConverter;
import com.opengamma.financial.analytics.conversion.TradeFeeConverter;
import com.opengamma.financial.analytics.curve.CurveDefinition;
import com.opengamma.financial.analytics.model.fixedincome.BucketedCrossSensitivities;
import com.opengamma.financial.analytics.model.fixedincome.BucketedCurveSensitivities;
import com.opengamma.financial.analytics.model.fixedincome.CashFlowDetailsCalculator;
import com.opengamma.financial.analytics.model.fixedincome.CashFlowDetailsProvider;
import com.opengamma.financial.analytics.model.fixedincome.SwapLegCashFlows;
import com.opengamma.financial.analytics.model.multicurve.MultiCurveUtils;
import com.opengamma.financial.analytics.timeseries.HistoricalTimeSeriesBundle;
import com.opengamma.financial.security.irs.InterestRateSwapSecurity;
import com.opengamma.financial.security.irs.PayReceiveType;
import com.opengamma.sesame.trade.ImmutableTrade;
import com.opengamma.sesame.trade.InterestRateSwapTrade;
import com.opengamma.util.ArgumentChecker;
import com.opengamma.util.money.Currency;
import com.opengamma.util.money.MultipleCurrencyAmount;
import com.opengamma.util.result.Result;
import com.opengamma.util.tuple.Pair;
import com.opengamma.util.tuple.Pairs;

/**
 * Calculator for Discounting swaps.
 */
public class DiscountingInterestRateSwapCalculator implements InterestRateSwapCalculator {

  /**
   * Calculator for cash flows.
   */
  private static final CashFlowDetailsCalculator CFDC = new CashFlowDetailsCalculator();

  /**
   * Converter for fees defined in the Trade.
   */
  private static final TradeFeeConverter TFC = TradeFeeConverter.getInstance();

  /**
   * Calculator for present value.
   */
  private static final PresentValueDiscountingCalculator PVDC = PresentValueDiscountingCalculator.getInstance();

  /**
   * Calculator for present value for fees.
   */
  private static final PresentValueDiscountingMultipleInstrumentsCalculator PVDMIC =
      PresentValueDiscountingMultipleInstrumentsCalculator.getInstance();

  /**
   * Calculator for par rate.
   */
  private static final ParRateDiscountingCalculator PRDC = ParRateDiscountingCalculator.getInstance();

  /**
   * Calculator for PV01
   */
  private static final PV01CurveParametersCalculator<MulticurveProviderInterface> PV01C =
      new PV01CurveParametersCalculator<>(PresentValueCurveSensitivityDiscountingCalculator.getInstance());

  /** The curve sensitivity calculator */
  private static final InstrumentDerivativeVisitor<MulticurveProviderInterface, MultipleCurrencyMulticurveSensitivity> PVCSDC =
      PresentValueCurveSensitivityDiscountingCalculator.getInstance();
  /** The parameter sensitivity calculator */
  private static final ParameterSensitivityParameterCalculator<MulticurveProviderInterface> PSC =
      new ParameterSensitivityParameterCalculator<>(PVCSDC);
  /** The market quote sensitivity calculator */
  private static final MarketQuoteSensitivityBlockCalculator<MulticurveProviderInterface> BUCKETED_PV01_CALCULATOR =
      new MarketQuoteSensitivityBlockCalculator<>(PSC);
<<<<<<< HEAD
  /** The par spread market quote calculator */
  private static final ParSpreadMarketQuoteDiscountingCalculator PSMQC =
      ParSpreadMarketQuoteDiscountingCalculator.getInstance();

=======
  /** The calculator which will compute intra-curve gammas */
  private static final CrossGammaMultiCurveCalculator CGC = new CrossGammaMultiCurveCalculator(PVCSDC);
  /** Matrix algebra tooling to permit matrix manipulation */
  private static final CommonsMatrixAlgebra MA = new CommonsMatrixAlgebra();
  
>>>>>>> 87445943
  /**
   * Provides scaling to/from basis points.
   */
  private static final double BASIS_POINT_FACTOR = 1.0E-4;

  /**
   * Derivative form of the security.
   */
  private final InstrumentDerivative _derivative;

  /**
   * The multicurve bundle.
   */
  private final MulticurveProviderInterface _bundle;

  /**
   * The curve building block bundle.
   */
  private final CurveBuildingBlockBundle _curveBuildingBlockBundle;

  /**
   * The swap definition.
   */
  private final SwapDefinition _definition;

  /**
   * The swap security.
   */
  private final InterestRateSwapSecurity _security;

  /**
   * The swap trade. Can be null, as it is possible to use the InterestRateSwapSecurity
   */

  private final ImmutableTrade _trade;

  /**
   * The ZonedDateTime valuation time.
   */
  private final ZonedDateTime _valuationTime;

  /**
   * The curve definitions
   */
  private final Map<String, CurveDefinition> _curveDefinitions;


  /**
   * Creates a calculator for a InterestRateSwapSecurity.
   *
   * @param security the swap to calculate values for
   * @param bundle the multicurve bundle, including the curves
   * @param curveBuildingBlockBundle the curve block building bundle
   * @param swapConverter the InterestRateSwapSecurityConverter
   * @param valuationTime the ZonedDateTime
   * @param definitionConverter the FixedIncomeConverterDataProvider
   * @param fixings the HistoricalTimeSeriesBundle, a collection of historical time-series objects
   * @param curveDefinitions the curve definitions
   */
  public DiscountingInterestRateSwapCalculator(InterestRateSwapSecurity security,
                                               MulticurveProviderInterface bundle,
                                               CurveBuildingBlockBundle curveBuildingBlockBundle,
                                               InterestRateSwapSecurityConverter swapConverter,
                                               ZonedDateTime valuationTime,
                                               FixedIncomeConverterDataProvider definitionConverter,
                                               HistoricalTimeSeriesBundle fixings,
                                               Map<String, CurveDefinition> curveDefinitions) {
    _security = ArgumentChecker.notNull(security, "security");
    ArgumentChecker.notNull(swapConverter, "swapConverter");
    _valuationTime = ArgumentChecker.notNull(valuationTime, "valuationTime");
    ArgumentChecker.notNull(definitionConverter, "definitionConverter");
    ArgumentChecker.notNull(fixings, "fixings");
    _trade = null;
    _definition = (SwapDefinition) security.accept(swapConverter);
    _derivative = createInstrumentDerivative(security, valuationTime, definitionConverter, fixings);
    _bundle = ArgumentChecker.notNull(bundle, "bundle");
    _curveBuildingBlockBundle = ArgumentChecker.notNull(curveBuildingBlockBundle, "curveBuildingBlockBundle");
    _curveDefinitions = ArgumentChecker.notNull(curveDefinitions, "curveDefinitions");
    ArgumentChecker.isTrue(curveDefinitions.size() == curveBuildingBlockBundle.getData().size(),
                           "Require same number of curves & definitions");
    for (String curveName : curveBuildingBlockBundle.getData().keySet()) {
      ArgumentChecker.isTrue(curveDefinitions.containsKey(curveName), "curve definition not present {}", curveName);
    }

  }

  /**
   * Creates a calculator for a InterestRateSwapSecurity.
   *
   * @param interestRateSwapTrade the swap to calculate values for
   * @param bundle the multicurve bundle, including the curves
   * @param curveBuildingBlockBundle the curve block building bundle
   * @param swapConverter the InterestRateSwapSecurityConverter
   * @param valuationTime the ZonedDateTime
   * @param definitionConverter the FixedIncomeConverterDataProvider
   * @param fixings the HistoricalTimeSeriesBundle, a collection of historical time-series objects
   * @param curveDefinitions the curve definitions
   */
  public DiscountingInterestRateSwapCalculator(InterestRateSwapTrade interestRateSwapTrade,
                                               MulticurveProviderInterface bundle,
                                               CurveBuildingBlockBundle curveBuildingBlockBundle,
                                               InterestRateSwapSecurityConverter swapConverter,
                                               ZonedDateTime valuationTime,
                                               FixedIncomeConverterDataProvider definitionConverter,
                                               HistoricalTimeSeriesBundle fixings,
                                               Map<String, CurveDefinition> curveDefinitions) {
    ArgumentChecker.notNull(interestRateSwapTrade, "interestRateSwapTrade");
    ArgumentChecker.notNull(swapConverter, "swapConverter");
    _valuationTime = ArgumentChecker.notNull(valuationTime, "valuationTime");
    ArgumentChecker.notNull(definitionConverter, "definitionConverter");
    ArgumentChecker.notNull(fixings, "fixings");
    _trade = interestRateSwapTrade.getTrade();
    _security = interestRateSwapTrade.getSecurity();
    _definition = (SwapDefinition) _security.accept(swapConverter);
    _derivative = createInstrumentDerivative(_security, valuationTime, definitionConverter, fixings);
    _bundle = ArgumentChecker.notNull(bundle, "bundle");
    _curveBuildingBlockBundle = ArgumentChecker.notNull(curveBuildingBlockBundle, "curveBuildingBlockBundle");
    _curveDefinitions = ArgumentChecker.notNull(curveDefinitions, "curveDefinitions");

    ArgumentChecker.isTrue(curveDefinitions.size() == curveBuildingBlockBundle.getData().size(),
                           "Require same number of curves & definitions");
    for (String curveName : curveBuildingBlockBundle.getData().keySet()) {
      ArgumentChecker.isTrue(curveDefinitions.containsKey(curveName), "curve definition not present {}", curveName);
    }
  }

  @Override
  public Result<MultipleCurrencyAmount> calculatePV() {

    if (_trade != null) {
      InstrumentDefinition<?> feeDefinition = TFC.convert(_trade);
      if (feeDefinition != null) {
        Pair<InstrumentDerivative[], MulticurveProviderInterface> data =
            Pairs.of(new InstrumentDerivative[] {feeDefinition.toDerivative(_valuationTime) }, _bundle);
        return Result.success(_derivative.accept(PVDMIC, data));
      }
    }

    return Result.success(calculateResult(PVDC));

  }

  @Override
  public Result<MultipleCurrencyAmount> calculatePv(MulticurveProviderInterface bundle) {
    ArgumentChecker.notNull(bundle, "curve bundle");
    return Result.success(_derivative.accept(PVDC, bundle));
  }

  @Override
  public Result<Double> calculateRate() {
    return Result.success(calculateResult(PRDC));
  }

  @Override
  public Result<Double> calculateParSpread() {
    return Result.success(calculateResult(PSMQC));
  }

  @Override
  public Result<ReferenceAmount<Pair<String, Currency>>> calculatePV01() {
    return Result.success(calculateResult(PV01C));
  }

  @Override
  public Result<BucketedCurveSensitivities> calculateBucketedPV01() {
    MultipleCurrencyParameterSensitivity sensitivity = BUCKETED_PV01_CALCULATOR
        .fromInstrument(_derivative, _bundle, _curveBuildingBlockBundle)
        .multipliedBy(BASIS_POINT_FACTOR);
    Map<Pair<String, Currency>, DoubleLabelledMatrix1D> labelledMatrix1DMap = new HashMap<>();
    for (Map.Entry<Pair<String, Currency>, DoubleMatrix1D> entry : sensitivity.getSensitivities().entrySet()) {
      CurveDefinition curveDefinition = _curveDefinitions.get(entry.getKey().getFirst());
      DoubleLabelledMatrix1D matrix = MultiCurveUtils.getLabelledMatrix(entry.getValue(), curveDefinition);
      labelledMatrix1DMap.put(entry.getKey(), matrix);
    }
    return Result.success(BucketedCurveSensitivities.of(labelledMatrix1DMap));
  }
  
  @Override
  public Result<BucketedCrossSensitivities> calculateBucketedGamma() {
    HashMap<String, DoubleMatrix2D> crossGammas = CGC.calculateCrossGammaIntraCurve(_derivative, (MulticurveProviderDiscount) _bundle);
    Map<String, DoubleLabelledMatrix2D> labelledMatrix2DMap = new HashMap<>();
    
    for (Map.Entry<String, DoubleMatrix2D> entry : crossGammas.entrySet()) {
      CurveDefinition curveDefinition = _curveDefinitions.get(entry.getKey());
      //Values returned from analytics need to be scaled appropriately: multiplied by 1 bp ^ 1bp
      DoubleMatrix2D scaledValues = (DoubleMatrix2D) MA.scale(entry.getValue(), BASIS_POINT_FACTOR * BASIS_POINT_FACTOR);
      DoubleLabelledMatrix2D matrix = MultiCurveUtils.getLabelledMatrix2D(scaledValues, curveDefinition);
      labelledMatrix2DMap.put(entry.getKey(), matrix);
    }
    return Result.success(BucketedCrossSensitivities.of(labelledMatrix2DMap));
  }

  @Override
  public Result<SwapLegCashFlows> calculatePayLegCashFlows() {
    return Result.success(_derivative.accept(CFDC, createCashFlowDetailsProvider(PayReceiveType.PAY)));
  }

  @Override
  public Result<SwapLegCashFlows> calculateReceiveLegCashFlows() {
    return Result.success(_derivative.accept(CFDC, createCashFlowDetailsProvider(PayReceiveType.RECEIVE)));
  }

  private <T> T calculateResult(InstrumentDerivativeVisitorAdapter<MulticurveProviderInterface, T> calculator) {
    return _derivative.accept(calculator, _bundle);
  }

  private ReferenceAmount<Pair<String, Currency>> calculateResult(InstrumentDerivativeVisitor<MulticurveProviderInterface, ReferenceAmount<Pair<String, Currency>>> calculator) {
    return _derivative.accept(calculator, _bundle);
  }

  private InstrumentDerivative createInstrumentDerivative(InterestRateSwapSecurity security,
                                                          ZonedDateTime valuationTime,
                                                          FixedIncomeConverterDataProvider definitionConverter,
                                                          HistoricalTimeSeriesBundle fixings) {
    return definitionConverter.convert(security, _definition, valuationTime, fixings);
  }

  private CashFlowDetailsProvider createCashFlowDetailsProvider(PayReceiveType type) {
    return new CashFlowDetailsProvider(_bundle, _valuationTime, _definition, _security, type);
  }

}<|MERGE_RESOLUTION|>--- conflicted
+++ resolved
@@ -104,18 +104,14 @@
   /** The market quote sensitivity calculator */
   private static final MarketQuoteSensitivityBlockCalculator<MulticurveProviderInterface> BUCKETED_PV01_CALCULATOR =
       new MarketQuoteSensitivityBlockCalculator<>(PSC);
-<<<<<<< HEAD
   /** The par spread market quote calculator */
   private static final ParSpreadMarketQuoteDiscountingCalculator PSMQC =
       ParSpreadMarketQuoteDiscountingCalculator.getInstance();
-
-=======
   /** The calculator which will compute intra-curve gammas */
   private static final CrossGammaMultiCurveCalculator CGC = new CrossGammaMultiCurveCalculator(PVCSDC);
   /** Matrix algebra tooling to permit matrix manipulation */
   private static final CommonsMatrixAlgebra MA = new CommonsMatrixAlgebra();
-  
->>>>>>> 87445943
+
   /**
    * Provides scaling to/from basis points.
    */
